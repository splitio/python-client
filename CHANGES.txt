--- conflicted
+++ resolved
@@ -1,11 +1,9 @@
-<<<<<<< HEAD
-8.1.3 (Oct XX, 2019)
+8.1.4 (Oct XX, 2019)
  - Added logic to fetch multiple splits at once on get_treatments/get_treatments_with_config.
  - Added flag `ipAddressesEnabled` into config to enable/disable sending machineName and machineIp when data is posted in headers.
-=======
+
 8.1.3 (Oct 4, 2019)
  - Fixed race condition related to segment fetching and SDK_READY event
->>>>>>> 25aa9648
 
 8.1.2 (Jul 19, 2019)
  - Validated TLS support for redis connections
