<<<<<<< HEAD
8.1.6 (Oct 31, 2019)
 - Fixed input validation performance issue.

8.1.4 (Oct 14, 2019)
=======
8.1.5 (Oct 15, 2019)
>>>>>>> 0bbd4180
 - Added logic to fetch multiple splits at once on get_treatments/get_treatments_with_config.
 - Added flag `IPAddressesEnabled` into config to enable/disable sending machineName and machineIp when data is posted in headers.

8.1.3 (Oct 4, 2019)
 - Fixed race condition related to segment fetching and SDK_READY event

8.1.2 (Jul 19, 2019)
 - Validated TLS support for redis connections
 - Fixed traffic type count issue

8.1.1 (14 Jun, 2019)
 - Fixed python3 compatibility issue in uwsgi caching mode.

8.1.0 (3 Jun, 2019)
 - Added properties to track method.
 - Input Validation: added validation for traffic types, split names and multiple factory instantiation.

8.0.0 (Apr 24, 2019)
 - Full SDK Refactor/rewrite.
 - New block until ready behaviour.
 - Support for async destroy.
 - Dynamic configs.
 - Impressions not flushing on destroy bugfix.
 - Removed unnecessary dependencies.
 - Test suite rewritten.

7.0.1 (Mar 8, 2019)
 - Updated Splits refreshing rate.
 - Replaced exception log level to error level.
 - Improved validation for apikey.

7.0.0 (Feb 21, 2019)
 - BREAKING CHANGE: Stored Impressions in Queue.
 - Fixed bug related to Machine Name and Machine IP.
 - Updated Input Validation.
 - New hash implementation supporting more platforms.

6.2.2 (Dec 17, 2018)
 - Fixed issue on selecting db for Sentinel.

6.2.1 (Dec 6, 2018)
 - Fixed traffic allocation issue on 1%.
 - Allowed hypens in 'localhost mode' file values.

6.2.0 (Oct 5, 2018)
 - Added get_treatments method.

6.1.0 (Sep 25, 2018)
 - Add custom impression listener feature.
 - Input Sanitization for track, get_treatment and split.

6.0.0 (Aug 29, 2018)
 - Add support for redis sentinel
 - UWSGI performance boost (breaking change)
 - Add support for more c++ compilers in windows for mumur hash extension

5.5.0 (Feb 28, 2018)
 - Add support for .track

5.4.3 (Jan 7, 2018)
 - Move impressions listener to it's own thread
 - Fix bug in localhost client
 - Removed unmaintained dependency causing issues with newer mac os updates

5.4.2 (Dec 22, 2017)
 - Update labels

5.4.1 (Dec 11, 2017)
 - Handle destroyed client in manager

5.4.0 (Sep 6, 2017)
 - Add Client-Destroy support
 - Add Impression listener support for in-memory and uwsgi modes

5.3.0 (Aug 1, 2017)
 - Add off-grid support for localhost broker (auto refresh splits from file)

5.2.2 (Aug 1, 2017)
 - Adding hotfix to set traffic allocation to 100 by default

5.2.1 (Jul 28, 2017)
 - Adding hotfix to keep alive fetcher threads if proxy/backend connection goes temporarily down.

5.2.0 (Jul 26, 2017)
 - Adding Adding regex & boolean matcher

5.1.0 (Jul 19, 2017)
 - Adding dependency matcher
 - Refactoring clients into brokers

5.0.0 (Jun 13, 2017)
 - BREAKING BACKWARD COMPATIBILITY
 - Adding support for Split Synchronizer service

4.1.1 (May 25, 2017)
 - Python 3 fixed incompatible comparison between None an integer

4.1.0 (May 16, 2017)
 - Adding support for String and Set Matchers

4.0.2 (May 8, 2017)
 - Adding support for Traffic Allocation

4.0.1 (April 19, 2017)
 - Hotfix Hashing enumerator to default value LEGACY

4.0.0 (April 17, 2017)
 - Added support for murmur3 hashing native and cpp version for performance

2.2.1 (Mar 1, 2017)
 - Ignore invalid Split fetched from Redis cache

2.2.0 (Feb 17, 2017)
 - Added uwsgi cache support
 - Fixed HTTP status code exceptions

2.1.0 (Jan 19, 2017)
 - Added enabled labels
 - Added impressions by sdk and version including bucketing key

2.0.5 (Dec 2, 2016)
 - Added SDK Factory Method with Manager API and Sdk Client
 - Added Bucketing key support<|MERGE_RESOLUTION|>--- conflicted
+++ resolved
@@ -1,11 +1,7 @@
-<<<<<<< HEAD
 8.1.6 (Oct 31, 2019)
  - Fixed input validation performance issue.
 
-8.1.4 (Oct 14, 2019)
-=======
 8.1.5 (Oct 15, 2019)
->>>>>>> 0bbd4180
  - Added logic to fetch multiple splits at once on get_treatments/get_treatments_with_config.
  - Added flag `IPAddressesEnabled` into config to enable/disable sending machineName and machineIp when data is posted in headers.
 
