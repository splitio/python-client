<<<<<<< HEAD
9.4.1 (Apr 18, 2023)
- Fixed storing incorrect Telemetry method latency data

9.4.0 (Feb 14, 2023)
=======
9.4.0 (Mar 1, 2023)
>>>>>>> 14d83c64
- Added support to use JSON files in localhost mode.
- Updated default periodic telemetry post time to one hour.
- Fixed unhandeled exception in push.manager.py class when SDK is connected to split proxy

9.3.0 (Jan 30, 2023)
- Updated SDK telemetry storage, metrics and updater to be more effective and send less often.
- Removed deprecated threading.Thread.setDaemon() method.

9.2.2 (Dec 13, 2022)
- Fixed RedisSenderAdapter instantiation to store mtk keys.

9.2.1 (Dec 2, 2022)
- Changed redis record type for impressions counts from list using rpush to hashed key using hincrby.
- Apply Timeout Exception when incorrect SDK API Key is used.
- Changed potential initial fetching segment Warning to Debug in logging.

9.2.0 (Oct 14, 2022)
- Added a new impressions mode for the SDK called NONE , to be used in factory when there is no desire to capture impressions on an SDK factory to feed Split's analytics engine. Running NONE mode, the SDK will only capture unique keys evaluated for a particular feature flag instead of full blown impressions

9.1.3 (July 25, 2022)
- Fixed synching missed segment(s) after receiving split update

9.1.2 (April 6, 2022)
- Updated pyyaml dependency for vulnerability CVE-2020-14343.

9.1.1 (March 9, 2022)
- Updated default auth service url to https://auth.split.io/api/v2/auth.
- Deprecated old telemetry.

9.1.0 (Jul 15, 2021)
- Added Cache-Control header for on-demand requests to sdk-server.
- Updated the synchronization flow to be more reliable in the event of an edge case generating delay in cache purge propagation, keeping the SDK cache properly synced.

9.0.0 (May 3, 2021)
 - BREAKING CHANGE: Removed splitSdkMachineIp and splitSdkMachineName configs.
 - BREAKING CHANGE: Deprecated `redisCharset` config.
 - BREAKING CHANGE: Deprecated uWSGI local cache.
 - BREAKING CHANGE: Deprecated Python2 support.
    - Removed six, future and futures libs for compatibility between Python2 and Python3.
    - Updated strings encoding to utf-8 by default for Redis.
 - Added SDK Metadata headers to streaming client.

8.4.1 (Apr 16, 2021)
 - Bumped mmh3cffi dependency which now requires c99 flag to build.

8.4.0 (Jan 6, 2021)
 - Added RecordStats for supporting pipelined recording in redis when treatment call is made.
 - Added hooks support for preforked servers.

8.3.1 (Nov 20, 2020)
 - Fixed error handling when split server fails, so that it doesn't bring streaming down.
 - Added SDK Metadata headers to split & segments API clients

8.3.0 (Nov 4, 2020)
 - Added local impressions deduping. Defaulting to optimized
 - Added support for the new Split streaming architecture. When enabled (default), the SDK will not poll for updates but instead receive notifications every time there's a change in your environments, allowing to process those much quicker. If disabled or in the event of an issue, the SDK will fallback to the known polling mechanism to provide a seamless experience.
 - Updated logging structure so that it's built in terms of a hierarchy with the root at 'splitio'
 - Fixed timing issue which caused factory.ready to return False if called immediately after .block_until_ready()

8.2.1 (Aug 25, 2020)
 - Updated mmh3cffi to version 0.1.5 which fixes xcode12 issue

8.2.0 (Mar 27, 2020)
 - Added support for enabling in-memory cache via config options

8.1.7 (Jan 23, 2020)
 - Removed enum34 dependency for python versions > 3.4

8.1.6 (Oct 31, 2019)
 - Fixed input validation performance issue.

8.1.5 (Oct 15, 2019)
 - Added logic to fetch multiple splits at once on get_treatments/get_treatments_with_config.
 - Added flag `IPAddressesEnabled` into config to enable/disable sending machineName and machineIp when data is posted in headers.

8.1.3 (Oct 4, 2019)
 - Fixed race condition related to segment fetching and SDK_READY event

8.1.2 (Jul 19, 2019)
 - Validated TLS support for redis connections
 - Fixed traffic type count issue

8.1.1 (14 Jun, 2019)
 - Fixed python3 compatibility issue in uwsgi caching mode.

8.1.0 (3 Jun, 2019)
 - Added properties to track method.
 - Input Validation: added validation for traffic types, split names and multiple factory instantiation.

8.0.0 (Apr 24, 2019)
 - Full SDK Refactor/rewrite.
 - New block until ready behaviour.
 - Support for async destroy.
 - Dynamic configs.
 - Impressions not flushing on destroy bugfix.
 - Removed unnecessary dependencies.
 - Test suite rewritten.

7.0.1 (Mar 8, 2019)
 - Updated Splits refreshing rate.
 - Replaced exception log level to error level.
 - Improved validation for apikey.

7.0.0 (Feb 21, 2019)
 - BREAKING CHANGE: Stored Impressions in Queue.
 - Fixed bug related to Machine Name and Machine IP.
 - Updated Input Validation.
 - New hash implementation supporting more platforms.

6.2.2 (Dec 17, 2018)
 - Fixed issue on selecting db for Sentinel.

6.2.1 (Dec 6, 2018)
 - Fixed traffic allocation issue on 1%.
 - Allowed hypens in 'localhost mode' file values.

6.2.0 (Oct 5, 2018)
 - Added get_treatments method.

6.1.0 (Sep 25, 2018)
 - Add custom impression listener feature.
 - Input Sanitization for track, get_treatment and split.

6.0.0 (Aug 29, 2018)
 - Add support for redis sentinel
 - UWSGI performance boost (breaking change)
 - Add support for more c++ compilers in windows for mumur hash extension

5.5.0 (Feb 28, 2018)
 - Add support for .track

5.4.3 (Jan 7, 2018)
 - Move impressions listener to it's own thread
 - Fix bug in localhost client
 - Removed unmaintained dependency causing issues with newer mac os updates

5.4.2 (Dec 22, 2017)
 - Update labels

5.4.1 (Dec 11, 2017)
 - Handle destroyed client in manager

5.4.0 (Sep 6, 2017)
 - Add Client-Destroy support
 - Add Impression listener support for in-memory and uwsgi modes

5.3.0 (Aug 1, 2017)
 - Add off-grid support for localhost broker (auto refresh splits from file)

5.2.2 (Aug 1, 2017)
 - Adding hotfix to set traffic allocation to 100 by default

5.2.1 (Jul 28, 2017)
 - Adding hotfix to keep alive fetcher threads if proxy/backend connection goes temporarily down.

5.2.0 (Jul 26, 2017)
 - Adding Adding regex & boolean matcher

5.1.0 (Jul 19, 2017)
 - Adding dependency matcher
 - Refactoring clients into brokers

5.0.0 (Jun 13, 2017)
 - BREAKING BACKWARD COMPATIBILITY
 - Adding support for Split Synchronizer service

4.1.1 (May 25, 2017)
 - Python 3 fixed incompatible comparison between None an integer

4.1.0 (May 16, 2017)
 - Adding support for String and Set Matchers

4.0.2 (May 8, 2017)
 - Adding support for Traffic Allocation

4.0.1 (April 19, 2017)
 - Hotfix Hashing enumerator to default value LEGACY

4.0.0 (April 17, 2017)
 - Added support for murmur3 hashing native and cpp version for performance

2.2.1 (Mar 1, 2017)
 - Ignore invalid Split fetched from Redis cache

2.2.0 (Feb 17, 2017)
 - Added uwsgi cache support
 - Fixed HTTP status code exceptions

2.1.0 (Jan 19, 2017)
 - Added enabled labels
 - Added impressions by sdk and version including bucketing key

2.0.5 (Dec 2, 2016)
 - Added SDK Factory Method with Manager API and Sdk Client
 - Added Bucketing key support<|MERGE_RESOLUTION|>--- conflicted
+++ resolved
@@ -1,11 +1,7 @@
-<<<<<<< HEAD
 9.4.1 (Apr 18, 2023)
 - Fixed storing incorrect Telemetry method latency data
 
-9.4.0 (Feb 14, 2023)
-=======
 9.4.0 (Mar 1, 2023)
->>>>>>> 14d83c64
 - Added support to use JSON files in localhost mode.
 - Updated default periodic telemetry post time to one hour.
 - Fixed unhandeled exception in push.manager.py class when SDK is connected to split proxy
