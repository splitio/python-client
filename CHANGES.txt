--- conflicted
+++ resolved
@@ -1,11 +1,8 @@
-<<<<<<< HEAD
-6.2.2 (Dec 17, 2018)
- - Fixed issue on selecting db for Sentinel.
-=======
 6.3.0 ()
  - Stored Impressions in Queue.
  - Fixed bug related to Machine Name and Machine IP.
->>>>>>> 5bffc261
+6.2.2 (Dec 17, 2018)
+ - Fixed issue on selecting db for Sentinel.
 6.2.1 (Dec 6, 2018)
  - Fixed traffic allocation issue on 1%.
  - Allowed hypens in 'localhost mode' file values.
