9.2.1 (Nov 29, 2022)
<<<<<<< HEAD
- Changed redis record type for impressions counts from list using rpush to hashed key using hincrby.
- Apply Timeout Exception when incorrect SDK API Key is used.
- Changed potential initial fetching segment Warning to Debug in logging.
=======
- Changed redis record type for impressions counts from list using rpush to hashed key using hincrby
>>>>>>> 21b6eb8c

9.2.0 (Oct 14, 2022)
- Added a new impressions mode for the SDK called NONE , to be used in factory when there is no desire to capture impressions on an SDK factory to feed Split's analytics engine. Running NONE mode, the SDK will only capture unique keys evaluated for a particular feature flag instead of full blown impressions

9.1.3 (July 25, 2022)
- Fixed synching missed segment(s) after receiving split update

9.1.2 (April 6, 2022)
- Updated pyyaml dependency for vulnerability CVE-2020-14343.

9.1.1 (March 9, 2022)
- Updated default auth service url to https://auth.split.io/api/v2/auth.
- Deprecated old telemetry.

9.1.0 (Jul 15, 2021)
- Added Cache-Control header for on-demand requests to sdk-server.
- Updated the synchronization flow to be more reliable in the event of an edge case generating delay in cache purge propagation, keeping the SDK cache properly synced.

9.0.0 (May 3, 2021)
 - BREAKING CHANGE: Removed splitSdkMachineIp and splitSdkMachineName configs.
 - BREAKING CHANGE: Deprecated `redisCharset` config.
 - BREAKING CHANGE: Deprecated uWSGI local cache.
 - BREAKING CHANGE: Deprecated Python2 support.
    - Removed six, future and futures libs for compatibility between Python2 and Python3.
    - Updated strings encoding to utf-8 by default for Redis.
 - Added SDK Metadata headers to streaming client.

8.4.1 (Apr 16, 2021)
 - Bumped mmh3cffi dependency which now requires c99 flag to build.

8.4.0 (Jan 6, 2021)
 - Added RecordStats for supporting pipelined recording in redis when treatment call is made.
 - Added hooks support for preforked servers.

8.3.1 (Nov 20, 2020)
 - Fixed error handling when split server fails, so that it doesn't bring streaming down.
 - Added SDK Metadata headers to split & segments API clients

8.3.0 (Nov 4, 2020)
 - Added local impressions deduping. Defaulting to optimized
 - Added support for the new Split streaming architecture. When enabled (default), the SDK will not poll for updates but instead receive notifications every time there's a change in your environments, allowing to process those much quicker. If disabled or in the event of an issue, the SDK will fallback to the known polling mechanism to provide a seamless experience.
 - Updated logging structure so that it's built in terms of a hierarchy with the root at 'splitio'
 - Fixed timing issue which caused factory.ready to return False if called immediately after .block_until_ready()

8.2.1 (Aug 25, 2020)
 - Updated mmh3cffi to version 0.1.5 which fixes xcode12 issue

8.2.0 (Mar 27, 2020)
 - Added support for enabling in-memory cache via config options

8.1.7 (Jan 23, 2020)
 - Removed enum34 dependency for python versions > 3.4

8.1.6 (Oct 31, 2019)
 - Fixed input validation performance issue.

8.1.5 (Oct 15, 2019)
 - Added logic to fetch multiple splits at once on get_treatments/get_treatments_with_config.
 - Added flag `IPAddressesEnabled` into config to enable/disable sending machineName and machineIp when data is posted in headers.

8.1.3 (Oct 4, 2019)
 - Fixed race condition related to segment fetching and SDK_READY event

8.1.2 (Jul 19, 2019)
 - Validated TLS support for redis connections
 - Fixed traffic type count issue

8.1.1 (14 Jun, 2019)
 - Fixed python3 compatibility issue in uwsgi caching mode.

8.1.0 (3 Jun, 2019)
 - Added properties to track method.
 - Input Validation: added validation for traffic types, split names and multiple factory instantiation.

8.0.0 (Apr 24, 2019)
 - Full SDK Refactor/rewrite.
 - New block until ready behaviour.
 - Support for async destroy.
 - Dynamic configs.
 - Impressions not flushing on destroy bugfix.
 - Removed unnecessary dependencies.
 - Test suite rewritten.

7.0.1 (Mar 8, 2019)
 - Updated Splits refreshing rate.
 - Replaced exception log level to error level.
 - Improved validation for apikey.

7.0.0 (Feb 21, 2019)
 - BREAKING CHANGE: Stored Impressions in Queue.
 - Fixed bug related to Machine Name and Machine IP.
 - Updated Input Validation.
 - New hash implementation supporting more platforms.

6.2.2 (Dec 17, 2018)
 - Fixed issue on selecting db for Sentinel.

6.2.1 (Dec 6, 2018)
 - Fixed traffic allocation issue on 1%.
 - Allowed hypens in 'localhost mode' file values.

6.2.0 (Oct 5, 2018)
 - Added get_treatments method.

6.1.0 (Sep 25, 2018)
 - Add custom impression listener feature.
 - Input Sanitization for track, get_treatment and split.

6.0.0 (Aug 29, 2018)
 - Add support for redis sentinel
 - UWSGI performance boost (breaking change)
 - Add support for more c++ compilers in windows for mumur hash extension

5.5.0 (Feb 28, 2018)
 - Add support for .track

5.4.3 (Jan 7, 2018)
 - Move impressions listener to it's own thread
 - Fix bug in localhost client
 - Removed unmaintained dependency causing issues with newer mac os updates

5.4.2 (Dec 22, 2017)
 - Update labels

5.4.1 (Dec 11, 2017)
 - Handle destroyed client in manager

5.4.0 (Sep 6, 2017)
 - Add Client-Destroy support
 - Add Impression listener support for in-memory and uwsgi modes

5.3.0 (Aug 1, 2017)
 - Add off-grid support for localhost broker (auto refresh splits from file)

5.2.2 (Aug 1, 2017)
 - Adding hotfix to set traffic allocation to 100 by default

5.2.1 (Jul 28, 2017)
 - Adding hotfix to keep alive fetcher threads if proxy/backend connection goes temporarily down.

5.2.0 (Jul 26, 2017)
 - Adding Adding regex & boolean matcher

5.1.0 (Jul 19, 2017)
 - Adding dependency matcher
 - Refactoring clients into brokers

5.0.0 (Jun 13, 2017)
 - BREAKING BACKWARD COMPATIBILITY
 - Adding support for Split Synchronizer service

4.1.1 (May 25, 2017)
 - Python 3 fixed incompatible comparison between None an integer

4.1.0 (May 16, 2017)
 - Adding support for String and Set Matchers

4.0.2 (May 8, 2017)
 - Adding support for Traffic Allocation

4.0.1 (April 19, 2017)
 - Hotfix Hashing enumerator to default value LEGACY

4.0.0 (April 17, 2017)
 - Added support for murmur3 hashing native and cpp version for performance

2.2.1 (Mar 1, 2017)
 - Ignore invalid Split fetched from Redis cache

2.2.0 (Feb 17, 2017)
 - Added uwsgi cache support
 - Fixed HTTP status code exceptions

2.1.0 (Jan 19, 2017)
 - Added enabled labels
 - Added impressions by sdk and version including bucketing key

2.0.5 (Dec 2, 2016)
 - Added SDK Factory Method with Manager API and Sdk Client
 - Added Bucketing key support<|MERGE_RESOLUTION|>--- conflicted
+++ resolved
@@ -1,11 +1,7 @@
-9.2.1 (Nov 29, 2022)
-<<<<<<< HEAD
+9.2.1 (Dec 1, 2022)
 - Changed redis record type for impressions counts from list using rpush to hashed key using hincrby.
 - Apply Timeout Exception when incorrect SDK API Key is used.
 - Changed potential initial fetching segment Warning to Debug in logging.
-=======
-- Changed redis record type for impressions counts from list using rpush to hashed key using hincrby
->>>>>>> 21b6eb8c
 
 9.2.0 (Oct 14, 2022)
 - Added a new impressions mode for the SDK called NONE , to be used in factory when there is no desire to capture impressions on an SDK factory to feed Split's analytics engine. Running NONE mode, the SDK will only capture unique keys evaluated for a particular feature flag instead of full blown impressions
