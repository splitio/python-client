<<<<<<< HEAD
10.0.0 (XXX XX, XXXX)
- Added support for asyncio library
- BREAKING CHANGE: Minimum supported Python version is 3.7.16
=======
9.7.0 (May 15, 2024)
- Added support for targeting rules based on semantic versions (https://semver.org/).
- Added the logic to handle correctly when the SDK receives an unsupported Matcher type.
>>>>>>> cf7efcdc

9.6.2 (Apr 5, 2024)
- Fixed an issue when pushing unique keys tracker data to redis if no keys exist, i.e. get_treatment flavors are not called.

9.6.1 (Feb 15, 2024)
- Added redisUsername configuration parameter for Redis connection to set the username for accessing redis when not using the default `root` username

9.6.0 (Nov 3, 2023)
- Added support for Flag Sets on the SDK, which enables grouping feature flags and interacting with the group rather than individually (more details in our documentation):
  - Added new variations of the get treatment methods to support evaluating flags in given flag set/s.
    - get_treatments_by_flag_set and get_treatments_by_flag_sets
    - get_treatments_with_config_by_flag_set and get_treatments_with_config_by_flag_sets
- Added a new optional Split Filter configuration option. This allows the SDK and Split services to only synchronize the flags in the specified flag sets, avoiding unused or unwanted flags from being synced on the SDK instance, bringing all the benefits from a reduced payload.
   - Note: Only applicable when the SDK is in charge of the rollout data synchronization. When not applicable, the SDK will log a warning on init.
- Updated the following SDK manager methods to expose flag sets on flag views.
- Removed raising an exception when Telemetry post config data fails, SDK will only log the error.

9.5.1 (Sep 5, 2023)
- Exclude tests from when building the package
- Fixed exception when fetching telemetry stats if no SSE Feature flags update events are stored

9.5.0 (Jul 18, 2023)
- Improved streaming architecture implementation to apply feature flag updates from the notification received which is now enhanced, improving efficiency and reliability of the whole update system.

9.4.2 (May 15, 2023)
- Updated terminology on the SDKs codebase to be more aligned with current standard without causing a breaking change. The core change is the term split for feature flag on things like logs and code documentation comments.
- Added detailed debug logging for redis adapter.
- Fixed setting defaultTreatment to 'control' if it is missing in localhost JSON file.

9.4.1 (Apr 18, 2023)
- Fixed storing incorrect Telemetry method latency data

9.4.0 (Mar 1, 2023)
- Added support to use JSON files in localhost mode.
- Updated default periodic telemetry post time to one hour.
- Fixed unhandeled exception in push.manager.py class when SDK is connected to split proxy

9.3.0 (Jan 30, 2023)
- Updated SDK telemetry storage, metrics and updater to be more effective and send less often.
- Removed deprecated threading.Thread.setDaemon() method.

9.2.2 (Dec 13, 2022)
- Fixed RedisSenderAdapter instantiation to store mtk keys.

9.2.1 (Dec 2, 2022)
- Changed redis record type for impressions counts from list using rpush to hashed key using hincrby.
- Apply Timeout Exception when incorrect SDK API Key is used.
- Changed potential initial fetching segment Warning to Debug in logging.

9.2.0 (Oct 14, 2022)
- Added a new impressions mode for the SDK called NONE , to be used in factory when there is no desire to capture impressions on an SDK factory to feed Split's analytics engine. Running NONE mode, the SDK will only capture unique keys evaluated for a particular feature flag instead of full blown impressions

9.1.3 (July 25, 2022)
- Fixed synching missed segment(s) after receiving split update

9.1.2 (April 6, 2022)
- Updated pyyaml dependency for vulnerability CVE-2020-14343.

9.1.1 (March 9, 2022)
- Updated default auth service url to https://auth.split.io/api/v2/auth.
- Deprecated old telemetry.

9.1.0 (Jul 15, 2021)
- Added Cache-Control header for on-demand requests to sdk-server.
- Updated the synchronization flow to be more reliable in the event of an edge case generating delay in cache purge propagation, keeping the SDK cache properly synced.

9.0.0 (May 3, 2021)
 - BREAKING CHANGE: Removed splitSdkMachineIp and splitSdkMachineName configs.
 - BREAKING CHANGE: Deprecated `redisCharset` config.
 - BREAKING CHANGE: Deprecated uWSGI local cache.
 - BREAKING CHANGE: Deprecated Python2 support.
    - Removed six, future and futures libs for compatibility between Python2 and Python3.
    - Updated strings encoding to utf-8 by default for Redis.
 - Added SDK Metadata headers to streaming client.

8.4.1 (Apr 16, 2021)
 - Bumped mmh3cffi dependency which now requires c99 flag to build.

8.4.0 (Jan 6, 2021)
 - Added RecordStats for supporting pipelined recording in redis when treatment call is made.
 - Added hooks support for preforked servers.

8.3.1 (Nov 20, 2020)
 - Fixed error handling when split server fails, so that it doesn't bring streaming down.
 - Added SDK Metadata headers to split & segments API clients

8.3.0 (Nov 4, 2020)
 - Added local impressions deduping. Defaulting to optimized
 - Added support for the new Split streaming architecture. When enabled (default), the SDK will not poll for updates but instead receive notifications every time there's a change in your environments, allowing to process those much quicker. If disabled or in the event of an issue, the SDK will fallback to the known polling mechanism to provide a seamless experience.
 - Updated logging structure so that it's built in terms of a hierarchy with the root at 'splitio'
 - Fixed timing issue which caused factory.ready to return False if called immediately after .block_until_ready()

8.2.1 (Aug 25, 2020)
 - Updated mmh3cffi to version 0.1.5 which fixes xcode12 issue

8.2.0 (Mar 27, 2020)
 - Added support for enabling in-memory cache via config options

8.1.7 (Jan 23, 2020)
 - Removed enum34 dependency for python versions > 3.4

8.1.6 (Oct 31, 2019)
 - Fixed input validation performance issue.

8.1.5 (Oct 15, 2019)
 - Added logic to fetch multiple splits at once on get_treatments/get_treatments_with_config.
 - Added flag `IPAddressesEnabled` into config to enable/disable sending machineName and machineIp when data is posted in headers.

8.1.3 (Oct 4, 2019)
 - Fixed race condition related to segment fetching and SDK_READY event

8.1.2 (Jul 19, 2019)
 - Validated TLS support for redis connections
 - Fixed traffic type count issue

8.1.1 (14 Jun, 2019)
 - Fixed python3 compatibility issue in uwsgi caching mode.

8.1.0 (3 Jun, 2019)
 - Added properties to track method.
 - Input Validation: added validation for traffic types, split names and multiple factory instantiation.

8.0.0 (Apr 24, 2019)
 - Full SDK Refactor/rewrite.
 - New block until ready behaviour.
 - Support for async destroy.
 - Dynamic configs.
 - Impressions not flushing on destroy bugfix.
 - Removed unnecessary dependencies.
 - Test suite rewritten.

7.0.1 (Mar 8, 2019)
 - Updated Splits refreshing rate.
 - Replaced exception log level to error level.
 - Improved validation for sdkkey.

7.0.0 (Feb 21, 2019)
 - BREAKING CHANGE: Stored Impressions in Queue.
 - Fixed bug related to Machine Name and Machine IP.
 - Updated Input Validation.
 - New hash implementation supporting more platforms.

6.2.2 (Dec 17, 2018)
 - Fixed issue on selecting db for Sentinel.

6.2.1 (Dec 6, 2018)
 - Fixed traffic allocation issue on 1%.
 - Allowed hypens in 'localhost mode' file values.

6.2.0 (Oct 5, 2018)
 - Added get_treatments method.

6.1.0 (Sep 25, 2018)
 - Add custom impression listener feature.
 - Input Sanitization for track, get_treatment and split.

6.0.0 (Aug 29, 2018)
 - Add support for redis sentinel
 - UWSGI performance boost (breaking change)
 - Add support for more c++ compilers in windows for mumur hash extension

5.5.0 (Feb 28, 2018)
 - Add support for .track

5.4.3 (Jan 7, 2018)
 - Move impressions listener to it's own thread
 - Fix bug in localhost client
 - Removed unmaintained dependency causing issues with newer mac os updates

5.4.2 (Dec 22, 2017)
 - Update labels

5.4.1 (Dec 11, 2017)
 - Handle destroyed client in manager

5.4.0 (Sep 6, 2017)
 - Add Client-Destroy support
 - Add Impression listener support for in-memory and uwsgi modes

5.3.0 (Aug 1, 2017)
 - Add off-grid support for localhost broker (auto refresh splits from file)

5.2.2 (Aug 1, 2017)
 - Adding hotfix to set traffic allocation to 100 by default

5.2.1 (Jul 28, 2017)
 - Adding hotfix to keep alive fetcher threads if proxy/backend connection goes temporarily down.

5.2.0 (Jul 26, 2017)
 - Adding Adding regex & boolean matcher

5.1.0 (Jul 19, 2017)
 - Adding dependency matcher
 - Refactoring clients into brokers

5.0.0 (Jun 13, 2017)
 - BREAKING BACKWARD COMPATIBILITY
 - Adding support for Split Synchronizer service

4.1.1 (May 25, 2017)
 - Python 3 fixed incompatible comparison between None an integer

4.1.0 (May 16, 2017)
 - Adding support for String and Set Matchers

4.0.2 (May 8, 2017)
 - Adding support for Traffic Allocation

4.0.1 (April 19, 2017)
 - Hotfix Hashing enumerator to default value LEGACY

4.0.0 (April 17, 2017)
 - Added support for murmur3 hashing native and cpp version for performance

2.2.1 (Mar 1, 2017)
 - Ignore invalid Split fetched from Redis cache

2.2.0 (Feb 17, 2017)
 - Added uwsgi cache support
 - Fixed HTTP status code exceptions

2.1.0 (Jan 19, 2017)
 - Added enabled labels
 - Added impressions by sdk and version including bucketing key

2.0.5 (Dec 2, 2016)
 - Added SDK Factory Method with Manager API and Sdk Client
 - Added Bucketing key support<|MERGE_RESOLUTION|>--- conflicted
+++ resolved
@@ -1,12 +1,10 @@
-<<<<<<< HEAD
 10.0.0 (XXX XX, XXXX)
 - Added support for asyncio library
 - BREAKING CHANGE: Minimum supported Python version is 3.7.16
-=======
+
 9.7.0 (May 15, 2024)
 - Added support for targeting rules based on semantic versions (https://semver.org/).
 - Added the logic to handle correctly when the SDK receives an unsupported Matcher type.
->>>>>>> cf7efcdc
 
 9.6.2 (Apr 5, 2024)
 - Fixed an issue when pushing unique keys tracker data to redis if no keys exist, i.e. get_treatment flavors are not called.
