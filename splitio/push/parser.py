--- conflicted
+++ resolved
@@ -346,10 +346,6 @@
     def previous_change_number(self):  # pylint:disable=no-self-use
         """
         Return previous change number
-<<<<<<< HEAD
-=======
-
->>>>>>> 14064fc0
         :returns: The previous change number
         :rtype: int
         """
@@ -359,10 +355,6 @@
     def feature_flag_definition(self):  # pylint:disable=no-self-use
         """
         Return feature flag definition
-<<<<<<< HEAD
-=======
-
->>>>>>> 14064fc0
         :returns: The new feature flag definition
         :rtype: str
         """
@@ -372,10 +364,6 @@
     def compression(self):  # pylint:disable=no-self-use
         """
         Return previous compression type
-<<<<<<< HEAD
-=======
-
->>>>>>> 14064fc0
         :returns: The compression type
         :rtype: int
         """
@@ -514,11 +502,14 @@
     change_number = data['changeNumber']
     if update_type == UpdateType.SPLIT_UPDATE and change_number is not None:
         return SplitChangeUpdate(channel, timestamp, change_number, data.get('pcn'), data.get('d'), data.get('c'))
+
     elif update_type == UpdateType.SPLIT_KILL and change_number is not None:
         return SplitKillUpdate(channel, timestamp, change_number,
                                data['splitName'], data['defaultTreatment'])
+
     elif update_type == UpdateType.SEGMENT_UPDATE:
         return SegmentChangeUpdate(channel, timestamp, change_number, data['segmentName'])
+
     raise EventParsingException('unrecognized event type %s' % update_type)
 
 
@@ -534,15 +525,19 @@
     """
     if not all(k in data for k in ['data', 'channel']):
         return None
+
     channel = data['channel']
     timestamp = data['timestamp']
     parsed_data = json.loads(data['data'])
     if data.get('name') == TAG_OCCUPANCY:
         return OccupancyMessage(channel, timestamp, parsed_data['metrics']['publishers'])
+
     elif parsed_data['type'] == 'CONTROL':
         return ControlMessage(channel, timestamp, parsed_data['controlType'])
+
     elif parsed_data['type'] in UpdateType.__members__:
         return _parse_update(channel, timestamp, parsed_data)
+
     raise EventParsingException('unrecognized message type %s' % parsed_data['type'])
 
 
