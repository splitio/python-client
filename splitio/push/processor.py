"""Message processor & Notification manager keeper implementations."""

from queue import Queue
import abc

from splitio.push.parser import UpdateType
from splitio.push.workers import SplitWorker, SplitWorkerAsync, SegmentWorker, SegmentWorkerAsync
from splitio.optional.loaders import asyncio

<<<<<<< HEAD
class MessageProcessorBase(object, metaclass=abc.ABCMeta):
    """Message processor template."""

    @abc.abstractmethod
    def update_workers_status(self, enabled):
        """Enable/Disable push update workers."""

    @abc.abstractmethod
    def handle(self, event):
        """Handle incoming update event."""

    @abc.abstractmethod
    def shutdown(self):
        """Stop splits & segments workers."""

class MessageProcessor(MessageProcessorBase):
=======
class MessageProcessor(object):
>>>>>>> 14064fc0
    """Message processor class."""

    def __init__(self, synchronizer, telemetry_runtime_producer):
        """
        Class constructor.

        :param synchronizer: synchronizer component
        :type synchronizer: splitio.sync.synchronizer.Synchronizer
        """
        self._feature_flag_queue = Queue()
        self._segments_queue = Queue()
        self._synchronizer = synchronizer
        self._feature_flag_worker = SplitWorker(synchronizer.synchronize_splits, synchronizer.synchronize_segment, self._feature_flag_queue, synchronizer.split_sync.feature_flag_storage, synchronizer.segment_storage, telemetry_runtime_producer)
        self._segments_worker = SegmentWorker(synchronizer.synchronize_segment, self._segments_queue)
        self._handlers = {
            UpdateType.SPLIT_UPDATE: self._handle_feature_flag_update,
            UpdateType.SPLIT_KILL: self._handle_feature_flag_kill,
            UpdateType.SEGMENT_UPDATE: self._handle_segment_change
        }

    def _handle_feature_flag_update(self, event):
        """
<<<<<<< HEAD
        Handle incoming feature_flag update notification.

        :param event: Incoming feature_flag change event
=======
        Handle incoming feature flag update notification.

        :param event: Incoming feature flag change event
>>>>>>> 14064fc0
        :type event: splitio.push.parser.SplitChangeUpdate
        """
        self._feature_flag_queue.put(event)

    def _handle_feature_flag_kill(self, event):
        """
<<<<<<< HEAD
        Handle incoming feature_flag kill notification.

        :param event: Incoming feature_flag kill event
=======
        Handle incoming feature flag kill notification.

        :param event: Incoming feature flag kill event
>>>>>>> 14064fc0
        :type event: splitio.push.parser.SplitKillUpdate
        """
        self._synchronizer.kill_split(event.feature_flag_name, event.default_treatment,
                                      event.change_number)
        self._feature_flag_queue.put(event)

    def _handle_segment_change(self, event):
        """
        Handle incoming segment update notification.

        :param event: Incoming segment change event
        :type event: splitio.push.parser.Update
        """
        self._segments_queue.put(event)

    def update_workers_status(self, enabled):
        """
        Enable/Disable push update workers.

        :param enabled: if True, enable workers. If False, disable them.
        :type enabled: bool
        """
        if enabled:
            self._feature_flag_worker.start()
            self._segments_worker.start()
        else:
            self._feature_flag_worker.stop()
            self._segments_worker.stop()

    def handle(self, event):
        """
        Handle incoming update event.

        :param event: incoming data update event.
        :type event: splitio.push.BaseUpdate
        """
        try:
            handle = self._handlers[event.update_type]
        except KeyError as exc:
            raise Exception('no handler for notification type: %s' % event.update_type) from exc

        handle(event)

    def shutdown(self):
<<<<<<< HEAD
        """Stop splits & segments workers."""
        self._feature_flag_worker.stop()
        self._segments_worker.stop()


class MessageProcessorAsync(MessageProcessorBase):
    """Message processor class."""

    def __init__(self, synchronizer, telemetry_runtime_producer):
        """
        Class constructor.

        :param synchronizer: synchronizer component
        :type synchronizer: splitio.sync.synchronizer.Synchronizer
        """
        self._feature_flag_queue = asyncio.Queue()
        self._segments_queue = asyncio.Queue()
        self._synchronizer = synchronizer
        self._feature_flag_worker = SplitWorkerAsync(synchronizer.synchronize_splits, synchronizer.synchronize_segment, self._feature_flag_queue, synchronizer.split_sync.feature_flag_storage, synchronizer.segment_storage, telemetry_runtime_producer)
        self._segments_worker = SegmentWorkerAsync(synchronizer.synchronize_segment, self._segments_queue)
        self._handlers = {
            UpdateType.SPLIT_UPDATE: self._handle_feature_flag_update,
            UpdateType.SPLIT_KILL: self._handle_feature_flag_kill,
            UpdateType.SEGMENT_UPDATE: self._handle_segment_change
        }

    async def _handle_feature_flag_update(self, event):
        """
        Handle incoming feature_flag update notification.

        :param event: Incoming feature_flag change event
        :type event: splitio.push.parser.SplitChangeUpdate
        """
        await self._feature_flag_queue.put(event)

    async def _handle_feature_flag_kill(self, event):
        """
        Handle incoming feature_flag kill notification.

        :param event: Incoming feature_flag kill event
        :type event: splitio.push.parser.SplitKillUpdate
        """
        await self._synchronizer.kill_split(event.feature_flag_name, event.default_treatment,
                                      event.change_number)
        await self._feature_flag_queue.put(event)

    async def _handle_segment_change(self, event):
        """
        Handle incoming segment update notification.

        :param event: Incoming segment change event
        :type event: splitio.push.parser.Update
        """
        await self._segments_queue.put(event)

    async def update_workers_status(self, enabled):
        """
        Enable/Disable push update workers.

        :param enabled: if True, enable workers. If False, disable them.
        :type enabled: bool
        """
        if enabled:
            self._feature_flag_worker.start()
            self._segments_worker.start()
        else:
            await self._feature_flag_worker.stop()
            await self._segments_worker.stop()

    async def handle(self, event):
        """
        Handle incoming update event.

        :param event: incoming data update event.
        :type event: splitio.push.BaseUpdate
        """
        try:
            handle = self._handlers[event.update_type]
        except KeyError as exc:
            raise Exception('no handler for notification type: %s' % event.update_type) from exc

        await handle(event)

    async def shutdown(self):
        """Stop splits & segments workers."""
        await self._feature_flag_worker.stop()
        await self._segments_worker.stop()
=======
        """Stop feature flags & segments workers."""
        self._feature_flag_worker.stop()
        self._segments_worker.stop()
>>>>>>> 14064fc0
<|MERGE_RESOLUTION|>--- conflicted
+++ resolved
@@ -7,7 +7,6 @@
 from splitio.push.workers import SplitWorker, SplitWorkerAsync, SegmentWorker, SegmentWorkerAsync
 from splitio.optional.loaders import asyncio
 
-<<<<<<< HEAD
 class MessageProcessorBase(object, metaclass=abc.ABCMeta):
     """Message processor template."""
 
@@ -24,9 +23,6 @@
         """Stop splits & segments workers."""
 
 class MessageProcessor(MessageProcessorBase):
-=======
-class MessageProcessor(object):
->>>>>>> 14064fc0
     """Message processor class."""
 
     def __init__(self, synchronizer, telemetry_runtime_producer):
@@ -49,30 +45,18 @@
 
     def _handle_feature_flag_update(self, event):
         """
-<<<<<<< HEAD
         Handle incoming feature_flag update notification.
 
         :param event: Incoming feature_flag change event
-=======
-        Handle incoming feature flag update notification.
-
-        :param event: Incoming feature flag change event
->>>>>>> 14064fc0
         :type event: splitio.push.parser.SplitChangeUpdate
         """
         self._feature_flag_queue.put(event)
 
     def _handle_feature_flag_kill(self, event):
         """
-<<<<<<< HEAD
-        Handle incoming feature_flag kill notification.
-
-        :param event: Incoming feature_flag kill event
-=======
         Handle incoming feature flag kill notification.
 
         :param event: Incoming feature flag kill event
->>>>>>> 14064fc0
         :type event: splitio.push.parser.SplitKillUpdate
         """
         self._synchronizer.kill_split(event.feature_flag_name, event.default_treatment,
@@ -117,8 +101,7 @@
         handle(event)
 
     def shutdown(self):
-<<<<<<< HEAD
-        """Stop splits & segments workers."""
+        """Stop feature flags & segments workers."""
         self._feature_flag_worker.stop()
         self._segments_worker.stop()
 
@@ -204,9 +187,4 @@
     async def shutdown(self):
         """Stop splits & segments workers."""
         await self._feature_flag_worker.stop()
-        await self._segments_worker.stop()
-=======
-        """Stop feature flags & segments workers."""
-        self._feature_flag_worker.stop()
-        self._segments_worker.stop()
->>>>>>> 14064fc0
+        await self._segments_worker.stop()