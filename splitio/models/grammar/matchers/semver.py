--- conflicted
+++ resolved
@@ -1,16 +1,9 @@
 """Semver matcher classes."""
-<<<<<<< HEAD
-import abc
 import logging
 
 from splitio.models.grammar.matchers.base import Matcher
 from splitio.models.grammar.matchers.string import Sanitizer
 
-=======
-import logging
-import pytest
-
->>>>>>> 8374bb5f
 _LOGGER = logging.getLogger(__name__)
 
 class Semver(object):
@@ -43,15 +36,9 @@
         except RuntimeError as e:
             _LOGGER.error("Failed to parse Semver data, incorrect data type:  %s", e)
             return None
-<<<<<<< HEAD
 
         return self
 
-=======
-
-        return self
-
->>>>>>> 8374bb5f
     def _parse(self, version):
         """
         Parse the string in self.version to update the other internal variables
