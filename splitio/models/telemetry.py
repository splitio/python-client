"""SDK Telemetry helpers."""
from bisect import bisect_left
import threading
import os
from enum import Enum
import abc

from splitio.engine.impressions import ImpressionsMode
from splitio.optional.loaders import asyncio

BUCKETS = (
    1000, 1500, 2250, 3375, 5063,
    7594, 11391, 17086, 25629, 38443,
    57665, 86498, 129746, 194620, 291929,
    437894, 656841, 985261, 1477892, 2216838,
    3325257, 4987885, 7481828
)

MAX_LATENCY = 7481828
MAX_LATENCY_BUCKET_COUNT = 23
MAX_STREAMING_EVENTS = 20
MAX_TAGS = 10

class CounterConstants(Enum):
    """Impressions and events counters constants"""
    IMPRESSIONS_QUEUED = 'impressionsQueued'
    IMPRESSIONS_DEDUPED = 'impressionsDeduped'
    IMPRESSIONS_DROPPED = 'impressionsDropped'
    EVENTS_QUEUED = 'eventsQueued'
    EVENTS_DROPPED = 'eventsDropped'

class _ConfigParams(Enum):
    """Config parameters constants"""
    SPLITS_REFRESH_RATE = 'featuresRefreshRate'
    SEGMENTS_REFRESH_RATE = 'segmentsRefreshRate'
    IMPRESSIONS_REFRESH_RATE = 'impressionsRefreshRate'
    EVENTS_REFRESH_RATE = 'eventsPushRate'
    TELEMETRY_REFRESH_RATE = 'metricsRefreshRate'
    OPERATION_MODE = 'operationMode'
    STORAGE_TYPE = 'storageType'
    STREAMING_ENABLED = 'streamingEnabled'
    IMPRESSIONS_QUEUE_SIZE = 'impressionsQueueSize'
    EVENTS_QUEUE_SIZE = 'eventsQueueSize'
    IMPRESSIONS_MODE = 'impressionsMode'
    IMPRESSIONS_LISTENER = 'impressionListener'

class _ExtraConfig(Enum):
    """Extra config constants"""
    ACTIVE_FACTORY_COUNT = 'activeFactoryCount'
    REDUNDANT_FACTORY_COUNT = 'redundantFactoryCount'
    BLOCK_UNTIL_READY_TIMEOUT = 'blockUntilReadyTimeout'
    NOT_READY = 'notReady'
    TIME_UNTIL_READY = 'timeUntilReady'
    REFRESH_RATE = 'refreshRate'
    HTTP_PROXY = 'httpProxy'
    HTTPS_PROXY_ENV = 'HTTPS_PROXY'

class _ApiURLs(Enum):
    """Api URL constants"""
    SDK_URL = 'sdk_url'
    EVENTS_URL = 'events_url'
    AUTH_URL = 'auth_url'
    STREAMING_URL = 'streaming_url'
    TELEMETRY_URL = 'telemetry_url'
    URL_OVERRIDE = 'urlOverride'

class HTTPExceptionsAndLatencies(Enum):
    """Sync exceptions and latencies constants"""
    HTTP_ERRORS = 'httpErrors'
    HTTP_LATENCIES = 'httpLatencies'
    SPLIT = 'split'
    SEGMENT = 'segment'
    IMPRESSION = 'impression'
    IMPRESSION_COUNT = 'impressionCount'
    EVENT = 'event'
    TELEMETRY = 'telemetry'
    TOKEN = 'token'

class MethodExceptionsAndLatencies(Enum):
    """Method exceptions and latencies constants"""
    METHOD_LATENCIES = 'methodLatencies'
    METHOD_EXCEPTIONS = 'methodExceptions'
    TREATMENT = 'treatment'
    TREATMENTS = 'treatments'
    TREATMENT_WITH_CONFIG = 'treatment_with_config'
    TREATMENTS_WITH_CONFIG = 'treatments_with_config'
    TREATMENTS_BY_FLAG_SET = 'treatments_by_flag_set'
    TREATMENTS_BY_FLAG_SETS = 'treatments_by_flag_sets'
    TREATMENTS_WITH_CONFIG_BY_FLAG_SET = 'treatments_with_config_by_flag_set'
    TREATMENTS_WITH_CONFIG_BY_FLAG_SETS = 'treatments_with_config_by_flag_sets'
    TRACK = 'track'

class _LastSynchronizationConstants(Enum):
    """Last sync constants"""
    LAST_SYNCHRONIZATIONS = 'lastSynchronizations'

class SSEStreamingStatus(Enum):
    """SSE streaming status enums"""
    ENABLED = 0
    DISABLED = 1
    PAUSED = 2

class SSEConnectionError(Enum):
    """SSE Connection Error enums"""
    REQUESTED = 0
    NON_REQUESTED = 1

class SSESyncMode(Enum):
    """SSE sync mode enums"""
    STREAMING = 0
    POLLING = 1

class _StreamingEventsConstant(Enum):
    """Storage types constant"""
    STREAMING_EVENTS = 'streamingEvents'

class StreamingEventTypes(Enum):
    """Streaming event types constants"""
    CONNECTION_ESTABLISHED = 0
    OCCUPANCY_PRI = 10
    OCCUPANCY_SEC = 20
    STREAMING_STATUS = 30
    SSE_CONNECTION_ERROR = 40
    TOKEN_REFRESH =  50
    ABLY_ERROR = 60
    SYNC_MODE_UPDATE = 70

class StorageType(Enum):
    """Storage types constants"""
    MEMORY = 'memory'
    REDIS = 'redis'
    PLUGGABLE = 'pluggable'

class OperationMode(Enum):
    """Storage modes constants"""
    STANDALONE = 'standalone'
    CONSUMER = 'consumer'
    PARTIAL_CONSUMER = 'partial_consumer'

class UpdateFromSSE(Enum):
    """Update from sse constants"""
    SPLIT_UPDATE = 'sp'

def get_latency_bucket_index(micros):
    """
    Find the bucket index for a measured latency.

    :param micros: Measured latency in microseconds
    :type micros: int
    :return: Bucket index for the given latency
    :rtype: int
    """
    if micros > MAX_LATENCY:
        return len(BUCKETS) - 1

    return bisect_left(BUCKETS, micros)

class MethodLatenciesBase(object, metaclass=abc.ABCMeta):
    """
    Method Latency base class

    """
    def _reset_all(self):
        """Reset variables"""
        self._treatment = [0] * MAX_LATENCY_BUCKET_COUNT
        self._treatments = [0] * MAX_LATENCY_BUCKET_COUNT
        self._treatment_with_config = [0] * MAX_LATENCY_BUCKET_COUNT
        self._treatments_with_config = [0] * MAX_LATENCY_BUCKET_COUNT
        self._treatments_by_flag_set = [0] * MAX_LATENCY_BUCKET_COUNT
        self._treatments_by_flag_sets = [0] * MAX_LATENCY_BUCKET_COUNT
        self._treatments_with_config_by_flag_set = [0] * MAX_LATENCY_BUCKET_COUNT
        self._treatments_with_config_by_flag_sets = [0] * MAX_LATENCY_BUCKET_COUNT
        self._track = [0] * MAX_LATENCY_BUCKET_COUNT

    @abc.abstractmethod
    def add_latency(self, method, latency):
        """
        Add Latency method
        """

    @abc.abstractmethod
    def pop_all(self):
        """
        Pop all latencies
        """

class MethodLatencies(MethodLatenciesBase):
    """
    Method Latency class

    """
    def __init__(self):
        """Constructor"""
        self._lock = threading.RLock()
        with self._lock:
<<<<<<< HEAD
            self._reset_all()
=======
            self._treatment = [0] * MAX_LATENCY_BUCKET_COUNT
            self._treatments = [0] * MAX_LATENCY_BUCKET_COUNT
            self._treatment_with_config = [0] * MAX_LATENCY_BUCKET_COUNT
            self._treatments_with_config = [0] * MAX_LATENCY_BUCKET_COUNT
            self._treatments_by_flag_set = [0] * MAX_LATENCY_BUCKET_COUNT
            self._treatments_by_flag_sets = [0] * MAX_LATENCY_BUCKET_COUNT
            self._treatments_with_config_by_flag_set = [0] * MAX_LATENCY_BUCKET_COUNT
            self._treatments_with_config_by_flag_sets = [0] * MAX_LATENCY_BUCKET_COUNT
            self._track = [0] * MAX_LATENCY_BUCKET_COUNT
>>>>>>> 14064fc0

    def add_latency(self, method, latency):
        """
        Add Latency method

        :param method: passed method name
        :type method: str
        :param latency: amount of latency in microseconds
        :type latency: int
        """
        latency_bucket = get_latency_bucket_index(latency)
        with self._lock:
            if method == MethodExceptionsAndLatencies.TREATMENT:
                self._treatment[latency_bucket] += 1
            elif method == MethodExceptionsAndLatencies.TREATMENTS:
                self._treatments[latency_bucket] += 1
            elif method == MethodExceptionsAndLatencies.TREATMENT_WITH_CONFIG:
                self._treatment_with_config[latency_bucket] += 1
            elif method == MethodExceptionsAndLatencies.TREATMENTS_WITH_CONFIG:
                self._treatments_with_config[latency_bucket] += 1
            elif method == MethodExceptionsAndLatencies.TREATMENTS_BY_FLAG_SET:
                self._treatments_by_flag_set[latency_bucket] += 1
            elif method == MethodExceptionsAndLatencies.TREATMENTS_BY_FLAG_SETS:
                self._treatments_by_flag_sets[latency_bucket] += 1
            elif method == MethodExceptionsAndLatencies.TREATMENTS_WITH_CONFIG_BY_FLAG_SET:
                self._treatments_with_config_by_flag_set[latency_bucket] += 1
            elif method == MethodExceptionsAndLatencies.TREATMENTS_WITH_CONFIG_BY_FLAG_SETS:
                self._treatments_with_config_by_flag_sets[latency_bucket] += 1
            elif method == MethodExceptionsAndLatencies.TRACK:
                self._track[latency_bucket] += 1
            else:
                return

    def pop_all(self):
        """
        Pop all latencies

        :return: Dictonary of latencies
        :rtype: dict
        """
        with self._lock:
            latencies = {MethodExceptionsAndLatencies.METHOD_LATENCIES.value: {
                MethodExceptionsAndLatencies.TREATMENT.value: self._treatment,
                MethodExceptionsAndLatencies.TREATMENTS.value: self._treatments,
                MethodExceptionsAndLatencies.TREATMENT_WITH_CONFIG.value: self._treatment_with_config,
                MethodExceptionsAndLatencies.TREATMENTS_WITH_CONFIG.value: self._treatments_with_config,
                MethodExceptionsAndLatencies.TREATMENTS_BY_FLAG_SET.value: self._treatments_by_flag_set,
                MethodExceptionsAndLatencies.TREATMENTS_BY_FLAG_SETS.value: self._treatments_by_flag_sets,
                MethodExceptionsAndLatencies.TREATMENTS_WITH_CONFIG_BY_FLAG_SET.value: self._treatments_with_config_by_flag_set,
                MethodExceptionsAndLatencies.TREATMENTS_WITH_CONFIG_BY_FLAG_SETS.value: self._treatments_with_config_by_flag_sets,
<<<<<<< HEAD
                MethodExceptionsAndLatencies.TRACK.value: self._track}
=======
                MethodExceptionsAndLatencies.TRACK.value: self._track
                }
>>>>>>> 14064fc0
            }
            self._reset_all()
            return latencies


class MethodLatenciesAsync(MethodLatenciesBase):
    """
    Method async Latency class

    """
    async def create():
        """Constructor"""
        self = MethodLatenciesAsync()
        self._lock = asyncio.Lock()
        async with self._lock:
            self._reset_all()
        return self

    async def add_latency(self, method, latency):
        """
        Add Latency method

        :param method: passed method name
        :type method: str
        :param latency: amount of latency in microseconds
        :type latency: int
        """
        latency_bucket = get_latency_bucket_index(latency)
        async with self._lock:
            if method == MethodExceptionsAndLatencies.TREATMENT:
                self._treatment[latency_bucket] += 1
            elif method == MethodExceptionsAndLatencies.TREATMENTS:
                self._treatments[latency_bucket] += 1
            elif method == MethodExceptionsAndLatencies.TREATMENT_WITH_CONFIG:
                self._treatment_with_config[latency_bucket] += 1
            elif method == MethodExceptionsAndLatencies.TREATMENTS_WITH_CONFIG:
                self._treatments_with_config[latency_bucket] += 1
            elif method == MethodExceptionsAndLatencies.TREATMENTS_BY_FLAG_SET:
                self._treatments_by_flag_set[latency_bucket] += 1
            elif method == MethodExceptionsAndLatencies.TREATMENTS_BY_FLAG_SETS:
                self._treatments_by_flag_sets[latency_bucket] += 1
            elif method == MethodExceptionsAndLatencies.TREATMENTS_WITH_CONFIG_BY_FLAG_SET:
                self._treatments_with_config_by_flag_set[latency_bucket] += 1
            elif method == MethodExceptionsAndLatencies.TREATMENTS_WITH_CONFIG_BY_FLAG_SETS:
                self._treatments_with_config_by_flag_sets[latency_bucket] += 1
            elif method == MethodExceptionsAndLatencies.TRACK:
                self._track[latency_bucket] += 1
            else:
                return

    async def pop_all(self):
        """
        Pop all latencies

        :return: Dictonary of latencies
        :rtype: dict
        """
        async with self._lock:
            latencies = {MethodExceptionsAndLatencies.METHOD_LATENCIES.value: {
                MethodExceptionsAndLatencies.TREATMENT.value: self._treatment,
                MethodExceptionsAndLatencies.TREATMENTS.value: self._treatments,
                MethodExceptionsAndLatencies.TREATMENT_WITH_CONFIG.value: self._treatment_with_config,
                MethodExceptionsAndLatencies.TREATMENTS_WITH_CONFIG.value: self._treatments_with_config,
                MethodExceptionsAndLatencies.TREATMENTS_BY_FLAG_SET.value: self._treatments_by_flag_set,
                MethodExceptionsAndLatencies.TREATMENTS_BY_FLAG_SETS.value: self._treatments_by_flag_sets,
                MethodExceptionsAndLatencies.TREATMENTS_WITH_CONFIG_BY_FLAG_SET.value: self._treatments_with_config_by_flag_set,
                MethodExceptionsAndLatencies.TREATMENTS_WITH_CONFIG_BY_FLAG_SETS.value: self._treatments_with_config_by_flag_sets,
                MethodExceptionsAndLatencies.TRACK.value: self._track}
            }
            self._reset_all()
            return latencies


class HTTPLatenciesBase(object, metaclass=abc.ABCMeta):
    """
    HTTP Latency class

    """
    def _reset_all(self):
        """Reset variables"""
        self._split = [0] * MAX_LATENCY_BUCKET_COUNT
        self._segment = [0] * MAX_LATENCY_BUCKET_COUNT
        self._impression = [0] * MAX_LATENCY_BUCKET_COUNT
        self._impression_count = [0] * MAX_LATENCY_BUCKET_COUNT
        self._event = [0] * MAX_LATENCY_BUCKET_COUNT
        self._telemetry = [0] * MAX_LATENCY_BUCKET_COUNT
        self._token = [0] * MAX_LATENCY_BUCKET_COUNT

    @abc.abstractmethod
    def add_latency(self, resource, latency):
        """
        Add Latency method
        """

    @abc.abstractmethod
    def pop_all(self):
        """
        Pop all latencies
        """


class HTTPLatencies(HTTPLatenciesBase):
    """
    HTTP Latency class

    """
    def __init__(self):
        """Constructor"""
        self._lock = threading.RLock()
        with self._lock:
            self._reset_all()

    def add_latency(self, resource, latency):
        """
        Add Latency method

        :param resource: passed resource name
        :type resource: str
        :param latency: amount of latency in microseconds
        :type latency: int
        """
        latency_bucket = get_latency_bucket_index(latency)
        with self._lock:
            if resource == HTTPExceptionsAndLatencies.SPLIT:
                self._split[latency_bucket] += 1
            elif resource == HTTPExceptionsAndLatencies.SEGMENT:
                self._segment[latency_bucket] += 1
            elif resource == HTTPExceptionsAndLatencies.IMPRESSION:
                self._impression[latency_bucket] += 1
            elif resource == HTTPExceptionsAndLatencies.IMPRESSION_COUNT:
                self._impression_count[latency_bucket] += 1
            elif resource == HTTPExceptionsAndLatencies.EVENT:
                self._event[latency_bucket] += 1
            elif resource == HTTPExceptionsAndLatencies.TELEMETRY:
                self._telemetry[latency_bucket] += 1
            elif resource == HTTPExceptionsAndLatencies.TOKEN:
                self._token[latency_bucket] += 1
            else:
                return

    def pop_all(self):
        """
        Pop all latencies

        :return: Dictonary of latencies
        :rtype: dict
        """
        with self._lock:
            latencies = {HTTPExceptionsAndLatencies.HTTP_LATENCIES.value: {HTTPExceptionsAndLatencies.SPLIT.value: self._split, HTTPExceptionsAndLatencies.SEGMENT.value: self._segment, HTTPExceptionsAndLatencies.IMPRESSION.value: self._impression,
                                        HTTPExceptionsAndLatencies.IMPRESSION_COUNT.value: self._impression_count, HTTPExceptionsAndLatencies.EVENT.value: self._event,
                                        HTTPExceptionsAndLatencies.TELEMETRY.value: self._telemetry, HTTPExceptionsAndLatencies.TOKEN.value: self._token}
                    }
            self._reset_all()
            return latencies


class HTTPLatenciesAsync(HTTPLatenciesBase):
    """
    HTTP Latency async class

    """
    async def create():
        """Constructor"""
        self = HTTPLatenciesAsync()
        self._lock = asyncio.Lock()
        async with self._lock:
            self._reset_all()
        return self

    async def add_latency(self, resource, latency):
        """
        Add Latency method

        :param resource: passed resource name
        :type resource: str
        :param latency: amount of latency in microseconds
        :type latency: int
        """
        latency_bucket = get_latency_bucket_index(latency)
        async with self._lock:
            if resource == HTTPExceptionsAndLatencies.SPLIT:
                self._split[latency_bucket] += 1
            elif resource == HTTPExceptionsAndLatencies.SEGMENT:
                self._segment[latency_bucket] += 1
            elif resource == HTTPExceptionsAndLatencies.IMPRESSION:
                self._impression[latency_bucket] += 1
            elif resource == HTTPExceptionsAndLatencies.IMPRESSION_COUNT:
                self._impression_count[latency_bucket] += 1
            elif resource == HTTPExceptionsAndLatencies.EVENT:
                self._event[latency_bucket] += 1
            elif resource == HTTPExceptionsAndLatencies.TELEMETRY:
                self._telemetry[latency_bucket] += 1
            elif resource == HTTPExceptionsAndLatencies.TOKEN:
                self._token[latency_bucket] += 1
            else:
                return

    async def pop_all(self):
        """
        Pop all latencies

        :return: Dictonary of latencies
        :rtype: dict
        """
        async with self._lock:
            latencies = {HTTPExceptionsAndLatencies.HTTP_LATENCIES.value: {HTTPExceptionsAndLatencies.SPLIT.value: self._split, HTTPExceptionsAndLatencies.SEGMENT.value: self._segment, HTTPExceptionsAndLatencies.IMPRESSION.value: self._impression,
                                        HTTPExceptionsAndLatencies.IMPRESSION_COUNT.value: self._impression_count, HTTPExceptionsAndLatencies.EVENT.value: self._event,
                                        HTTPExceptionsAndLatencies.TELEMETRY.value: self._telemetry, HTTPExceptionsAndLatencies.TOKEN.value: self._token}
                    }
            self._reset_all()
            return latencies


class MethodExceptionsBase(object, metaclass=abc.ABCMeta):
    """
    Method exceptions base class

    """
    def _reset_all(self):
        """Reset variables"""
        self._treatment = 0
        self._treatments = 0
        self._treatment_with_config = 0
        self._treatments_with_config = 0
        self._treatments_by_flag_set = 0
        self._treatments_by_flag_sets = 0
        self._treatments_with_config_by_flag_set = 0
        self._treatments_with_config_by_flag_sets = 0
        self._track = 0

    @abc.abstractmethod
    def add_exception(self, method):
        """
        Add exceptions method
        """

    @abc.abstractmethod
    def pop_all(self):
        """
        Pop all exceptions
        """


class MethodExceptions(MethodExceptionsBase):
    """
    Method exceptions class

    """
    def __init__(self):
        """Constructor"""
        self._lock = threading.RLock()
        with self._lock:
<<<<<<< HEAD
            self._reset_all()
=======
            self._treatment = 0
            self._treatments = 0
            self._treatment_with_config = 0
            self._treatments_with_config = 0
            self._treatments_by_flag_set = 0
            self._treatments_by_flag_sets = 0
            self._treatments_with_config_by_flag_set = 0
            self._treatments_with_config_by_flag_sets = 0
            self._track = 0
>>>>>>> 14064fc0

    def add_exception(self, method):
        """
        Add exceptions method

        :param method: passed method name
        :type method: str
        """
        with self._lock:
            if method == MethodExceptionsAndLatencies.TREATMENT:
                self._treatment += 1
            elif method == MethodExceptionsAndLatencies.TREATMENTS:
                self._treatments += 1
            elif method == MethodExceptionsAndLatencies.TREATMENT_WITH_CONFIG:
                self._treatment_with_config += 1
            elif method == MethodExceptionsAndLatencies.TREATMENTS_WITH_CONFIG:
                self._treatments_with_config += 1
            elif method == MethodExceptionsAndLatencies.TREATMENTS_BY_FLAG_SET:
                self._treatments_by_flag_set += 1
            elif method == MethodExceptionsAndLatencies.TREATMENTS_BY_FLAG_SETS:
                self._treatments_by_flag_sets += 1
            elif method == MethodExceptionsAndLatencies.TREATMENTS_WITH_CONFIG_BY_FLAG_SET:
                self._treatments_with_config_by_flag_set += 1
            elif method == MethodExceptionsAndLatencies.TREATMENTS_WITH_CONFIG_BY_FLAG_SETS:
                self._treatments_with_config_by_flag_sets += 1
            elif method == MethodExceptionsAndLatencies.TRACK:
                self._track += 1
            else:
                return

    def pop_all(self):
        """
        Pop all exceptions

        :return: Dictonary of exceptions
        :rtype: dict
        """
        with self._lock:
<<<<<<< HEAD
            exceptions = {
                MethodExceptionsAndLatencies.METHOD_EXCEPTIONS.value: {
=======
            exceptions = {MethodExceptionsAndLatencies.METHOD_EXCEPTIONS.value: {
>>>>>>> 14064fc0
                MethodExceptionsAndLatencies.TREATMENT.value: self._treatment,
                MethodExceptionsAndLatencies.TREATMENTS.value: self._treatments,
                MethodExceptionsAndLatencies.TREATMENT_WITH_CONFIG.value: self._treatment_with_config,
                MethodExceptionsAndLatencies.TREATMENTS_WITH_CONFIG.value: self._treatments_with_config,
                MethodExceptionsAndLatencies.TREATMENTS_BY_FLAG_SET.value: self._treatments_by_flag_set,
                MethodExceptionsAndLatencies.TREATMENTS_BY_FLAG_SETS.value: self._treatments_by_flag_sets,
                MethodExceptionsAndLatencies.TREATMENTS_WITH_CONFIG_BY_FLAG_SET.value: self._treatments_with_config_by_flag_set,
                MethodExceptionsAndLatencies.TREATMENTS_WITH_CONFIG_BY_FLAG_SETS.value: self._treatments_with_config_by_flag_sets,
<<<<<<< HEAD
                MethodExceptionsAndLatencies.TRACK.value: self._track}
=======
                MethodExceptionsAndLatencies.TRACK.value: self._track
                }
>>>>>>> 14064fc0
            }
            self._reset_all()
            return exceptions


class MethodExceptionsAsync(MethodExceptionsBase):
    """
    Method async exceptions class

    """
    async def create():
        """Constructor"""
        self = MethodExceptionsAsync()
        self._lock = asyncio.Lock()
        async with self._lock:
            self._reset_all()
        return self

    async def add_exception(self, method):
        """
        Add exceptions method

        :param method: passed method name
        :type method: str
        """
        async with self._lock:
            if method == MethodExceptionsAndLatencies.TREATMENT:
                self._treatment += 1
            elif method == MethodExceptionsAndLatencies.TREATMENTS:
                self._treatments += 1
            elif method == MethodExceptionsAndLatencies.TREATMENT_WITH_CONFIG:
                self._treatment_with_config += 1
            elif method == MethodExceptionsAndLatencies.TREATMENTS_WITH_CONFIG:
                self._treatments_with_config += 1
            elif method == MethodExceptionsAndLatencies.TREATMENTS_BY_FLAG_SET:
                self._treatments_by_flag_set += 1
            elif method == MethodExceptionsAndLatencies.TREATMENTS_BY_FLAG_SETS:
                self._treatments_by_flag_sets += 1
            elif method == MethodExceptionsAndLatencies.TREATMENTS_WITH_CONFIG_BY_FLAG_SET:
                self._treatments_with_config_by_flag_set += 1
            elif method == MethodExceptionsAndLatencies.TREATMENTS_WITH_CONFIG_BY_FLAG_SETS:
                self._treatments_with_config_by_flag_sets += 1
            elif method == MethodExceptionsAndLatencies.TRACK:
                self._track += 1
            else:
                return

    async def pop_all(self):
        """
        Pop all exceptions

        :return: Dictonary of exceptions
        :rtype: dict
        """
        async with self._lock:
            exceptions = {
                MethodExceptionsAndLatencies.METHOD_EXCEPTIONS.value: {
                MethodExceptionsAndLatencies.TREATMENT.value: self._treatment,
                MethodExceptionsAndLatencies.TREATMENTS.value: self._treatments,
                MethodExceptionsAndLatencies.TREATMENT_WITH_CONFIG.value: self._treatment_with_config,
                MethodExceptionsAndLatencies.TREATMENTS_WITH_CONFIG.value: self._treatments_with_config,
                MethodExceptionsAndLatencies.TREATMENTS_BY_FLAG_SET.value: self._treatments_by_flag_set,
                MethodExceptionsAndLatencies.TREATMENTS_BY_FLAG_SETS.value: self._treatments_by_flag_sets,
                MethodExceptionsAndLatencies.TREATMENTS_WITH_CONFIG_BY_FLAG_SET.value: self._treatments_with_config_by_flag_set,
                MethodExceptionsAndLatencies.TREATMENTS_WITH_CONFIG_BY_FLAG_SETS.value: self._treatments_with_config_by_flag_sets,
                MethodExceptionsAndLatencies.TRACK.value: self._track}
            }
            self._reset_all()
            return exceptions


class LastSynchronizationBase(object, metaclass=abc.ABCMeta):
    """
    Last Synchronization info base class

    """
    def _reset_all(self):
        """Reset variables"""
        self._split = 0
        self._segment = 0
        self._impression = 0
        self._impression_count = 0
        self._event = 0
        self._telemetry = 0
        self._token = 0

    @abc.abstractmethod
    def add_latency(self, resource, sync_time):
        """
        Add Latency method
        """

    @abc.abstractmethod
    def get_all(self):
        """
        get all exceptions
        """

class LastSynchronization(LastSynchronizationBase):
    """
    Last Synchronization info class

    """
    def __init__(self):
        """Constructor"""
        self._lock = threading.RLock()
        with self._lock:
            self._reset_all()

    def add_latency(self, resource, sync_time):
        """
        Add Latency method

        :param resource: passed resource name
        :type resource: str
        :param sync_time: amount of last sync time
        :type sync_time: int
        """
        with self._lock:
            if resource == HTTPExceptionsAndLatencies.SPLIT:
                self._split = sync_time
            elif resource == HTTPExceptionsAndLatencies.SEGMENT:
                self._segment = sync_time
            elif resource == HTTPExceptionsAndLatencies.IMPRESSION:
                self._impression = sync_time
            elif resource == HTTPExceptionsAndLatencies.IMPRESSION_COUNT:
                self._impression_count = sync_time
            elif resource == HTTPExceptionsAndLatencies.EVENT:
                self._event = sync_time
            elif resource == HTTPExceptionsAndLatencies.TELEMETRY:
                self._telemetry = sync_time
            elif resource == HTTPExceptionsAndLatencies.TOKEN:
                self._token = sync_time
            else:
                return

    def get_all(self):
        """
        get all exceptions

        :return: Dictonary of latencies
        :rtype: dict
        """
        with self._lock:
<<<<<<< HEAD
            return {
                _LastSynchronizationConstants.LAST_SYNCHRONIZATIONS.value: {
                HTTPExceptionsAndLatencies.SPLIT.value: self._split,
                HTTPExceptionsAndLatencies.SEGMENT.value: self._segment,
                HTTPExceptionsAndLatencies.IMPRESSION.value: self._impression,
                HTTPExceptionsAndLatencies.IMPRESSION_COUNT.value: self._impression_count,
                HTTPExceptionsAndLatencies.EVENT.value: self._event,
                HTTPExceptionsAndLatencies.TELEMETRY.value: self._telemetry,
                HTTPExceptionsAndLatencies.TOKEN.value: self._token}
            }

=======
            return {_LastSynchronizationConstants.LAST_SYNCHRONIZATIONS.value: {HTTPExceptionsAndLatencies.SPLIT.value: self._split, HTTPExceptionsAndLatencies.SEGMENT.value: self._segment, HTTPExceptionsAndLatencies.IMPRESSION.value: self._impression,
                                        HTTPExceptionsAndLatencies.IMPRESSION_COUNT.value: self._impression_count, HTTPExceptionsAndLatencies.EVENT.value: self._event,
                                        HTTPExceptionsAndLatencies.TELEMETRY.value: self._telemetry, HTTPExceptionsAndLatencies.TOKEN.value: self._token}
                    }
>>>>>>> 14064fc0

class LastSynchronizationAsync(LastSynchronizationBase):
    """
    Last Synchronization async info class

    """
    async def create():
        """Constructor"""
        self = LastSynchronizationAsync()
        self._lock = asyncio.Lock()
        async with self._lock:
            self._reset_all()
        return self

    async def add_latency(self, resource, sync_time):
        """
        Add Latency method

        :param resource: passed resource name
        :type resource: str
        :param sync_time: amount of last sync time
        :type sync_time: int
        """
        async with self._lock:
            if resource == HTTPExceptionsAndLatencies.SPLIT:
                self._split = sync_time
            elif resource == HTTPExceptionsAndLatencies.SEGMENT:
                self._segment = sync_time
            elif resource == HTTPExceptionsAndLatencies.IMPRESSION:
                self._impression = sync_time
            elif resource == HTTPExceptionsAndLatencies.IMPRESSION_COUNT:
                self._impression_count = sync_time
            elif resource == HTTPExceptionsAndLatencies.EVENT:
                self._event = sync_time
            elif resource == HTTPExceptionsAndLatencies.TELEMETRY:
                self._telemetry = sync_time
            elif resource == HTTPExceptionsAndLatencies.TOKEN:
                self._token = sync_time
            else:
                return

    async def get_all(self):
        """
        get all exceptions

        :return: Dictonary of latencies
        :rtype: dict
        """
        async with self._lock:
            return {
                _LastSynchronizationConstants.LAST_SYNCHRONIZATIONS.value: {
                HTTPExceptionsAndLatencies.SPLIT.value: self._split,
                HTTPExceptionsAndLatencies.SEGMENT.value: self._segment,
                HTTPExceptionsAndLatencies.IMPRESSION.value: self._impression,
                HTTPExceptionsAndLatencies.IMPRESSION_COUNT.value: self._impression_count,
                HTTPExceptionsAndLatencies.EVENT.value: self._event,
                HTTPExceptionsAndLatencies.TELEMETRY.value: self._telemetry,
                HTTPExceptionsAndLatencies.TOKEN.value: self._token}
            }


class HTTPErrorsBase(object, metaclass=abc.ABCMeta):
    """
    Http errors base class

    """
    def _reset_all(self):
        """Reset variables"""
        self._split = {}
        self._segment = {}
        self._impression = {}
        self._impression_count = {}
        self._event = {}
        self._telemetry = {}
        self._token = {}

    @abc.abstractmethod
    def add_error(self, resource, status):
        """
        Add Latency method
        """

    @abc.abstractmethod
    def pop_all(self):
        """
        Pop all errors
        """


class HTTPErrors(HTTPErrorsBase):
    """
    Http errors class

    """
    def __init__(self):
        """Constructor"""
        self._lock = threading.RLock()
        with self._lock:
            self._reset_all()

    def add_error(self, resource, status):
        """
        Add Latency method

        :param resource: passed resource name
        :type resource: str
        :param status: http error code
        :type status: str
        """
        status = str(status)
        with self._lock:
            if resource == HTTPExceptionsAndLatencies.SPLIT:
                if status not in self._split:
                    self._split[status] = 0
                self._split[status] += 1
            elif resource == HTTPExceptionsAndLatencies.SEGMENT:
                if status not in self._segment:
                    self._segment[status] = 0
                self._segment[status] += 1
            elif resource == HTTPExceptionsAndLatencies.IMPRESSION:
                if status not in self._impression:
                    self._impression[status] = 0
                self._impression[status] += 1
            elif resource == HTTPExceptionsAndLatencies.IMPRESSION_COUNT:
                if status not in self._impression_count:
                    self._impression_count[status] = 0
                self._impression_count[status] += 1
            elif resource == HTTPExceptionsAndLatencies.EVENT:
                if status not in self._event:
                    self._event[status] = 0
                self._event[status] += 1
            elif resource == HTTPExceptionsAndLatencies.TELEMETRY:
                if status not in self._telemetry:
                    self._telemetry[status] = 0
                self._telemetry[status] += 1
            elif resource == HTTPExceptionsAndLatencies.TOKEN:
                if status not in self._token:
                    self._token[status] = 0
                self._token[status] += 1
            else:
                return

    def pop_all(self):
        """
        Pop all errors

        :return: Dictonary of exceptions
        :rtype: dict
        """
        with self._lock:
            http_errors = {
                HTTPExceptionsAndLatencies.HTTP_ERRORS.value: {
                    HTTPExceptionsAndLatencies.SPLIT.value: self._split,
                    HTTPExceptionsAndLatencies.SEGMENT.value: self._segment,
                    HTTPExceptionsAndLatencies.IMPRESSION.value: self._impression,
                    HTTPExceptionsAndLatencies.IMPRESSION_COUNT.value: self._impression_count, HTTPExceptionsAndLatencies.EVENT.value: self._event,
                    HTTPExceptionsAndLatencies.TELEMETRY.value: self._telemetry, HTTPExceptionsAndLatencies.TOKEN.value: self._token
                }
            }
            self._reset_all()
            return http_errors


class HTTPErrorsAsync(HTTPErrorsBase):
    """
    Http error async class

    """
    async def create():
        """Constructor"""
        self = HTTPErrorsAsync()
        self._lock = asyncio.Lock()
        async with self._lock:
            self._reset_all()
        return self

    async def add_error(self, resource, status):
        """
        Add Latency method

        :param resource: passed resource name
        :type resource: str
        :param status: http error code
        :type status: str
        """
        status = str(status)
        async with self._lock:
            if resource == HTTPExceptionsAndLatencies.SPLIT:
                if status not in self._split:
                    self._split[status] = 0
                self._split[status] += 1
            elif resource == HTTPExceptionsAndLatencies.SEGMENT:
                if status not in self._segment:
                    self._segment[status] = 0
                self._segment[status] += 1
            elif resource == HTTPExceptionsAndLatencies.IMPRESSION:
                if status not in self._impression:
                    self._impression[status] = 0
                self._impression[status] += 1
            elif resource == HTTPExceptionsAndLatencies.IMPRESSION_COUNT:
                if status not in self._impression_count:
                    self._impression_count[status] = 0
                self._impression_count[status] += 1
            elif resource == HTTPExceptionsAndLatencies.EVENT:
                if status not in self._event:
                    self._event[status] = 0
                self._event[status] += 1
            elif resource == HTTPExceptionsAndLatencies.TELEMETRY:
                if status not in self._telemetry:
                    self._telemetry[status] = 0
                self._telemetry[status] += 1
            elif resource == HTTPExceptionsAndLatencies.TOKEN:
                if status not in self._token:
                    self._token[status] = 0
                self._token[status] += 1
            else:
                return

    async def pop_all(self):
        """
        Pop all errors

        :return: Dictonary of exceptions
        :rtype: dict
        """
        async with self._lock:
            http_errors = {
                HTTPExceptionsAndLatencies.HTTP_ERRORS.value: {
                    HTTPExceptionsAndLatencies.SPLIT.value: self._split,
                    HTTPExceptionsAndLatencies.SEGMENT.value: self._segment,
                    HTTPExceptionsAndLatencies.IMPRESSION.value: self._impression,
                    HTTPExceptionsAndLatencies.IMPRESSION_COUNT.value: self._impression_count, HTTPExceptionsAndLatencies.EVENT.value: self._event,
                    HTTPExceptionsAndLatencies.TELEMETRY.value: self._telemetry, HTTPExceptionsAndLatencies.TOKEN.value: self._token
                }
            }
            self._reset_all()
            return http_errors


class TelemetryCountersBase(object, metaclass=abc.ABCMeta):
    """
    Counters base class

    """
    def _reset_all(self):
        """Reset variables"""
        self._impressions_queued = 0
        self._impressions_deduped = 0
        self._impressions_dropped = 0
        self._events_queued = 0
        self._events_dropped = 0
        self._auth_rejections = 0
        self._token_refreshes = 0
        self._session_length = 0
        self._update_from_sse = {}

    @abc.abstractmethod
    def record_impressions_value(self, resource, value):
        """
        Append to the resource value
        """

    @abc.abstractmethod
    def record_events_value(self, resource, value):
        """
        Append to the resource value
        """

    @abc.abstractmethod
    def record_auth_rejections(self):
        """
        Increament the auth rejection resource by one.
        """

    @abc.abstractmethod
    def record_token_refreshes(self):
        """
        Increament the token refreshes resource by one.
        """

    @abc.abstractmethod
    def record_session_length(self, session):
        """
        Set the session length value
        """

    @abc.abstractmethod
    def get_counter_stats(self, resource):
        """
        Get resource counter value
        """

    @abc.abstractmethod
    def get_session_length(self):
        """
        Get session length
        """

    @abc.abstractmethod
    def pop_auth_rejections(self):
        """
        Pop auth rejections
        """

    @abc.abstractmethod
    def pop_token_refreshes(self):
        """
        Pop token refreshes
        """


class TelemetryCounters(TelemetryCountersBase):
    """
    Counters class

    """
    def __init__(self):
        """Constructor"""
        self._lock = threading.RLock()
        with self._lock:
<<<<<<< HEAD
            self._reset_all()
=======
            self._impressions_queued = 0
            self._impressions_deduped = 0
            self._impressions_dropped = 0
            self._events_queued = 0
            self._events_dropped = 0
            self._auth_rejections = 0
            self._token_refreshes = 0
            self._session_length = 0
            self._update_from_sse = {}
>>>>>>> 14064fc0

    def record_impressions_value(self, resource, value):
        """
        Append to the resource value

        :param resource: passed resource name
        :type resource: str
        :param value: value to be appended
        :type value: int
        """
        with self._lock:
            if resource == CounterConstants.IMPRESSIONS_QUEUED:
                self._impressions_queued += value
            elif resource == CounterConstants.IMPRESSIONS_DEDUPED:
                self._impressions_deduped += value
            elif resource == CounterConstants.IMPRESSIONS_DROPPED:
                self._impressions_dropped += value
            else:
                return

    def record_events_value(self, resource, value):
        """
        Append to the resource value

        :param resource: passed resource name
        :type resource: str
        :param value: value to be appended
        :type value: int
        """
        with self._lock:
            if resource == CounterConstants.EVENTS_QUEUED:
                self._events_queued += value
            elif resource == CounterConstants.EVENTS_DROPPED:
                self._events_dropped += value
            else:
                return

    def record_update_from_sse(self, event):
        """
        Increment the update from sse resource by one.
<<<<<<< HEAD
=======

>>>>>>> 14064fc0
        """
        with self._lock:
            if event.value not in self._update_from_sse:
                self._update_from_sse[event.value] = 0
            self._update_from_sse[event.value] += 1

    def record_auth_rejections(self):
        """
        Increment the auth rejection resource by one.

        """
        with self._lock:
            self._auth_rejections += 1

    def record_token_refreshes(self):
        """
        Increment the token refreshes resource by one.

        """
        with self._lock:
            self._token_refreshes += 1

    def pop_update_from_sse(self, event):
        """
        Pop update from sse
        :return: update from sse value
        :rtype: int
        """
        with self._lock:
            if self._update_from_sse.get(event.value) is None:
                return 0
            update_from_sse = self._update_from_sse[event.value]
            self._update_from_sse[event.value] = 0
            return update_from_sse

    def record_session_length(self, session):
        """
        Set the session length value

        :param session: value to be set
        :type session: int
        """
        with self._lock:
            self._session_length = session

    def get_counter_stats(self, resource):
        """
        Get resource counter value

        :param resource: passed resource name
        :type resource: str

        :return: resource value
        :rtype: int
        """

        with self._lock:
            if resource == CounterConstants.IMPRESSIONS_QUEUED:
                return self._impressions_queued
            elif resource == CounterConstants.IMPRESSIONS_DEDUPED:
                return self._impressions_deduped
            elif resource == CounterConstants.IMPRESSIONS_DROPPED:
                return self._impressions_dropped
            elif resource == CounterConstants.EVENTS_QUEUED:
                return self._events_queued
            elif resource == CounterConstants.EVENTS_DROPPED:
                return self._events_dropped
            else:
                return 0

    def get_session_length(self):
        """
        Get session length

        :return: session length value
        :rtype: int
        """
        with self._lock:
            return self._session_length

    def pop_auth_rejections(self):
        """
        Pop auth rejections

        :return: auth rejections value
        :rtype: int
        """
        with self._lock:
            auth_rejections = self._auth_rejections
            self._auth_rejections = 0
            return auth_rejections

    def pop_token_refreshes(self):
        """
        Pop token refreshes

        :return: token refreshes value
        :rtype: int
        """
        with self._lock:
            token_refreshes = self._token_refreshes
            self._token_refreshes = 0
            return token_refreshes

<<<<<<< HEAD

class TelemetryCountersAsync(TelemetryCountersBase):
    """
    Counters async class

    """
    async def create():
        """Constructor"""
        self = TelemetryCountersAsync()
        self._lock = asyncio.Lock()
        async with self._lock:
            self._reset_all()
        return self

    async def record_impressions_value(self, resource, value):
        """
        Append to the resource value

        :param resource: passed resource name
        :type resource: str
        :param value: value to be appended
        :type value: int
        """
        async with self._lock:
            if resource == CounterConstants.IMPRESSIONS_QUEUED:
                self._impressions_queued += value
            elif resource == CounterConstants.IMPRESSIONS_DEDUPED:
                self._impressions_deduped += value
            elif resource == CounterConstants.IMPRESSIONS_DROPPED:
                self._impressions_dropped += value
            else:
                return

    async def record_events_value(self, resource, value):
        """
        Append to the resource value

        :param resource: passed resource name
        :type resource: str
        :param value: value to be appended
        :type value: int
        """
        async with self._lock:
            if resource == CounterConstants.EVENTS_QUEUED:
                self._events_queued += value
            elif resource == CounterConstants.EVENTS_DROPPED:
                self._events_dropped += value
            else:
                return

    async def record_update_from_sse(self, event):
        """
        Increment the update from sse resource by one.
        """
        async with self._lock:
            if event.value not in self._update_from_sse:
                self._update_from_sse[event.value] = 0
            self._update_from_sse[event.value] += 1

    async def record_auth_rejections(self):
        """
        Increment the auth rejection resource by one.

        """
        async with self._lock:
            self._auth_rejections += 1

    async def record_token_refreshes(self):
        """
        Increment the token refreshes resource by one.

        """
        async with self._lock:
            self._token_refreshes += 1

    async def pop_update_from_sse(self, event):
        """
        Pop update from sse
        :return: update from sse value
        :rtype: int
        """
        async with self._lock:
=======
    def pop_update_from_sse(self, event):
        """
        Pop update from sse

        :return: update from sse value
        :rtype: int
        """
        with self._lock:
>>>>>>> 14064fc0
            if self._update_from_sse.get(event.value) is None:
                return 0
            update_from_sse = self._update_from_sse[event.value]
            self._update_from_sse[event.value] = 0
            return update_from_sse

<<<<<<< HEAD
    async def record_session_length(self, session):
        """
        Set the session length value

        :param session: value to be set
        :type session: int
        """
        async with self._lock:
            self._session_length = session

    async def get_counter_stats(self, resource):
        """
        Get resource counter value

        :param resource: passed resource name
        :type resource: str

        :return: resource value
        :rtype: int
        """
        async with self._lock:
            if resource == CounterConstants.IMPRESSIONS_QUEUED:
                return self._impressions_queued
            elif resource == CounterConstants.IMPRESSIONS_DEDUPED:
                return self._impressions_deduped
            elif resource == CounterConstants.IMPRESSIONS_DROPPED:
                return self._impressions_dropped
            elif resource == CounterConstants.EVENTS_QUEUED:
                return self._events_queued
            elif resource == CounterConstants.EVENTS_DROPPED:
                return self._events_dropped
            else:
                return 0

    async def get_session_length(self):
        """
        Get session length

        :return: session length value
        :rtype: int
        """
        async with self._lock:
            return self._session_length

    async def pop_auth_rejections(self):
        """
        Pop auth rejections

        :return: auth rejections value
        :rtype: int
        """
        async with self._lock:
            auth_rejections = self._auth_rejections
            self._auth_rejections = 0
            return auth_rejections

    async def pop_token_refreshes(self):
        """
        Pop token refreshes

        :return: token refreshes value
        :rtype: int
        """
        async with self._lock:
            token_refreshes = self._token_refreshes
            self._token_refreshes = 0
            return token_refreshes


=======
>>>>>>> 14064fc0
class StreamingEvent(object):
    """
    Streaming event class

    """
    def __init__(self, streaming_event):
        """
        Constructor

        :param streaming_event: Streaming event tuple: ('type', 'data', 'time')
        :type streaming_event: dict
        """
        self._type = streaming_event[0].value
        self._data = streaming_event[1]
        self._time = streaming_event[2]

    @property
    def type(self):
        """
        Get streaming event type

        :return: streaming event type
        :rtype: str
        """
        return self._type

    @property
    def data(self):
        """
        Get streaming event data

        :return: streaming event data
        :rtype: str
        """
        return self._data

    @property
    def time(self):
        """
        Get streaming event time

        :return: streaming event time
        :rtype: int
        """
        return self._time

class StreamingEventsAsync(object):
    """
    Streaming events async class

    """
    async def create():
        """Constructor"""
        self = StreamingEventsAsync()
        self._lock = asyncio.Lock()
        async with self._lock:
            self._streaming_events = []
        return self

    async def record_streaming_event(self, streaming_event):
        """
        Record new streaming event

        :param streaming_event: Streaming event dict:
                {'type': string, 'data': string, 'time': string}
        :type streaming_event: dict
        """
        if not StreamingEvent(streaming_event):
            return
        async with self._lock:
            if len(self._streaming_events) < MAX_STREAMING_EVENTS:
                self._streaming_events.append(StreamingEvent(streaming_event))

    async def pop_streaming_events(self):
        """
        Get and reset streaming events

        :return: streaming events dict
        :rtype: dict
        """
        async with self._lock:
            streaming_events = self._streaming_events
            self._streaming_events = []
            return {_StreamingEventsConstant.STREAMING_EVENTS.value: [
                {'e': streaming_event.type, 'd': streaming_event.data,
                't': streaming_event.time} for streaming_event in streaming_events]}

class StreamingEvents(object):
    """
    Streaming events class

    """
    def __init__(self):
        """Constructor"""
        self._lock = threading.RLock()
        with self._lock:
            self._streaming_events = []

    def record_streaming_event(self, streaming_event):
        """
        Record new streaming event

        :param streaming_event: Streaming event dict:
                {'type': string, 'data': string, 'time': string}
        :type streaming_event: dict
        """
        if not StreamingEvent(streaming_event):
            return
        with self._lock:
            if len(self._streaming_events) < MAX_STREAMING_EVENTS:
                self._streaming_events.append(StreamingEvent(streaming_event))

    def pop_streaming_events(self):
        """
        Get and reset streaming events

        :return: streaming events dict
        :rtype: dict
        """

        with self._lock:
            streaming_events = self._streaming_events
            self._streaming_events = []
<<<<<<< HEAD
            return {_StreamingEventsConstant.STREAMING_EVENTS.value: [
                {'e': streaming_event.type, 'd': streaming_event.data,
                't': streaming_event.time} for streaming_event in streaming_events]}


class TelemetryConfigBase(object, metaclass=abc.ABCMeta):
    """
    Telemetry init config base class

    """
    def _reset_all(self):
        """Reset variables"""
        self._block_until_ready_timeout = 0
        self._not_ready = 0
        self._time_until_ready = 0
        self._operation_mode = None
        self._storage_type = None
        self._streaming_enabled = None
        self._refresh_rate = {
            _ConfigParams.SPLITS_REFRESH_RATE.value: 0,
            _ConfigParams.SEGMENTS_REFRESH_RATE.value: 0,
            _ConfigParams.IMPRESSIONS_REFRESH_RATE.value: 0,
            _ConfigParams.EVENTS_REFRESH_RATE.value: 0,
            _ConfigParams.TELEMETRY_REFRESH_RATE.value: 0}
        self._url_override = {
            _ApiURLs.SDK_URL.value: False,
            _ApiURLs.EVENTS_URL.value: False,
            _ApiURLs.AUTH_URL.value: False,
            _ApiURLs.STREAMING_URL.value: False,
            _ApiURLs.TELEMETRY_URL.value: False}
        self._impressions_queue_size = 0
        self._events_queue_size = 0
        self._impressions_mode = None
        self._impression_listener = False
        self._http_proxy = None
        self._active_factory_count = 0
        self._redundant_factory_count = 0
        self._flag_sets = 0
        self._flag_sets_invalid = 0

    @abc.abstractmethod
    def record_config(self, config, extra_config, total_flag_sets, invalid_flag_sets):
        """
        Record configurations.
        """

    @abc.abstractmethod
    def record_active_and_redundant_factories(self, active_factory_count, redundant_factory_count):
        """
        Record active and redundant factories counts
        """

    @abc.abstractmethod
    def record_ready_time(self, ready_time):
        """
        Record ready time.
        """

    @abc.abstractmethod
    def record_bur_time_out(self):
        """
        Record block until ready timeout count
        """

    @abc.abstractmethod
    def record_not_ready_usage(self):
        """
        record non-ready usage count
        """

    @abc.abstractmethod
    def get_bur_time_outs(self):
        """
        Get block until ready timeout.
        """

    @abc.abstractmethod
    def get_non_ready_usage(self):
        """
        Get non-ready usage.
        """

    @abc.abstractmethod
    def get_stats(self):
        """
        Get config stats.
        """

    def _get_operation_mode(self, op_mode):
        """
        Get formatted operation mode

        :param op_mode: config operation mode
        :type config: str

        :return: operation mode
        :rtype: int
        """
        if op_mode == OperationMode.STANDALONE.value:
            return 0
        elif op_mode == OperationMode.CONSUMER.value:
            return 1
        else:
            return 2

    def _get_storage_type(self, op_mode, st_type):
        """
        Get storage type from operation mode

        :param op_mode: config operation mode
        :type config: str

        :return: storage type
        :rtype: str
        """
        if op_mode == OperationMode.STANDALONE.value:
            return StorageType.MEMORY.value
        elif st_type == StorageType.REDIS.value:
            return StorageType.REDIS.value
        else:
            return StorageType.PLUGGABLE.value

    def _get_refresh_rates(self, config):
        """
        Get refresh rates within config dict

        :param config: config dict
        :type config: dict

        :return: refresh rates
        :rtype: RefreshRates object
        """
        return {
            _ConfigParams.SPLITS_REFRESH_RATE.value: config[_ConfigParams.SPLITS_REFRESH_RATE.value],
            _ConfigParams.SEGMENTS_REFRESH_RATE.value: config[_ConfigParams.SEGMENTS_REFRESH_RATE.value],
            _ConfigParams.IMPRESSIONS_REFRESH_RATE.value: config[_ConfigParams.IMPRESSIONS_REFRESH_RATE.value],
            _ConfigParams.EVENTS_REFRESH_RATE.value: config[_ConfigParams.EVENTS_REFRESH_RATE.value],
            _ConfigParams.TELEMETRY_REFRESH_RATE.value: config[_ConfigParams.TELEMETRY_REFRESH_RATE.value]
        }

    def _get_url_overrides(self, config):
        """
        Get URL override within the config dict.

        :param config: config dict
        :type config: dict

        :return: URL overrides dict
        :rtype: URLOverrides object
        """
        return  {
            _ApiURLs.SDK_URL.value: True if _ApiURLs.SDK_URL.value in config else False,
            _ApiURLs.EVENTS_URL.value: True if _ApiURLs.EVENTS_URL.value in config else False,
            _ApiURLs.AUTH_URL.value: True if _ApiURLs.AUTH_URL.value in config else False,
            _ApiURLs.STREAMING_URL.value: True if _ApiURLs.STREAMING_URL.value in config else False,
            _ApiURLs.TELEMETRY_URL.value: True if _ApiURLs.TELEMETRY_URL.value in config else False
        }

    def _get_impressions_mode(self, imp_mode):
        """
        Get impressions mode from operation mode

        :param op_mode: config operation mode
        :type config: str

        :return: impressions mode
        :rtype: int
        """
        if imp_mode == ImpressionsMode.DEBUG.value:
            return 1
        elif imp_mode == ImpressionsMode.OPTIMIZED.value:
            return 0
        else:
            return 2

    def _check_if_proxy_detected(self):
        """
        Return boolean flag if network https proxy is detected
=======
            return {_StreamingEventsConstant.STREAMING_EVENTS.value: [{'e': streaming_event.type, 'd': streaming_event.data,
                                         't': streaming_event.time} for streaming_event in streaming_events]}
>>>>>>> 14064fc0

        :return: https network proxy flag
        :rtype: boolean
        """
        for x in os.environ:
            if x.upper() == _ExtraConfig.HTTPS_PROXY_ENV.value:
                return True
        return False


class TelemetryConfig(TelemetryConfigBase):
    """
    Telemetry init config class

    """
    def __init__(self):
        """Constructor"""
        self._lock = threading.RLock()
        with self._lock:
<<<<<<< HEAD
            self._reset_all()
=======
            self._block_until_ready_timeout = 0
            self._not_ready = 0
            self._time_until_ready = 0
            self._operation_mode = None
            self._storage_type = None
            self._streaming_enabled = None
            self._refresh_rate = {_ConfigParams.SPLITS_REFRESH_RATE.value: 0, _ConfigParams.SEGMENTS_REFRESH_RATE.value: 0,
                _ConfigParams.IMPRESSIONS_REFRESH_RATE.value: 0, _ConfigParams.EVENTS_REFRESH_RATE.value: 0, _ConfigParams.TELEMETRY_REFRESH_RATE.value: 0}
            self._url_override = {_ApiURLs.SDK_URL.value: False, _ApiURLs.EVENTS_URL.value: False, _ApiURLs.AUTH_URL.value: False,
                                  _ApiURLs.STREAMING_URL.value: False, _ApiURLs.TELEMETRY_URL.value: False}
            self._impressions_queue_size = 0
            self._events_queue_size = 0
            self._impressions_mode = None
            self._impression_listener = False
            self._http_proxy = None
            self._active_factory_count = 0
            self._redundant_factory_count = 0
            self._flag_sets = 0
            self._flag_sets_invalid = 0
>>>>>>> 14064fc0

    def record_config(self, config, extra_config, total_flag_sets, invalid_flag_sets):
        """
        Record configurations.

        :param config: config dict: {
            'operationMode': int, 'storageType': string, 'streamingEnabled': boolean,
            'refreshRate' : {
                'featuresRefreshRate': int,
                'segmentsRefreshRate': int,
                'impressionsRefreshRate': int,
                'eventsPushRate': int,
                'metricsRefreshRate': int
            }
            'urlOverride' : {
                'sdk_url': boolean, 'events_url': boolean, 'auth_url': boolean,
                'streaming_url': boolean, 'telemetry_url': boolean, }
            },
            'impressionsQueueSize': int, 'eventsQueueSize': int, 'impressionsMode': string,
            'impressionsListener': boolean, 'activeFactoryCount': int, 'redundantFactoryCount': int
        }
        :type config: dict
        """
        with self._lock:
            self._operation_mode = self._get_operation_mode(config[_ConfigParams.OPERATION_MODE.value])
            self._storage_type = self._get_storage_type(config[_ConfigParams.OPERATION_MODE.value], config[_ConfigParams.STORAGE_TYPE.value])
            self._streaming_enabled = config[_ConfigParams.STREAMING_ENABLED.value]
            self._refresh_rate = self._get_refresh_rates(config)
            self._url_override = self._get_url_overrides(extra_config)
            self._impressions_queue_size = config[_ConfigParams.IMPRESSIONS_QUEUE_SIZE.value]
            self._events_queue_size = config[_ConfigParams.EVENTS_QUEUE_SIZE.value]
            self._impressions_mode = self._get_impressions_mode(config[_ConfigParams.IMPRESSIONS_MODE.value])
            self._impression_listener = True if config[_ConfigParams.IMPRESSIONS_LISTENER.value] is not None else False
            self._http_proxy = self._check_if_proxy_detected()
            self._flag_sets = total_flag_sets
            self._flag_sets_invalid = invalid_flag_sets

    def record_active_and_redundant_factories(self, active_factory_count, redundant_factory_count):
        """
        Record active and redundant factories counts

        :param active_factory_count: active factories count
        :type active_factory_count: int

        :param redundant_factory_count: redundant factories count
        :type redundant_factory_count: int
        """
        with self._lock:
            self._active_factory_count = active_factory_count
            self._redundant_factory_count = redundant_factory_count

    def record_ready_time(self, ready_time):
        """
        Record ready time.

        :param ready_time: SDK ready time
        :type ready_time: int
        """
        with self._lock:
            self._time_until_ready = ready_time

    def record_bur_time_out(self):
        """
        Record block until ready timeout count

        """
        with self._lock:
            self._block_until_ready_timeout += 1

    def record_not_ready_usage(self):
        """
        record non-ready usage count

        """
        with self._lock:
            self._not_ready += 1

    def get_bur_time_outs(self):
        """
        Get block until ready timeout.

        :return: block until ready timeouts count
        :rtype: int
        """
        with self._lock:
            return self._block_until_ready_timeout

    def get_non_ready_usage(self):
        """
        Get non-ready usage.

        :return: non-ready usage count
        :rtype: int
        """
        with self._lock:
            return self._not_ready

    def get_stats(self):
        """
        Get config stats.

        :return: dict of all config stats.
        :rtype: dict
        """
        with self._lock:
            return {
                'bT':  self._block_until_ready_timeout,
                'nR': self._not_ready,
                'tR': self._time_until_ready,
                'oM': self._operation_mode,
                'sT': self._storage_type,
                'sE': self._streaming_enabled,
<<<<<<< HEAD
                'rR': {
                    'sp': self._refresh_rate[_ConfigParams.SPLITS_REFRESH_RATE.value],
                    'se': self._refresh_rate[_ConfigParams.SEGMENTS_REFRESH_RATE.value],
                    'im': self._refresh_rate[_ConfigParams.IMPRESSIONS_REFRESH_RATE.value],
                    'ev': self._refresh_rate[_ConfigParams.EVENTS_REFRESH_RATE.value],
                    'te': self._refresh_rate[_ConfigParams.TELEMETRY_REFRESH_RATE.value]},
                'uO': {
                    's': self._url_override[_ApiURLs.SDK_URL.value],
                    'e': self._url_override[_ApiURLs.EVENTS_URL.value],
                    'a': self._url_override[_ApiURLs.AUTH_URL.value],
                    'st': self._url_override[_ApiURLs.STREAMING_URL.value],
                    't': self._url_override[_ApiURLs.TELEMETRY_URL.value]},
=======
                'rR': {'sp': self._refresh_rate[_ConfigParams.SPLITS_REFRESH_RATE.value],
                                'se': self._refresh_rate[_ConfigParams.SEGMENTS_REFRESH_RATE.value],
                                'im': self._refresh_rate[_ConfigParams.IMPRESSIONS_REFRESH_RATE.value],
                                'ev': self._refresh_rate[_ConfigParams.EVENTS_REFRESH_RATE.value],
                                'te': self._refresh_rate[_ConfigParams.TELEMETRY_REFRESH_RATE.value]},
                'uO': {'s': self._url_override[_ApiURLs.SDK_URL.value],
                                'e': self._url_override[_ApiURLs.EVENTS_URL.value],
                                'a': self._url_override[_ApiURLs.AUTH_URL.value],
                                'st': self._url_override[_ApiURLs.STREAMING_URL.value],
                                't': self._url_override[_ApiURLs.TELEMETRY_URL.value]},
>>>>>>> 14064fc0
                'iQ': self._impressions_queue_size,
                'eQ': self._events_queue_size,
                'iM': self._impressions_mode,
                'iL': self._impression_listener,
                'hp': self._http_proxy,
                'aF': self._active_factory_count,
                'rF': self._redundant_factory_count,
                'fsT': self._flag_sets,
                'fsI': self._flag_sets_invalid
            }


class TelemetryConfigAsync(TelemetryConfigBase):
    """
    Telemetry init config async class

    """
    async def create():
        """Constructor"""
        self = TelemetryConfigAsync()
        self._lock = asyncio.Lock()
        async with self._lock:
            self._reset_all()
        return self

    async def record_config(self, config, extra_config, total_flag_sets, invalid_flag_sets):
        """
        Record configurations.

        :param config: config dict: {
            'operationMode': int, 'storageType': string, 'streamingEnabled': boolean,
            'refreshRate' : {
                'featuresRefreshRate': int,
                'segmentsRefreshRate': int,
                'impressionsRefreshRate': int,
                'eventsPushRate': int,
                'metricsRefreshRate': int
            }
            'urlOverride' : {
                'sdk_url': boolean, 'events_url': boolean, 'auth_url': boolean,
                'streaming_url': boolean, 'telemetry_url': boolean, }
            },
            'impressionsQueueSize': int, 'eventsQueueSize': int, 'impressionsMode': string,
            'impressionsListener': boolean, 'activeFactoryCount': int, 'redundantFactoryCount': int
        }
        :type config: dict
        """
        async with self._lock:
            self._operation_mode = self._get_operation_mode(config[_ConfigParams.OPERATION_MODE.value])
            self._storage_type = self._get_storage_type(config[_ConfigParams.OPERATION_MODE.value], config[_ConfigParams.STORAGE_TYPE.value])
            self._streaming_enabled = config[_ConfigParams.STREAMING_ENABLED.value]
            self._refresh_rate = self._get_refresh_rates(config)
            self._url_override = self._get_url_overrides(extra_config)
            self._impressions_queue_size = config[_ConfigParams.IMPRESSIONS_QUEUE_SIZE.value]
            self._events_queue_size = config[_ConfigParams.EVENTS_QUEUE_SIZE.value]
            self._impressions_mode = self._get_impressions_mode(config[_ConfigParams.IMPRESSIONS_MODE.value])
            self._impression_listener = True if config[_ConfigParams.IMPRESSIONS_LISTENER.value] is not None else False
            self._http_proxy = self._check_if_proxy_detected()
            self._flag_sets = total_flag_sets
            self._flag_sets_invalid = invalid_flag_sets

    async def record_active_and_redundant_factories(self, active_factory_count, redundant_factory_count):
        """
        Record active and redundant factories counts

        :param active_factory_count: active factories count
        :type active_factory_count: int

        :param redundant_factory_count: redundant factories count
        :type redundant_factory_count: int
        """
        async with self._lock:
            self._active_factory_count = active_factory_count
            self._redundant_factory_count = redundant_factory_count

    async def record_ready_time(self, ready_time):
        """
        Record ready time.

        :param ready_time: SDK ready time
        :type ready_time: int
        """
        async with self._lock:
            self._time_until_ready = ready_time

    async def record_bur_time_out(self):
        """
<<<<<<< HEAD
        Record block until ready timeout count
=======
        with self._lock:
            return {
                _ConfigParams.SPLITS_REFRESH_RATE.value: config[_ConfigParams.SPLITS_REFRESH_RATE.value],
                _ConfigParams.SEGMENTS_REFRESH_RATE.value: config[_ConfigParams.SEGMENTS_REFRESH_RATE.value],
                _ConfigParams.IMPRESSIONS_REFRESH_RATE.value: config[_ConfigParams.IMPRESSIONS_REFRESH_RATE.value],
                _ConfigParams.EVENTS_REFRESH_RATE.value: config[_ConfigParams.EVENTS_REFRESH_RATE.value],
                _ConfigParams.TELEMETRY_REFRESH_RATE.value: config[_ConfigParams.TELEMETRY_REFRESH_RATE.value]
            }
>>>>>>> 14064fc0

        """
        async with self._lock:
            self._block_until_ready_timeout += 1

    async def record_not_ready_usage(self):
        """
        record non-ready usage count

        """
<<<<<<< HEAD
        async with self._lock:
            self._not_ready += 1
=======
        with self._lock:
            return  {
                _ApiURLs.SDK_URL.value: True if _ApiURLs.SDK_URL.value in config else False,
                _ApiURLs.EVENTS_URL.value: True if _ApiURLs.EVENTS_URL.value in config else False,
                _ApiURLs.AUTH_URL.value: True if _ApiURLs.AUTH_URL.value in config else False,
                _ApiURLs.STREAMING_URL.value: True if _ApiURLs.STREAMING_URL.value in config else False,
                _ApiURLs.TELEMETRY_URL.value: True if _ApiURLs.TELEMETRY_URL.value in config else False
            }
>>>>>>> 14064fc0

    async def get_bur_time_outs(self):
        """
        Get block until ready timeout.

        :return: block until ready timeouts count
        :rtype: int
        """
        async with self._lock:
            return self._block_until_ready_timeout

    async def get_non_ready_usage(self):
        """
        Get non-ready usage.

        :return: non-ready usage count
        :rtype: int
        """
        async with self._lock:
            return self._not_ready

    async def get_stats(self):
        """
        Get config stats.

        :return: dict of all config stats.
        :rtype: dict
        """
<<<<<<< HEAD
        async with self._lock:
            return {
                'bT':  self._block_until_ready_timeout,
                'nR': self._not_ready,
                'tR': self._time_until_ready,
                'oM': self._operation_mode,
                'sT': self._storage_type,
                'sE': self._streaming_enabled,
                'rR': {
                    'sp': self._refresh_rate[_ConfigParams.SPLITS_REFRESH_RATE.value],
                    'se': self._refresh_rate[_ConfigParams.SEGMENTS_REFRESH_RATE.value],
                    'im': self._refresh_rate[_ConfigParams.IMPRESSIONS_REFRESH_RATE.value],
                    'ev': self._refresh_rate[_ConfigParams.EVENTS_REFRESH_RATE.value],
                    'te': self._refresh_rate[_ConfigParams.TELEMETRY_REFRESH_RATE.value]},
                'uO': {
                    's': self._url_override[_ApiURLs.SDK_URL.value],
                    'e': self._url_override[_ApiURLs.EVENTS_URL.value],
                    'a': self._url_override[_ApiURLs.AUTH_URL.value],
                    'st': self._url_override[_ApiURLs.STREAMING_URL.value],
                    't': self._url_override[_ApiURLs.TELEMETRY_URL.value]},
                'iQ': self._impressions_queue_size,
                'eQ': self._events_queue_size,
                'iM': self._impressions_mode,
                'iL': self._impression_listener,
                'hp': self._http_proxy,
                'aF': self._active_factory_count,
                'rF': self._redundant_factory_count,
                'fsT': self._flag_sets,
                'fsI': self._flag_sets_invalid
            }
=======
        with self._lock:
            for x in os.environ:
                if x.upper() == _ExtraConfig.HTTPS_PROXY_ENV.value:
                    return True
            return False
>>>>>>> 14064fc0
<|MERGE_RESOLUTION|>--- conflicted
+++ resolved
@@ -193,19 +193,7 @@
         """Constructor"""
         self._lock = threading.RLock()
         with self._lock:
-<<<<<<< HEAD
-            self._reset_all()
-=======
-            self._treatment = [0] * MAX_LATENCY_BUCKET_COUNT
-            self._treatments = [0] * MAX_LATENCY_BUCKET_COUNT
-            self._treatment_with_config = [0] * MAX_LATENCY_BUCKET_COUNT
-            self._treatments_with_config = [0] * MAX_LATENCY_BUCKET_COUNT
-            self._treatments_by_flag_set = [0] * MAX_LATENCY_BUCKET_COUNT
-            self._treatments_by_flag_sets = [0] * MAX_LATENCY_BUCKET_COUNT
-            self._treatments_with_config_by_flag_set = [0] * MAX_LATENCY_BUCKET_COUNT
-            self._treatments_with_config_by_flag_sets = [0] * MAX_LATENCY_BUCKET_COUNT
-            self._track = [0] * MAX_LATENCY_BUCKET_COUNT
->>>>>>> 14064fc0
+            self._reset_all()
 
     def add_latency(self, method, latency):
         """
@@ -256,12 +244,7 @@
                 MethodExceptionsAndLatencies.TREATMENTS_BY_FLAG_SETS.value: self._treatments_by_flag_sets,
                 MethodExceptionsAndLatencies.TREATMENTS_WITH_CONFIG_BY_FLAG_SET.value: self._treatments_with_config_by_flag_set,
                 MethodExceptionsAndLatencies.TREATMENTS_WITH_CONFIG_BY_FLAG_SETS.value: self._treatments_with_config_by_flag_sets,
-<<<<<<< HEAD
                 MethodExceptionsAndLatencies.TRACK.value: self._track}
-=======
-                MethodExceptionsAndLatencies.TRACK.value: self._track
-                }
->>>>>>> 14064fc0
             }
             self._reset_all()
             return latencies
@@ -514,19 +497,7 @@
         """Constructor"""
         self._lock = threading.RLock()
         with self._lock:
-<<<<<<< HEAD
-            self._reset_all()
-=======
-            self._treatment = 0
-            self._treatments = 0
-            self._treatment_with_config = 0
-            self._treatments_with_config = 0
-            self._treatments_by_flag_set = 0
-            self._treatments_by_flag_sets = 0
-            self._treatments_with_config_by_flag_set = 0
-            self._treatments_with_config_by_flag_sets = 0
-            self._track = 0
->>>>>>> 14064fc0
+            self._reset_all()
 
     def add_exception(self, method):
         """
@@ -565,12 +536,8 @@
         :rtype: dict
         """
         with self._lock:
-<<<<<<< HEAD
             exceptions = {
                 MethodExceptionsAndLatencies.METHOD_EXCEPTIONS.value: {
-=======
-            exceptions = {MethodExceptionsAndLatencies.METHOD_EXCEPTIONS.value: {
->>>>>>> 14064fc0
                 MethodExceptionsAndLatencies.TREATMENT.value: self._treatment,
                 MethodExceptionsAndLatencies.TREATMENTS.value: self._treatments,
                 MethodExceptionsAndLatencies.TREATMENT_WITH_CONFIG.value: self._treatment_with_config,
@@ -579,12 +546,7 @@
                 MethodExceptionsAndLatencies.TREATMENTS_BY_FLAG_SETS.value: self._treatments_by_flag_sets,
                 MethodExceptionsAndLatencies.TREATMENTS_WITH_CONFIG_BY_FLAG_SET.value: self._treatments_with_config_by_flag_set,
                 MethodExceptionsAndLatencies.TREATMENTS_WITH_CONFIG_BY_FLAG_SETS.value: self._treatments_with_config_by_flag_sets,
-<<<<<<< HEAD
                 MethodExceptionsAndLatencies.TRACK.value: self._track}
-=======
-                MethodExceptionsAndLatencies.TRACK.value: self._track
-                }
->>>>>>> 14064fc0
             }
             self._reset_all()
             return exceptions
@@ -729,7 +691,6 @@
         :rtype: dict
         """
         with self._lock:
-<<<<<<< HEAD
             return {
                 _LastSynchronizationConstants.LAST_SYNCHRONIZATIONS.value: {
                 HTTPExceptionsAndLatencies.SPLIT.value: self._split,
@@ -740,13 +701,6 @@
                 HTTPExceptionsAndLatencies.TELEMETRY.value: self._telemetry,
                 HTTPExceptionsAndLatencies.TOKEN.value: self._token}
             }
-
-=======
-            return {_LastSynchronizationConstants.LAST_SYNCHRONIZATIONS.value: {HTTPExceptionsAndLatencies.SPLIT.value: self._split, HTTPExceptionsAndLatencies.SEGMENT.value: self._segment, HTTPExceptionsAndLatencies.IMPRESSION.value: self._impression,
-                                        HTTPExceptionsAndLatencies.IMPRESSION_COUNT.value: self._impression_count, HTTPExceptionsAndLatencies.EVENT.value: self._event,
-                                        HTTPExceptionsAndLatencies.TELEMETRY.value: self._telemetry, HTTPExceptionsAndLatencies.TOKEN.value: self._token}
-                    }
->>>>>>> 14064fc0
 
 class LastSynchronizationAsync(LastSynchronizationBase):
     """
@@ -1067,19 +1021,7 @@
         """Constructor"""
         self._lock = threading.RLock()
         with self._lock:
-<<<<<<< HEAD
-            self._reset_all()
-=======
-            self._impressions_queued = 0
-            self._impressions_deduped = 0
-            self._impressions_dropped = 0
-            self._events_queued = 0
-            self._events_dropped = 0
-            self._auth_rejections = 0
-            self._token_refreshes = 0
-            self._session_length = 0
-            self._update_from_sse = {}
->>>>>>> 14064fc0
+            self._reset_all()
 
     def record_impressions_value(self, resource, value):
         """
@@ -1120,10 +1062,6 @@
     def record_update_from_sse(self, event):
         """
         Increment the update from sse resource by one.
-<<<<<<< HEAD
-=======
-
->>>>>>> 14064fc0
         """
         with self._lock:
             if event.value not in self._update_from_sse:
@@ -1155,6 +1093,7 @@
         with self._lock:
             if self._update_from_sse.get(event.value) is None:
                 return 0
+
             update_from_sse = self._update_from_sse[event.value]
             self._update_from_sse[event.value] = 0
             return update_from_sse
@@ -1183,14 +1122,19 @@
         with self._lock:
             if resource == CounterConstants.IMPRESSIONS_QUEUED:
                 return self._impressions_queued
+
             elif resource == CounterConstants.IMPRESSIONS_DEDUPED:
                 return self._impressions_deduped
+
             elif resource == CounterConstants.IMPRESSIONS_DROPPED:
                 return self._impressions_dropped
+
             elif resource == CounterConstants.EVENTS_QUEUED:
                 return self._events_queued
+
             elif resource == CounterConstants.EVENTS_DROPPED:
                 return self._events_dropped
+
             else:
                 return 0
 
@@ -1227,8 +1171,6 @@
             token_refreshes = self._token_refreshes
             self._token_refreshes = 0
             return token_refreshes
-
-<<<<<<< HEAD
 
 class TelemetryCountersAsync(TelemetryCountersBase):
     """
@@ -1311,23 +1253,13 @@
         :rtype: int
         """
         async with self._lock:
-=======
-    def pop_update_from_sse(self, event):
-        """
-        Pop update from sse
-
-        :return: update from sse value
-        :rtype: int
-        """
-        with self._lock:
->>>>>>> 14064fc0
             if self._update_from_sse.get(event.value) is None:
                 return 0
+
             update_from_sse = self._update_from_sse[event.value]
             self._update_from_sse[event.value] = 0
             return update_from_sse
 
-<<<<<<< HEAD
     async def record_session_length(self, session):
         """
         Set the session length value
@@ -1351,14 +1283,19 @@
         async with self._lock:
             if resource == CounterConstants.IMPRESSIONS_QUEUED:
                 return self._impressions_queued
+
             elif resource == CounterConstants.IMPRESSIONS_DEDUPED:
                 return self._impressions_deduped
+
             elif resource == CounterConstants.IMPRESSIONS_DROPPED:
                 return self._impressions_dropped
+
             elif resource == CounterConstants.EVENTS_QUEUED:
                 return self._events_queued
+
             elif resource == CounterConstants.EVENTS_DROPPED:
                 return self._events_dropped
+
             else:
                 return 0
 
@@ -1397,8 +1334,6 @@
             return token_refreshes
 
 
-=======
->>>>>>> 14064fc0
 class StreamingEvent(object):
     """
     Streaming event class
@@ -1522,7 +1457,6 @@
         with self._lock:
             streaming_events = self._streaming_events
             self._streaming_events = []
-<<<<<<< HEAD
             return {_StreamingEventsConstant.STREAMING_EVENTS.value: [
                 {'e': streaming_event.type, 'd': streaming_event.data,
                 't': streaming_event.time} for streaming_event in streaming_events]}
@@ -1623,8 +1557,10 @@
         """
         if op_mode == OperationMode.STANDALONE.value:
             return 0
+
         elif op_mode == OperationMode.CONSUMER.value:
             return 1
+
         else:
             return 2
 
@@ -1640,8 +1576,10 @@
         """
         if op_mode == OperationMode.STANDALONE.value:
             return StorageType.MEMORY.value
+
         elif st_type == StorageType.REDIS.value:
             return StorageType.REDIS.value
+
         else:
             return StorageType.PLUGGABLE.value
 
@@ -1693,18 +1631,16 @@
         """
         if imp_mode == ImpressionsMode.DEBUG.value:
             return 1
+
         elif imp_mode == ImpressionsMode.OPTIMIZED.value:
             return 0
+
         else:
             return 2
 
     def _check_if_proxy_detected(self):
         """
         Return boolean flag if network https proxy is detected
-=======
-            return {_StreamingEventsConstant.STREAMING_EVENTS.value: [{'e': streaming_event.type, 'd': streaming_event.data,
-                                         't': streaming_event.time} for streaming_event in streaming_events]}
->>>>>>> 14064fc0
 
         :return: https network proxy flag
         :rtype: boolean
@@ -1712,6 +1648,7 @@
         for x in os.environ:
             if x.upper() == _ExtraConfig.HTTPS_PROXY_ENV.value:
                 return True
+
         return False
 
 
@@ -1724,29 +1661,7 @@
         """Constructor"""
         self._lock = threading.RLock()
         with self._lock:
-<<<<<<< HEAD
-            self._reset_all()
-=======
-            self._block_until_ready_timeout = 0
-            self._not_ready = 0
-            self._time_until_ready = 0
-            self._operation_mode = None
-            self._storage_type = None
-            self._streaming_enabled = None
-            self._refresh_rate = {_ConfigParams.SPLITS_REFRESH_RATE.value: 0, _ConfigParams.SEGMENTS_REFRESH_RATE.value: 0,
-                _ConfigParams.IMPRESSIONS_REFRESH_RATE.value: 0, _ConfigParams.EVENTS_REFRESH_RATE.value: 0, _ConfigParams.TELEMETRY_REFRESH_RATE.value: 0}
-            self._url_override = {_ApiURLs.SDK_URL.value: False, _ApiURLs.EVENTS_URL.value: False, _ApiURLs.AUTH_URL.value: False,
-                                  _ApiURLs.STREAMING_URL.value: False, _ApiURLs.TELEMETRY_URL.value: False}
-            self._impressions_queue_size = 0
-            self._events_queue_size = 0
-            self._impressions_mode = None
-            self._impression_listener = False
-            self._http_proxy = None
-            self._active_factory_count = 0
-            self._redundant_factory_count = 0
-            self._flag_sets = 0
-            self._flag_sets_invalid = 0
->>>>>>> 14064fc0
+            self._reset_all()
 
     def record_config(self, config, extra_config, total_flag_sets, invalid_flag_sets):
         """
@@ -1852,190 +1767,6 @@
         :rtype: dict
         """
         with self._lock:
-            return {
-                'bT':  self._block_until_ready_timeout,
-                'nR': self._not_ready,
-                'tR': self._time_until_ready,
-                'oM': self._operation_mode,
-                'sT': self._storage_type,
-                'sE': self._streaming_enabled,
-<<<<<<< HEAD
-                'rR': {
-                    'sp': self._refresh_rate[_ConfigParams.SPLITS_REFRESH_RATE.value],
-                    'se': self._refresh_rate[_ConfigParams.SEGMENTS_REFRESH_RATE.value],
-                    'im': self._refresh_rate[_ConfigParams.IMPRESSIONS_REFRESH_RATE.value],
-                    'ev': self._refresh_rate[_ConfigParams.EVENTS_REFRESH_RATE.value],
-                    'te': self._refresh_rate[_ConfigParams.TELEMETRY_REFRESH_RATE.value]},
-                'uO': {
-                    's': self._url_override[_ApiURLs.SDK_URL.value],
-                    'e': self._url_override[_ApiURLs.EVENTS_URL.value],
-                    'a': self._url_override[_ApiURLs.AUTH_URL.value],
-                    'st': self._url_override[_ApiURLs.STREAMING_URL.value],
-                    't': self._url_override[_ApiURLs.TELEMETRY_URL.value]},
-=======
-                'rR': {'sp': self._refresh_rate[_ConfigParams.SPLITS_REFRESH_RATE.value],
-                                'se': self._refresh_rate[_ConfigParams.SEGMENTS_REFRESH_RATE.value],
-                                'im': self._refresh_rate[_ConfigParams.IMPRESSIONS_REFRESH_RATE.value],
-                                'ev': self._refresh_rate[_ConfigParams.EVENTS_REFRESH_RATE.value],
-                                'te': self._refresh_rate[_ConfigParams.TELEMETRY_REFRESH_RATE.value]},
-                'uO': {'s': self._url_override[_ApiURLs.SDK_URL.value],
-                                'e': self._url_override[_ApiURLs.EVENTS_URL.value],
-                                'a': self._url_override[_ApiURLs.AUTH_URL.value],
-                                'st': self._url_override[_ApiURLs.STREAMING_URL.value],
-                                't': self._url_override[_ApiURLs.TELEMETRY_URL.value]},
->>>>>>> 14064fc0
-                'iQ': self._impressions_queue_size,
-                'eQ': self._events_queue_size,
-                'iM': self._impressions_mode,
-                'iL': self._impression_listener,
-                'hp': self._http_proxy,
-                'aF': self._active_factory_count,
-                'rF': self._redundant_factory_count,
-                'fsT': self._flag_sets,
-                'fsI': self._flag_sets_invalid
-            }
-
-
-class TelemetryConfigAsync(TelemetryConfigBase):
-    """
-    Telemetry init config async class
-
-    """
-    async def create():
-        """Constructor"""
-        self = TelemetryConfigAsync()
-        self._lock = asyncio.Lock()
-        async with self._lock:
-            self._reset_all()
-        return self
-
-    async def record_config(self, config, extra_config, total_flag_sets, invalid_flag_sets):
-        """
-        Record configurations.
-
-        :param config: config dict: {
-            'operationMode': int, 'storageType': string, 'streamingEnabled': boolean,
-            'refreshRate' : {
-                'featuresRefreshRate': int,
-                'segmentsRefreshRate': int,
-                'impressionsRefreshRate': int,
-                'eventsPushRate': int,
-                'metricsRefreshRate': int
-            }
-            'urlOverride' : {
-                'sdk_url': boolean, 'events_url': boolean, 'auth_url': boolean,
-                'streaming_url': boolean, 'telemetry_url': boolean, }
-            },
-            'impressionsQueueSize': int, 'eventsQueueSize': int, 'impressionsMode': string,
-            'impressionsListener': boolean, 'activeFactoryCount': int, 'redundantFactoryCount': int
-        }
-        :type config: dict
-        """
-        async with self._lock:
-            self._operation_mode = self._get_operation_mode(config[_ConfigParams.OPERATION_MODE.value])
-            self._storage_type = self._get_storage_type(config[_ConfigParams.OPERATION_MODE.value], config[_ConfigParams.STORAGE_TYPE.value])
-            self._streaming_enabled = config[_ConfigParams.STREAMING_ENABLED.value]
-            self._refresh_rate = self._get_refresh_rates(config)
-            self._url_override = self._get_url_overrides(extra_config)
-            self._impressions_queue_size = config[_ConfigParams.IMPRESSIONS_QUEUE_SIZE.value]
-            self._events_queue_size = config[_ConfigParams.EVENTS_QUEUE_SIZE.value]
-            self._impressions_mode = self._get_impressions_mode(config[_ConfigParams.IMPRESSIONS_MODE.value])
-            self._impression_listener = True if config[_ConfigParams.IMPRESSIONS_LISTENER.value] is not None else False
-            self._http_proxy = self._check_if_proxy_detected()
-            self._flag_sets = total_flag_sets
-            self._flag_sets_invalid = invalid_flag_sets
-
-    async def record_active_and_redundant_factories(self, active_factory_count, redundant_factory_count):
-        """
-        Record active and redundant factories counts
-
-        :param active_factory_count: active factories count
-        :type active_factory_count: int
-
-        :param redundant_factory_count: redundant factories count
-        :type redundant_factory_count: int
-        """
-        async with self._lock:
-            self._active_factory_count = active_factory_count
-            self._redundant_factory_count = redundant_factory_count
-
-    async def record_ready_time(self, ready_time):
-        """
-        Record ready time.
-
-        :param ready_time: SDK ready time
-        :type ready_time: int
-        """
-        async with self._lock:
-            self._time_until_ready = ready_time
-
-    async def record_bur_time_out(self):
-        """
-<<<<<<< HEAD
-        Record block until ready timeout count
-=======
-        with self._lock:
-            return {
-                _ConfigParams.SPLITS_REFRESH_RATE.value: config[_ConfigParams.SPLITS_REFRESH_RATE.value],
-                _ConfigParams.SEGMENTS_REFRESH_RATE.value: config[_ConfigParams.SEGMENTS_REFRESH_RATE.value],
-                _ConfigParams.IMPRESSIONS_REFRESH_RATE.value: config[_ConfigParams.IMPRESSIONS_REFRESH_RATE.value],
-                _ConfigParams.EVENTS_REFRESH_RATE.value: config[_ConfigParams.EVENTS_REFRESH_RATE.value],
-                _ConfigParams.TELEMETRY_REFRESH_RATE.value: config[_ConfigParams.TELEMETRY_REFRESH_RATE.value]
-            }
->>>>>>> 14064fc0
-
-        """
-        async with self._lock:
-            self._block_until_ready_timeout += 1
-
-    async def record_not_ready_usage(self):
-        """
-        record non-ready usage count
-
-        """
-<<<<<<< HEAD
-        async with self._lock:
-            self._not_ready += 1
-=======
-        with self._lock:
-            return  {
-                _ApiURLs.SDK_URL.value: True if _ApiURLs.SDK_URL.value in config else False,
-                _ApiURLs.EVENTS_URL.value: True if _ApiURLs.EVENTS_URL.value in config else False,
-                _ApiURLs.AUTH_URL.value: True if _ApiURLs.AUTH_URL.value in config else False,
-                _ApiURLs.STREAMING_URL.value: True if _ApiURLs.STREAMING_URL.value in config else False,
-                _ApiURLs.TELEMETRY_URL.value: True if _ApiURLs.TELEMETRY_URL.value in config else False
-            }
->>>>>>> 14064fc0
-
-    async def get_bur_time_outs(self):
-        """
-        Get block until ready timeout.
-
-        :return: block until ready timeouts count
-        :rtype: int
-        """
-        async with self._lock:
-            return self._block_until_ready_timeout
-
-    async def get_non_ready_usage(self):
-        """
-        Get non-ready usage.
-
-        :return: non-ready usage count
-        :rtype: int
-        """
-        async with self._lock:
-            return self._not_ready
-
-    async def get_stats(self):
-        """
-        Get config stats.
-
-        :return: dict of all config stats.
-        :rtype: dict
-        """
-<<<<<<< HEAD
-        async with self._lock:
             return {
                 'bT':  self._block_until_ready_timeout,
                 'nR': self._not_ready,
@@ -2065,10 +1796,151 @@
                 'fsT': self._flag_sets,
                 'fsI': self._flag_sets_invalid
             }
-=======
-        with self._lock:
-            for x in os.environ:
-                if x.upper() == _ExtraConfig.HTTPS_PROXY_ENV.value:
-                    return True
-            return False
->>>>>>> 14064fc0
+
+
+class TelemetryConfigAsync(TelemetryConfigBase):
+    """
+    Telemetry init config async class
+
+    """
+    async def create():
+        """Constructor"""
+        self = TelemetryConfigAsync()
+        self._lock = asyncio.Lock()
+        async with self._lock:
+            self._reset_all()
+        return self
+
+    async def record_config(self, config, extra_config, total_flag_sets, invalid_flag_sets):
+        """
+        Record configurations.
+
+        :param config: config dict: {
+            'operationMode': int, 'storageType': string, 'streamingEnabled': boolean,
+            'refreshRate' : {
+                'featuresRefreshRate': int,
+                'segmentsRefreshRate': int,
+                'impressionsRefreshRate': int,
+                'eventsPushRate': int,
+                'metricsRefreshRate': int
+            }
+            'urlOverride' : {
+                'sdk_url': boolean, 'events_url': boolean, 'auth_url': boolean,
+                'streaming_url': boolean, 'telemetry_url': boolean, }
+            },
+            'impressionsQueueSize': int, 'eventsQueueSize': int, 'impressionsMode': string,
+            'impressionsListener': boolean, 'activeFactoryCount': int, 'redundantFactoryCount': int
+        }
+        :type config: dict
+        """
+        async with self._lock:
+            self._operation_mode = self._get_operation_mode(config[_ConfigParams.OPERATION_MODE.value])
+            self._storage_type = self._get_storage_type(config[_ConfigParams.OPERATION_MODE.value], config[_ConfigParams.STORAGE_TYPE.value])
+            self._streaming_enabled = config[_ConfigParams.STREAMING_ENABLED.value]
+            self._refresh_rate = self._get_refresh_rates(config)
+            self._url_override = self._get_url_overrides(extra_config)
+            self._impressions_queue_size = config[_ConfigParams.IMPRESSIONS_QUEUE_SIZE.value]
+            self._events_queue_size = config[_ConfigParams.EVENTS_QUEUE_SIZE.value]
+            self._impressions_mode = self._get_impressions_mode(config[_ConfigParams.IMPRESSIONS_MODE.value])
+            self._impression_listener = True if config[_ConfigParams.IMPRESSIONS_LISTENER.value] is not None else False
+            self._http_proxy = self._check_if_proxy_detected()
+            self._flag_sets = total_flag_sets
+            self._flag_sets_invalid = invalid_flag_sets
+
+    async def record_active_and_redundant_factories(self, active_factory_count, redundant_factory_count):
+        """
+        Record active and redundant factories counts
+
+        :param active_factory_count: active factories count
+        :type active_factory_count: int
+
+        :param redundant_factory_count: redundant factories count
+        :type redundant_factory_count: int
+        """
+        async with self._lock:
+            self._active_factory_count = active_factory_count
+            self._redundant_factory_count = redundant_factory_count
+
+    async def record_ready_time(self, ready_time):
+        """
+        Record ready time.
+
+        :param ready_time: SDK ready time
+        :type ready_time: int
+        """
+        async with self._lock:
+            self._time_until_ready = ready_time
+
+    async def record_bur_time_out(self):
+        """
+        Record block until ready timeout count
+
+        """
+        async with self._lock:
+            self._block_until_ready_timeout += 1
+
+    async def record_not_ready_usage(self):
+        """
+        record non-ready usage count
+
+        """
+        async with self._lock:
+            self._not_ready += 1
+
+    async def get_bur_time_outs(self):
+        """
+        Get block until ready timeout.
+
+        :return: block until ready timeouts count
+        :rtype: int
+        """
+        async with self._lock:
+            return self._block_until_ready_timeout
+
+    async def get_non_ready_usage(self):
+        """
+        Get non-ready usage.
+
+        :return: non-ready usage count
+        :rtype: int
+        """
+        async with self._lock:
+            return self._not_ready
+
+    async def get_stats(self):
+        """
+        Get config stats.
+
+        :return: dict of all config stats.
+        :rtype: dict
+        """
+        async with self._lock:
+            return {
+                'bT':  self._block_until_ready_timeout,
+                'nR': self._not_ready,
+                'tR': self._time_until_ready,
+                'oM': self._operation_mode,
+                'sT': self._storage_type,
+                'sE': self._streaming_enabled,
+                'rR': {
+                    'sp': self._refresh_rate[_ConfigParams.SPLITS_REFRESH_RATE.value],
+                    'se': self._refresh_rate[_ConfigParams.SEGMENTS_REFRESH_RATE.value],
+                    'im': self._refresh_rate[_ConfigParams.IMPRESSIONS_REFRESH_RATE.value],
+                    'ev': self._refresh_rate[_ConfigParams.EVENTS_REFRESH_RATE.value],
+                    'te': self._refresh_rate[_ConfigParams.TELEMETRY_REFRESH_RATE.value]},
+                'uO': {
+                    's': self._url_override[_ApiURLs.SDK_URL.value],
+                    'e': self._url_override[_ApiURLs.EVENTS_URL.value],
+                    'a': self._url_override[_ApiURLs.AUTH_URL.value],
+                    'st': self._url_override[_ApiURLs.STREAMING_URL.value],
+                    't': self._url_override[_ApiURLs.TELEMETRY_URL.value]},
+                'iQ': self._impressions_queue_size,
+                'eQ': self._events_queue_size,
+                'iM': self._impressions_mode,
+                'iL': self._impression_listener,
+                'hp': self._http_proxy,
+                'aF': self._active_factory_count,
+                'rF': self._redundant_factory_count,
+                'fsT': self._flag_sets,
+                'fsI': self._flag_sets_invalid
+            }