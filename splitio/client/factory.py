--- conflicted
+++ resolved
@@ -482,6 +482,7 @@
     """
     if listener is not None:
         return ImpressionListenerWrapper(listener, metadata)
+
     return None
 
 def _wrap_impression_listener_async(listener, metadata):
@@ -495,6 +496,7 @@
     """
     if listener is not None:
         return ImpressionListenerWrapperAsync(listener, metadata)
+
     return None
 
 def _build_in_memory_factory(api_key, cfg, sdk_url=None, events_url=None,  # pylint:disable=too-many-arguments,too-many-locals
@@ -1241,15 +1243,7 @@
     _INSTANTIATED_FACTORIES_LOCK.release()
 
     config_raw = kwargs.get('config', {})
-<<<<<<< HEAD
     total_flag_sets, invalid_flag_sets = _get_total_and_invalid_flag_sets(config_raw)
-=======
-    total_flag_sets = 0
-    invalid_flag_sets = 0
-    if config_raw.get('flagSetsFilter') is not None and isinstance(config_raw.get('flagSetsFilter'), list):
-        total_flag_sets = len(config_raw.get('flagSetsFilter'))
-        invalid_flag_sets = total_flag_sets - len(input_validator.validate_flag_sets(config_raw.get('flagSetsFilter'), 'Telemetry Init'))
->>>>>>> 14064fc0
 
     config = sanitize_config(api_key, config_raw)
 
