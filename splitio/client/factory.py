--- conflicted
+++ resolved
@@ -13,11 +13,7 @@
 from splitio.client import util
 from splitio.client.listener import ImpressionListenerWrapper
 from splitio.engine.impressions.impressions import Manager as ImpressionsManager
-<<<<<<< HEAD
 from splitio.engine.impressions import ImpressionsMode, set_classes
-=======
-from splitio.engine.impressions.impressions import ImpressionsMode
->>>>>>> 8d2e7d07
 from splitio.engine.impressions.manager import Counter as ImpressionsCounter
 from splitio.engine.impressions.strategies import StrategyNoneMode, StrategyDebugMode, StrategyOptimizedMode
 from splitio.engine.impressions.adapters import InMemorySenderAdapter, RedisSenderAdapter
@@ -208,7 +204,7 @@
                 self._telemetry_init_producer.record_bur_time_out()
                 raise TimeoutException('SDK Initialization: time of %d exceeded' % timeout)
             else:
-                redundant_factory_count, active_factory_count = _get_active_and_derundant_count()
+                redundant_factory_count, active_factory_count = _get_active_and_redundant_count()
                 self._telemetry_init_producer.record_active_and_redundant_factories(active_factory_count, redundant_factory_count)
 
                 config_post_thread = threading.Thread(target=self._telemetry_api.record_init(self._telemetry_init_consumer.get_config_stats()), name="PostConfigData")
@@ -580,11 +576,7 @@
         _INSTANTIATED_FACTORIES.update([api_key])
         _INSTANTIATED_FACTORIES_LOCK.release()
 
-<<<<<<< HEAD
-def _get_active_and_derundant_count():
-=======
 def _get_active_and_redundant_count():
->>>>>>> 8d2e7d07
     redundant_factory_count = 0
     active_factory_count = 0
     _INSTANTIATED_FACTORIES_LOCK.acquire()
