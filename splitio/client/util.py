--- conflicted
+++ resolved
@@ -68,13 +68,7 @@
             inspect.getframeinfo(frame[0]).function
             for frame in inspect.stack()
             if classes_filter is None
-<<<<<<< HEAD
-            or 'self' in frame[0].f_locals
-            and frame[0].f_locals['self'].__class__.__name__
-            in classes_filter  # pylint: disable=line-too-long
-=======
             or 'self' in frame[0].f_locals and frame[0].f_locals['self'].__class__.__name__ in classes_filter  # pylint: disable=line-too-long
->>>>>>> 1ae99bfa
         ]
     except Exception:  # pylint: disable=broad-except
         return []