"""Input validation module."""
from __future__ import absolute_import, division, print_function, \
    unicode_literals

from numbers import Number
import logging
import re
import math

import six

from splitio.api import APIException
from splitio.client.key import Key
from splitio.client.util import get_calls
from splitio.engine.evaluator import CONTROL


_LOGGER = logging.getLogger(__name__)
MAX_LENGTH = 250
EVENT_TYPE_PATTERN = r'^[a-zA-Z0-9][-_.:a-zA-Z0-9]{0,79}$'
MAX_PROPERTIES_LENGTH_BYTES = 32768


def _get_first_split_sdk_call():
    """
    Get the method name of the original call on the SplitClient methods.

    :return: Name of the method called by the user.
    :rtype: str
    """
    unknown_method = 'unknown-method'
    try:
        calls = get_calls(['Client', 'SplitManager'])
        if calls:
            return calls[-1]
        return unknown_method
    except Exception:  # pylint: disable=broad-except
        return unknown_method


def _check_not_null(value, name, operation):
    """
    Check if value is null.

    :param key: value to be checked
    :type key: str
    :param name: name to inform the error
    :type feature: str
    :param operation: operation to inform the error
    :type operation: str
    :return: The result of validation
    :rtype: True|False
    """
    if value is None:
        _LOGGER.error('%s: you passed a null %s, %s must be a non-empty string.',
                      operation, name, name)
        return False
    return True


def _check_is_string(value, name, operation):
    """
    Check if value is not string.

    :param key: value to be checked
    :type key: str
    :param name: name to inform the error
    :type feature: str
    :param operation: operation to inform the error
    :type operation: str
    :return: The result of validation
    :rtype: True|False
    """
    if isinstance(value, six.string_types) is False:
        _LOGGER.error(
            '%s: you passed an invalid %s, %s must be a non-empty string.',
            operation, name, name
        )
        return False
    return True


def _check_string_not_empty(value, name, operation):
    """
    Check if value is an empty string.

    :param key: value to be checked
    :type key: str
    :param name: name to inform the error
    :type feature: str
    :param operation: operation to inform the error
    :type operation: str
    :return: The result of validation
    :rtype: True|False
    """
    if value.strip() == "":
        _LOGGER.error('%s: you passed an empty %s, %s must be a non-empty string.',
                      operation, name, name)
        return False
    return True


def _check_string_matches(value, operation, pattern):
    """
    Check if value is adhere to a regular expression passed.

    :param key: value to be checked
    :type key: str
    :param operation: operation to inform the error
    :type operation: str
    :param pattern: pattern that needs to adhere
    :type pattern: str
    :return: The result of validation
    :rtype: True|False
    """
    if not re.match(pattern, value):
        _LOGGER.error(
            '%s: you passed %s, event_type must ' +
            'adhere to the regular expression %s. ' +
            'This means an event name must be alphanumeric, cannot be more ' +
            'than 80 characters long, and can only include a dash, underscore, ' +
            'period, or colon as separators of alphanumeric characters.',
            operation, value, pattern
        )
        return False
    return True


def _check_can_convert(value, name, operation):
    """
    Check if is a valid convertion.

    :param key: value to be checked
    :type key: bool|number|array|
    :param name: name to inform the error
    :type feature: str
    :param operation: operation to inform the error
    :type operation: str
    :return: The result of validation
    :rtype: None|string
    """
    if isinstance(value, six.string_types):
        return value
    else:
        # check whether if isnan and isinf are really necessary
        if isinstance(value, bool) or (not isinstance(value, Number)) or math.isnan(value) \
           or math.isinf(value):
            _LOGGER.error('%s: you passed an invalid %s, %s must be a non-empty string.',
                          operation, name, name)
            return None
    _LOGGER.warning('%s: %s %s is not of type string, converting.',
                    operation, name, value)
    return str(value)


def _check_valid_length(value, name, operation):
    """
    Check value's length.

    :param key: value to be checked
    :type key: str
    :param name: name to inform the error
    :type feature: str
    :param operation: operation to inform the error
    :type operation: str
    :return: The result of validation
    :rtype: True|False
    """
    if len(value) > MAX_LENGTH:
        _LOGGER.error('%s: %s too long - must be %s characters or less.',
                      operation, name, MAX_LENGTH)
        return False
    return True


def _check_valid_object_key(key, name, operation):
    """
    Check if object key is valid for get_treatment/s when is sent as Key Object.

    :param key: key to be checked
    :type key: str
    :param name: name to be checked
    :type name: str
    :param operation: user operation
    :type operation: str
    :return: The result of validation
    :rtype: str|None
    """
    if key is None:
        _LOGGER.error(
            '%s: you passed a null %s, %s must be a non-empty string.',
            operation, name, name)
        return None
    if isinstance(key, six.string_types):
        if not _check_string_not_empty(key, name, operation):
            return None
    key_str = _check_can_convert(key, name, operation)
    if key_str is None or not _check_valid_length(key_str, name, operation):
        return None
    return key_str


def _remove_empty_spaces(value, operation):
    """
    Check if an string has whitespaces.

    :param value: value to be checked
    :type value: str
    :param operation: user operation
    :type operation: str
    :return: The result of trimming
    :rtype: str
    """
    strip_value = value.strip()
    if value != strip_value:
        _LOGGER.warning("%s: feature_name '%s' has extra whitespace, trimming.", operation, value)
    return strip_value


def validate_key(key):
    """
    Validate Key parameter for get_treatment/s.

    If the matching or bucketing key is invalid, will return None.

    :param key: user key
    :type key: mixed
    :param operation: user operation
    :type operation: str
    :return: The tuple key
    :rtype: (matching_key,bucketing_key)
    """
    operation = _get_first_split_sdk_call()
    matching_key_result = None
    bucketing_key_result = None
    if key is None:
        _LOGGER.error('%s: you passed a null key, key must be a non-empty string.', operation)
        return None, None

    if isinstance(key, Key):
        matching_key_result = _check_valid_object_key(key.matching_key, 'matching_key', operation)
        if matching_key_result is None:
            return None, None
        bucketing_key_result = _check_valid_object_key(key.bucketing_key, 'bucketing_key',
                                                       operation)
        if bucketing_key_result is None:
            return None, None
    else:
        key_str = _check_can_convert(key, 'key', operation)
        if key_str is not None and \
           _check_string_not_empty(key_str, 'key', operation) and \
           _check_valid_length(key_str, 'key', operation):
            matching_key_result = key_str
    return matching_key_result, bucketing_key_result


def validate_feature_name(feature_name, should_validate_existance, split_storage):
    """
    Check if feature_name is valid for get_treatment.

    :param feature_name: feature_name to be checked
    :type feature_name: str
    :return: feature_name
    :rtype: str|None
    """
    operation = _get_first_split_sdk_call()
    if (not _check_not_null(feature_name, 'feature_name', operation)) or \
       (not _check_is_string(feature_name, 'feature_name', operation)) or \
       (not _check_string_not_empty(feature_name, 'feature_name', operation)):
        return None

    if should_validate_existance and split_storage.get(feature_name) is None:
        _LOGGER.warning(
            "%s: you passed \"%s\" that does not exist in this environment, "
            "please double check what Splits exist in the web console.",
            operation,
            feature_name
        )
        return None

    return _remove_empty_spaces(feature_name, operation)


def validate_track_key(key):
    """
    Check if key is valid for track.

    :param key: key to be checked
    :type key: str
    :return: key
    :rtype: str|None
    """
    if not _check_not_null(key, 'key', 'track'):
        return None
    key_str = _check_can_convert(key, 'key', 'track')
    if key_str is None or \
       (not _check_string_not_empty(key_str, 'key', 'track')) or \
       (not _check_valid_length(key_str, 'key', 'track')):
        return None
    return key_str


def validate_traffic_type(traffic_type, should_validate_existance, split_storage):
    """
    Check if traffic_type is valid for track.

    :param traffic_type: traffic_type to be checked
    :type traffic_type: str
    :param should_validate_existance: Whether to check for existante in the split storage.
    :type should_validate_existance: bool
    :param split_storage: Split storage.
    :param split_storage: splitio.storages.SplitStorage
    :return: traffic_type
    :rtype: str|None
    """
    if (not _check_not_null(traffic_type, 'traffic_type', 'track')) or \
       (not _check_is_string(traffic_type, 'traffic_type', 'track')) or \
       (not _check_string_not_empty(traffic_type, 'traffic_type', 'track')):
        return None
    if not traffic_type.islower():
        _LOGGER.warning('track: %s should be all lowercase - converting string to lowercase.',
                        traffic_type)
        traffic_type = traffic_type.lower()

    if should_validate_existance and not split_storage.is_valid_traffic_type(traffic_type):
        _LOGGER.warning(
            'track: Traffic Type %s does not have any corresponding Splits in this environment, '
            'make sure you\'re tracking your events to a valid traffic type defined '
            'in the Split console.',
            traffic_type
        )

    return traffic_type


def validate_event_type(event_type):
    """
    Check if event_type is valid for track.

    :param event_type: event_type to be checked
    :type event_type: str
    :return: event_type
    :rtype: str|None
    """
    if (not _check_not_null(event_type, 'event_type', 'track')) or \
       (not _check_is_string(event_type, 'event_type', 'track')) or \
       (not _check_string_not_empty(event_type, 'event_type', 'track')) or \
       (not _check_string_matches(event_type, 'track', EVENT_TYPE_PATTERN)):
        return None
    return event_type


def validate_value(value):
    """
    Check if value is valid for track.

    :param value: value to be checked
    :type value: number
    :return: value
    :rtype: number|None
    """
    if value is None:
        return None
    if (not isinstance(value, Number)) or isinstance(value, bool):
        _LOGGER.error('track: value must be a number.')
        return False
    return value


def validate_manager_feature_name(feature_name, should_validate_existance, split_storage):
    """
    Check if feature_name is valid for track.

    :param feature_name: feature_name to be checked
    :type feature_name: str
    :return: feature_name
    :rtype: str|None
    """
    if (not _check_not_null(feature_name, 'feature_name', 'split')) or \
       (not _check_is_string(feature_name, 'feature_name', 'split')) or \
       (not _check_string_not_empty(feature_name, 'feature_name', 'split')):
        return None

    if should_validate_existance and split_storage.get(feature_name) is None:
        _LOGGER.warning(
            "split: you passed \"%s\" that does not exist in this environment, "
            "please double check what Splits exist in the web console.",
            feature_name
        )
        return None

    return feature_name


<<<<<<< HEAD
def validate_features_get_treatments(features, should_validate_existance=False, split_storage=None):  #pylint: disable=invalid-name
=======
def validate_features_get_treatments(features):  # pylint: disable=invalid-name
>>>>>>> 19f27b01
    """
    Check if features is valid for get_treatments.

    :param features: array of features
    :type features: list
    :return: filtered_features
    :rtype: tuple
    """
    operation = _get_first_split_sdk_call()
    if features is None or not isinstance(features, list):
        _LOGGER.error("%s: feature_names must be a non-empty array.", operation)
        return None, None
    if not features:
        _LOGGER.error("%s: feature_names must be a non-empty array.", operation)
        return None, None
    filtered_features = set(
        _remove_empty_spaces(feature, operation) for feature in features
        if feature is not None and
        _check_is_string(feature, 'feature_name', operation) and
        _check_string_not_empty(feature, 'feature_name', operation)
    )
    if not filtered_features:
        _LOGGER.error("%s: feature_names must be a non-empty array.", operation)
        return None, None

    if not should_validate_existance:
        return filtered_features, []

    valid_missing_features = set(f for f in filtered_features if split_storage.get(f) is None)
    for missing_feature in valid_missing_features:
        _LOGGER.warning(
            "%s: you passed \"%s\" that does not exist in this environment, "
            "please double check what Splits exist in the web console.",
            operation,
            missing_feature
        )
    return filtered_features - valid_missing_features, valid_missing_features


def generate_control_treatments(features):
    """
    Generate valid features to control.

    :param features: array of features
    :type features: list
    :return: dict
    :rtype: dict|None
    """
    return {feature: (CONTROL, None) for feature in validate_features_get_treatments(features)[0]}


def validate_attributes(attributes):
    """
    Check if attributes is valid.

    :param attributes: dict
    :type attributes: dict
    :param operation: user operation
    :type operation: str
    :return: bool
    :rtype: True|False
    """
    operation = _get_first_split_sdk_call()
    if attributes is None:
        return True
    if not isinstance(attributes, dict):
        _LOGGER.error('%s: attributes must be of type dictionary.', operation)
        return False
    return True


class _ApiLogFilter(logging.Filter):  # pylint: disable=too-few-public-methods
    def filter(self, record):
        return record.name not in ('SegmentsAPI', 'HttpClient')


def validate_apikey_type(segment_api):
    """
    Try to guess if the apikey is of browser type and let the user know.

    :param segment_api: Segments API client.
    :type segment_api: splitio.api.segments.SegmentsAPI
    """
    api_messages_filter = _ApiLogFilter()
    try:
        segment_api._logger.addFilter(api_messages_filter)  # pylint: disable=protected-access
        segment_api.fetch_segment('__SOME_INVALID_SEGMENT__', -1)
    except APIException as exc:
        if exc.status_code == 403:
            _LOGGER.error('factory instantiation: you passed a browser type '
                          + 'api_key, please grab an api key from the Split '
                          + 'console that is of type sdk')
            return False
    finally:
        segment_api._logger.removeFilter(api_messages_filter)  # pylint: disable=protected-access

    # True doesn't mean that the APIKEY is right, only that it's not of type "browser"
    return True


def validate_factory_instantiation(apikey):
    """
    Check if the factory if being instantiated with the appropriate arguments.

    :param apikey: str
    :type apikey: str
    :return: bool
    :rtype: True|False
    """
    if apikey == 'localhost':
        return True
    if (not _check_not_null(apikey, 'apikey', 'factory_instantiation')) or \
       (not _check_is_string(apikey, 'apikey', 'factory_instantiation')) or \
       (not _check_string_not_empty(apikey, 'apikey', 'factory_instantiation')):
        return False
    return True


def valid_properties(properties):
    """
    Check if properties is a valid dict and returns the properties
    that will be sent to the track method, avoiding unexpected types.

    :param properties: dict
    :type properties: dict
    :return: tuple
    :rtype: (bool,dict,int)
    """
    size = 1024  # We assume 1kb events without properties (750 bytes avg measured)

    if properties is None:
        return True, None, size
    if not isinstance(properties, dict):
        _LOGGER.error('track: properties must be of type dictionary.')
        return False, None, 0

    valid_properties = dict()

    for property, element in six.iteritems(properties):
        if not isinstance(property, six.string_types):  # Exclude property if is not string
            continue

        valid_properties[property] = None
        size += len(property)

        if element is None:
            continue

        if not isinstance(element, six.string_types) and not isinstance(element, Number) \
           and not isinstance(element, bool):
            _LOGGER.warning('Property %s is of invalid type. Setting value to None', element)
            element = None

        valid_properties[property] = element

        if isinstance(element, six.string_types):
            size += len(element)

        if size > MAX_PROPERTIES_LENGTH_BYTES:
            _LOGGER.error(
                'The maximum size allowed for the properties is 32768 bytes. ' +
                'Current one is ' + str(size) + ' bytes. Event not queued'
            )
            return False, None, size

    if len(valid_properties.keys()) > 300:
        _LOGGER.warning('Event has more than 300 properties. Some of them will be trimmed' +
                        ' when processed')
    return True, valid_properties if len(valid_properties) else None, size<|MERGE_RESOLUTION|>--- conflicted
+++ resolved
@@ -392,11 +392,7 @@
     return feature_name
 
 
-<<<<<<< HEAD
-def validate_features_get_treatments(features, should_validate_existance=False, split_storage=None):  #pylint: disable=invalid-name
-=======
-def validate_features_get_treatments(features):  # pylint: disable=invalid-name
->>>>>>> 19f27b01
+def validate_features_get_treatments(features, should_validate_existance=False, split_storage=None):  # pylint: disable=invalid-name
     """
     Check if features is valid for get_treatments.
 
