"""A module for Split.io SDK API clients."""
import logging

from splitio.engine.evaluator import Evaluator, CONTROL
from splitio.engine.splitters import Splitter
from splitio.models.impressions import Impression, Label
from splitio.models.events import Event, EventWrapper
from splitio.models.telemetry import get_latency_bucket_index, MethodExceptionsAndLatencies
from splitio.client import input_validator, config
from splitio.util.time import get_current_epoch_time_ms, utctime_ms

_LOGGER = logging.getLogger(__name__)


class Client(object):  # pylint: disable=too-many-instance-attributes
    """Entry point for the split sdk."""

    def __init__(self, factory, recorder, labels_enabled=True):
        """
        Construct a Client instance.

        :param factory: Split factory (client & manager container)
        :type factory: splitio.client.factory.SplitFactory

        :param labels_enabled: Whether to store labels on impressions
        :type labels_enabled: bool

        :param recorder: recorder instance
        :type recorder: splitio.recorder.StatsRecorder

        :rtype: Client
        """
        self._factory = factory
        self._labels_enabled = labels_enabled
        self._recorder = recorder
        self._splitter = Splitter()
        self._split_storage = factory._get_storage('splits')  # pylint: disable=protected-access
        self._segment_storage = factory._get_storage('segments')  # pylint: disable=protected-access
        self._events_storage = factory._get_storage('events')  # pylint: disable=protected-access
        self._evaluator = Evaluator(self._split_storage, self._segment_storage, self._splitter)
        self._telemetry_evaluation_producer = self._factory._telemetry_evaluation_producer
        self._telemetry_init_producer = self._factory._telemetry_init_producer

    def destroy(self):
        """
        Destroy the underlying factory.

        Only applicable when using in-memory operation mode.
        """
        self._factory.destroy()

    @property
    def ready(self):
        """Return whether the SDK initialization has finished."""
        return self._factory.ready

    @property
    def destroyed(self):
        """Return whether the factory holding this client has been destroyed."""
        return self._factory.destroyed

    def _evaluate_if_ready(self, matching_key, bucketing_key, feature, attributes=None):
        if not self.ready:
            self._telemetry_init_producer.record_not_ready_usage()
            return {
                'treatment': CONTROL,
                'configurations': None,
                'impression': {
                    'label': Label.NOT_READY,
                    'change_number': None
                }
            }

        return self._evaluator.evaluate_feature(
            feature,
            matching_key,
            bucketing_key,
            attributes
        )

    def _make_evaluation(self, key, feature_flag, attributes, method_name, metric_name):
        try:
            if self.destroyed:
                _LOGGER.error("Client has already been destroyed - no calls possible")
                return CONTROL, None
            if self._factory._waiting_fork():
                _LOGGER.error("Client is not ready - no calls possible")
                return CONTROL, None

            start = get_current_epoch_time_ms()

            matching_key, bucketing_key = input_validator.validate_key(key, method_name)
            feature_flag = input_validator.validate_feature_flag_name(
                feature_flag,
                self.ready,
                self._factory._get_storage('splits'),  # pylint: disable=protected-access
                method_name
            )

            if (matching_key is None and bucketing_key is None) \
                    or feature_flag is None \
                    or not input_validator.validate_attributes(attributes, method_name):
                return CONTROL, None

            result = self._evaluate_if_ready(matching_key, bucketing_key, feature_flag, attributes)

            impression = self._build_impression(
                matching_key,
                feature_flag,
                result['treatment'],
                result['impression']['label'],
                result['impression']['change_number'],
                bucketing_key,
                utctime_ms(),
            )
            self._record_stats([(impression, attributes)], start, metric_name, method_name)
            return result['treatment'], result['configurations']
        except Exception as e:  # pylint: disable=broad-except
            _LOGGER.error('Error getting treatment for feature flag')
            _LOGGER.error(str(e))
            _LOGGER.debug('Error: ', exc_info=True)
            self._telemetry_evaluation_producer.record_exception(metric_name)
            try:
                impression = self._build_impression(
                    matching_key,
                    feature_flag,
                    CONTROL,
                    Label.EXCEPTION,
                    self._split_storage.get_change_number(),
                    bucketing_key,
                    utctime_ms(),
                )
                self._record_stats([(impression, attributes)], start, metric_name)
            except Exception:  # pylint: disable=broad-except
                _LOGGER.error('Error reporting impression into get_treatment exception block')
                _LOGGER.debug('Error: ', exc_info=True)
            return CONTROL, None

    def _make_evaluations(self, key, feature_flags, attributes, method_name, metric_name):
        if self.destroyed:
            _LOGGER.error("Client has already been destroyed - no calls possible")
            return input_validator.generate_control_treatments(feature_flags, method_name)
        if self._factory._waiting_fork():
            _LOGGER.error("Client is not ready - no calls possible")
            return input_validator.generate_control_treatments(feature_flags, method_name)

        start = get_current_epoch_time_ms()

        matching_key, bucketing_key = input_validator.validate_key(key, method_name)
        if matching_key is None and bucketing_key is None:
            return input_validator.generate_control_treatments(feature_flags, method_name)

        if input_validator.validate_attributes(attributes, method_name) is False:
            return input_validator.generate_control_treatments(feature_flags, method_name)

        feature_flags, missing = input_validator.validate_feature_flags_get_treatments(
            method_name,
            feature_flags,
            self.ready,
            self._factory._get_storage('splits')  # pylint: disable=protected-access
        )
        if feature_flags is None:
            return {}

        bulk_impressions = []
        treatments = {name: (CONTROL, None) for name in missing}

        try:
            evaluations = self._evaluate_features_if_ready(matching_key, bucketing_key,
                                                           list(feature_flags), attributes)

            for feature_flag in feature_flags:
                try:
                    result = evaluations[feature_flag]
                    impression = self._build_impression(matching_key,
                                                        feature_flag,
                                                        result['treatment'],
                                                        result['impression']['label'],
                                                        result['impression']['change_number'],
                                                        bucketing_key,
                                                        utctime_ms())

                    bulk_impressions.append(impression)
                    treatments[feature_flag] = (result['treatment'], result['configurations'])

                except Exception:  # pylint: disable=broad-except
                    _LOGGER.error('%s: An exception occured when evaluating '
                                  'feature flag %s returning CONTROL.' % (method_name, feature_flag))
                    treatments[feature_flag] = CONTROL, None
                    _LOGGER.debug('Error: ', exc_info=True)
                    continue

            # Register impressions
            try:
                if bulk_impressions:
                    self._record_stats(
                        [(i, attributes) for i in bulk_impressions],
                        start,
                        metric_name,
                        method_name
                    )
            except Exception:  # pylint: disable=broad-except
                _LOGGER.error('%s: An exception when trying to store '
                              'impressions.' % method_name)
                _LOGGER.debug('Error: ', exc_info=True)
                self._telemetry_evaluation_producer.record_exception(metric_name)

            return treatments
        except Exception:  # pylint: disable=broad-except
            self._telemetry_evaluation_producer.record_exception(metric_name)
            _LOGGER.error('Error getting treatment for feature flags')
            _LOGGER.debug('Error: ', exc_info=True)
        return input_validator.generate_control_treatments(list(feature_flags), method_name)

    def _evaluate_features_if_ready(self, matching_key, bucketing_key, feature_flags, attributes=None):
        if not self.ready:
            self._telemetry_init_producer.record_not_ready_usage()
            return {
                feature_flag: {
                    'treatment': CONTROL,
                    'configurations': None,
                    'impression': {'label': Label.NOT_READY, 'change_number': None}
                }
                for feature_flag in feature_flags
            }

        return self._evaluator.evaluate_features(
            feature_flags,
            matching_key,
            bucketing_key,
            attributes
        )

    def get_treatment_with_config(self, key, feature_flag, attributes=None):
        """
        Get the treatment and config for a feature flag and key, with optional dictionary of attributes.

        This method never raises an exception. If there's a problem, the appropriate log message
        will be generated and the method will return the CONTROL treatment.

        :param key: The key for which to get the treatment
        :type key: str
        :param feature: The name of the feature flag for which to get the treatment
        :type feature: str
        :param attributes: An optional dictionary of attributes
        :type attributes: dict
        :return: The treatment for the key and feature flag
        :rtype: tuple(str, str)
        """
        return self._make_evaluation(key, feature_flag, attributes, 'get_treatment_with_config',
                                     MethodExceptionsAndLatencies.TREATMENT_WITH_CONFIG)

    def get_treatment(self, key, feature_flag, attributes=None):
        """
        Get the treatment for a feature flag and key, with an optional dictionary of attributes.

        This method never raises an exception. If there's a problem, the appropriate log message
        will be generated and the method will return the CONTROL treatment.

        :param key: The key for which to get the treatment
        :type key: str
        :param feature: The name of the feature flag for which to get the treatment
        :type feature: str
        :param attributes: An optional dictionary of attributes
        :type attributes: dict
        :return: The treatment for the key and feature flag
        :rtype: str
        """
        treatment, _ = self._make_evaluation(key, feature_flag, attributes, 'get_treatment',
                                             MethodExceptionsAndLatencies.TREATMENT)
        return treatment

    def get_treatments_with_config(self, key, feature_flags, attributes=None):
        """
        Evaluate multiple feature flags and return a dict with feature flag -> (treatment, config).

        Get the treatments for a list of feature flags considering a key, with an optional dictionary of
        attributes. This method never raises an exception. If there's a problem, the appropriate
        log message will be generated and the method will return the CONTROL treatment.
        :param key: The key for which to get the treatment
        :type key: str
        :param features: Array of the names of the feature flags for which to get the treatment
        :type feature: list
        :param attributes: An optional dictionary of attributes
        :type attributes: dict
        :return: Dictionary with the result of all the feature flags provided
        :rtype: dict
        """
        return self._make_evaluations(key, feature_flags, attributes, 'get_treatments_with_config',
                                      MethodExceptionsAndLatencies.TREATMENTS_WITH_CONFIG)

    def get_treatments(self, key, feature_flags, attributes=None):
        """
        Evaluate multiple feature flags and return a dictionary with all the feature flag/treatments.

        Get the treatments for a list of feature flags considering a key, with an optional dictionary of
        attributes. This method never raises an exception. If there's a problem, the appropriate
        log message will be generated and the method will return the CONTROL treatment.
        :param key: The key for which to get the treatment
        :type key: str
        :param features: Array of the names of the feature flags for which to get the treatment
        :type feature: list
        :param attributes: An optional dictionary of attributes
        :type attributes: dict
        :return: Dictionary with the result of all the feature flags provided
        :rtype: dict
        """
        with_config = self._make_evaluations(key, feature_flags, attributes, 'get_treatments',
                                             MethodExceptionsAndLatencies.TREATMENTS)
        return {feature_flag: result[0] for (feature_flag, result) in with_config.items()}

    def get_treatments_by_flag_set(self, key, flag_set, attributes=None):
        """
        Get treatments for feature flags that contain given flag set.

        This method never raises an exception. If there's a problem, the appropriate log message
        will be generated and the method will return the CONTROL treatment.

        :param key: The key for which to get the treatment
        :type key: str
        :param flag_set: flag set
        :type flag_sets: str
        :param attributes: An optional dictionary of attributes
        :type attributes: dict

        :return: Dictionary with the result of all the feature flags provided
        :rtype: dict
        """
        return self._get_treatments_by_flag_sets( key, [flag_set], MethodExceptionsAndLatencies.TREATMENTS_BY_FLAG_SET, attributes)

    def get_treatments_by_flag_sets(self, key, flag_sets, attributes=None):
        """
        Get treatments for feature flags that contain given flag sets.

        This method never raises an exception. If there's a problem, the appropriate log message
        will be generated and the method will return the CONTROL treatment.

        :param key: The key for which to get the treatment
        :type key: str
        :param flag_sets: list of flag sets
        :type flag_sets: list
        :param attributes: An optional dictionary of attributes
        :type attributes: dict

        :return: Dictionary with the result of all the feature flags provided
        :rtype: dict
        """
        return self._get_treatments_by_flag_sets( key, flag_sets, MethodExceptionsAndLatencies.TREATMENTS_BY_FLAG_SETS, attributes)

    def get_treatments_with_config_by_flag_set(self, key, flag_set, attributes=None):
        """
        Get treatments for feature flags that contain given flag set.

        This method never raises an exception. If there's a problem, the appropriate log message
        will be generated and the method will return the CONTROL treatment.

        :param key: The key for which to get the treatment
        :type key: str
        :param flag_set: flag set
        :type flag_sets: str
        :param attributes: An optional dictionary of attributes
        :type attributes: dict

        :return: Dictionary with the result of all the feature flags provided
        :rtype: dict
        """
        return self._get_treatments_by_flag_sets( key, [flag_set], MethodExceptionsAndLatencies.TREATMENTS_WITH_CONFIG_BY_FLAG_SET, attributes)

    def get_treatments_with_config_by_flag_sets(self, key, flag_sets, attributes=None):
        """
        Get treatments for feature flags that contain given flag set.

        This method never raises an exception. If there's a problem, the appropriate log message
        will be generated and the method will return the CONTROL treatment.

        :param key: The key for which to get the treatment
        :type key: str
        :param flag_set: flag set
        :type flag_sets: str
        :param attributes: An optional dictionary of attributes
        :type attributes: dict

        :return: Dictionary with the result of all the feature flags provided
        :rtype: dict
        """
        return self._get_treatments_by_flag_sets( key, flag_sets, MethodExceptionsAndLatencies.TREATMENTS_WITH_CONFIG_BY_FLAG_SETS, attributes)

    def _get_treatments_by_flag_sets(self, key, flag_sets, method, attributes=None):
        """
        Get treatments for feature flags that contain given flag sets.

        This method never raises an exception. If there's a problem, the appropriate log message
        will be generated and the method will return the CONTROL treatment.

        :param key: The key for which to get the treatment
        :type key: str
        :param flag_sets: list of flag sets
        :type flag_sets: list
        :param method: Treatment by flag set method flavor
        :type method: splitio.models.telemetry.MethodExceptionsAndLatencies
        :param attributes: An optional dictionary of attributes
        :type attributes: dict

        :return: Dictionary with the result of all the feature flags provided
        :rtype: dict
        """
        feature_flags_names = self._get_feature_flag_names_by_flag_sets(flag_sets, method)
        if feature_flags_names == []:
            _LOGGER.warning("%s: No valid Flag set or no feature flags found for evaluating treatments" % (method))
            return {}

        if 'config' in method.value:
            return self._make_evaluations(key, feature_flags_names, attributes, method.value,
                                      method)

        with_config = self._make_evaluations(key, feature_flags_names, attributes, method.value,
                                             method)
        return {feature_flag: result[0] for (feature_flag, result) in with_config.items()}


    def _get_feature_flag_names_by_flag_sets(self, flag_sets, method_name):
        """
        Sanitize given flag sets and return list of feature flag names associated with them

        :param flag_sets: list of flag sets
        :type flag_sets: list

        :return: list of feature flag names
        :rtype: list
        """
<<<<<<< HEAD
        sanitized_flag_sets = input_validator.validate_flag_sets(flag_sets, method_name)
        feature_flags_by_set = self._split_storage.get_feature_flags_by_sets(sanitized_flag_sets)
        if feature_flags_by_set is None:
            _LOGGER.warning("%s: Fetching feature flags for flag set %s encountered an error, skipping this flag set." % (method_name, flag_sets))
            return []
        return feature_flags_by_set
=======
        sanitized_flag_sets = config.sanitize_flag_sets(flag_sets)
        feature_flags = []
        for flag_set in sanitized_flag_sets:
            feature_flags_by_set = self._split_storage.get_feature_flags_by_sets(flag_set)
            if feature_flags_by_set is None:
                _LOGGER.warning("Fetching feature flags for flag set %s encountered an error, skipping this flag set." % (flag_set))
                continue
            feature_flags.extend(feature_flags_by_set)
        feature_flags_names = []
        [feature_flags_names.append(feature_flag) for feature_flag in feature_flags]
        return feature_flags_names
>>>>>>> a69f8f6d

    def _build_impression(  # pylint: disable=too-many-arguments
            self,
            matching_key,
            feature_flag_name,
            treatment,
            label,
            change_number,
            bucketing_key,
            imp_time
    ):
        """Build an impression."""
        if not self._labels_enabled:
            label = None

        return Impression(
            matching_key=matching_key, feature_name=feature_flag_name,
            treatment=treatment, label=label, change_number=change_number,
            bucketing_key=bucketing_key, time=imp_time
        )

    def _record_stats(self, impressions, start, operation, method_name=None):
        """
        Record impressions.

        :param impressions: Generated impressions
        :type impressions: list[tuple[splitio.models.impression.Impression, dict]]

        :param start: timestamp when get_treatment or get_treatments was called
        :type start: int

        :param operation: operation performed.
        :type operation: str
        """
        end = get_current_epoch_time_ms()
        self._recorder.record_treatment_stats(impressions, get_latency_bucket_index(end - start),
                                              operation, method_name)

    def track(self, key, traffic_type, event_type, value=None, properties=None):
        """
        Track an event.

        :param key: user key associated to the event
        :type key: str
        :param traffic_type: traffic type name
        :type traffic_type: str
        :param event_type: event type name
        :type event_type: str
        :param value: (Optional) value associated to the event
        :type value: Number
        :param properties: (Optional) properties associated to the event
        :type properties: dict

        :return: Whether the event was created or not.
        :rtype: bool
        """
        if self.destroyed:
            _LOGGER.error("Client has already been destroyed - no calls possible")
            return False
        if self._factory._waiting_fork():
            _LOGGER.error("Client is not ready - no calls possible")
            return False
        if not self.ready:
            _LOGGER.warning("track: the SDK is not ready, results may be incorrect. Make sure to wait for SDK readiness before using this method")
            self._telemetry_init_producer.record_not_ready_usage()

        start = get_current_epoch_time_ms()
        key = input_validator.validate_track_key(key)
        event_type = input_validator.validate_event_type(event_type)
        should_validate_existance = self.ready and self._factory._sdk_key != 'localhost'  # pylint: disable=protected-access
        traffic_type = input_validator.validate_traffic_type(
            traffic_type,
            should_validate_existance,
            self._factory._get_storage('splits'),  # pylint: disable=protected-access
        )

        value = input_validator.validate_value(value)
        valid, properties, size = input_validator.valid_properties(properties)

        if key is None or event_type is None or traffic_type is None or value is False \
           or valid is False:
            return False

        event = Event(
            key=key,
            traffic_type_name=traffic_type,
            event_type_id=event_type,
            value=value,
            timestamp=utctime_ms(),
            properties=properties,
        )

        try:
            return_flag = self._recorder.record_track_stats([EventWrapper(
                event=event,
                size=size,
            )], get_latency_bucket_index(get_current_epoch_time_ms() - start))
            return return_flag
        except Exception:  # pylint: disable=broad-except
            self._telemetry_evaluation_producer.record_exception(MethodExceptionsAndLatencies.TRACK)
            _LOGGER.error('Error processing track event')
            _LOGGER.debug('Error: ', exc_info=True)
            return False<|MERGE_RESOLUTION|>--- conflicted
+++ resolved
@@ -428,26 +428,13 @@
         :return: list of feature flag names
         :rtype: list
         """
-<<<<<<< HEAD
         sanitized_flag_sets = input_validator.validate_flag_sets(flag_sets, method_name)
         feature_flags_by_set = self._split_storage.get_feature_flags_by_sets(sanitized_flag_sets)
         if feature_flags_by_set is None:
             _LOGGER.warning("%s: Fetching feature flags for flag set %s encountered an error, skipping this flag set." % (method_name, flag_sets))
             return []
         return feature_flags_by_set
-=======
-        sanitized_flag_sets = config.sanitize_flag_sets(flag_sets)
-        feature_flags = []
-        for flag_set in sanitized_flag_sets:
-            feature_flags_by_set = self._split_storage.get_feature_flags_by_sets(flag_set)
-            if feature_flags_by_set is None:
-                _LOGGER.warning("Fetching feature flags for flag set %s encountered an error, skipping this flag set." % (flag_set))
-                continue
-            feature_flags.extend(feature_flags_by_set)
-        feature_flags_names = []
-        [feature_flags_names.append(feature_flag) for feature_flag in feature_flags]
-        return feature_flags_names
->>>>>>> a69f8f6d
+
 
     def _build_impression(  # pylint: disable=too-many-arguments
             self,
