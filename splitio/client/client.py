"""A module for Split.io SDK API clients."""
import logging

from splitio.engine.evaluator import Evaluator, CONTROL
from splitio.engine.splitters import Splitter
from splitio.models.impressions import Impression, Label
from splitio.models.events import Event, EventWrapper
from splitio.models.telemetry import get_latency_bucket_index, MethodExceptionsAndLatencies
from splitio.client import input_validator, config
from splitio.util.time import get_current_epoch_time_ms, utctime_ms

_LOGGER = logging.getLogger(__name__)


class Client(object):  # pylint: disable=too-many-instance-attributes
    """Entry point for the split sdk."""

    def __init__(self, factory, recorder, labels_enabled=True):
        """
        Construct a Client instance.

        :param factory: Split factory (client & manager container)
        :type factory: splitio.client.factory.SplitFactory

        :param labels_enabled: Whether to store labels on impressions
        :type labels_enabled: bool

        :param recorder: recorder instance
        :type recorder: splitio.recorder.StatsRecorder

        :rtype: Client
        """
        self._factory = factory
        self._labels_enabled = labels_enabled
        self._recorder = recorder
        self._splitter = Splitter()
        self._split_storage = factory._get_storage('splits')  # pylint: disable=protected-access
        self._segment_storage = factory._get_storage('segments')  # pylint: disable=protected-access
        self._events_storage = factory._get_storage('events')  # pylint: disable=protected-access
        self._evaluator = Evaluator(self._split_storage, self._segment_storage, self._splitter)
        self._telemetry_evaluation_producer = self._factory._telemetry_evaluation_producer
        self._telemetry_init_producer = self._factory._telemetry_init_producer

    def destroy(self):
        """
        Destroy the underlying factory.

        Only applicable when using in-memory operation mode.
        """
        self._factory.destroy()

    @property
    def ready(self):
        """Return whether the SDK initialization has finished."""
        return self._factory.ready

    @property
    def destroyed(self):
        """Return whether the factory holding this client has been destroyed."""
        return self._factory.destroyed

    def _evaluate_if_ready(self, matching_key, bucketing_key, feature, attributes=None):
        if not self.ready:
            self._telemetry_init_producer.record_not_ready_usage()
            return {
                'treatment': CONTROL,
                'configurations': None,
                'impression': {
                    'label': Label.NOT_READY,
                    'change_number': None
                }
            }

        return self._evaluator.evaluate_feature(
            feature,
            matching_key,
            bucketing_key,
            attributes
        )

    def _make_evaluation(self, key, feature_flag, attributes, method_name, metric_name):
        try:
            if self.destroyed:
                _LOGGER.error("Client has already been destroyed - no calls possible")
                return CONTROL, None
            if self._factory._waiting_fork():
                _LOGGER.error("Client is not ready - no calls possible")
                return CONTROL, None

            start = get_current_epoch_time_ms()

            matching_key, bucketing_key = input_validator.validate_key(key, method_name)
            feature_flag = input_validator.validate_feature_flag_name(
                feature_flag,
                self.ready,
                self._factory._get_storage('splits'),  # pylint: disable=protected-access
                method_name
            )

            if (matching_key is None and bucketing_key is None) \
                    or feature_flag is None \
                    or not input_validator.validate_attributes(attributes, method_name):
                return CONTROL, None

            result = self._evaluate_if_ready(matching_key, bucketing_key, feature_flag, attributes)

            impression = self._build_impression(
                matching_key,
                feature_flag,
                result['treatment'],
                result['impression']['label'],
                result['impression']['change_number'],
                bucketing_key,
                utctime_ms(),
            )
            self._record_stats([(impression, attributes)], start, metric_name, method_name)
            return result['treatment'], result['configurations']
        except Exception as e:  # pylint: disable=broad-except
            _LOGGER.error('Error getting treatment for feature flag')
            _LOGGER.error(str(e))
            _LOGGER.debug('Error: ', exc_info=True)
            self._telemetry_evaluation_producer.record_exception(metric_name)
            try:
                impression = self._build_impression(
                    matching_key,
                    feature_flag,
                    CONTROL,
                    Label.EXCEPTION,
                    self._split_storage.get_change_number(),
                    bucketing_key,
                    utctime_ms(),
                )
                self._record_stats([(impression, attributes)], start, metric_name)
            except Exception:  # pylint: disable=broad-except
                _LOGGER.error('Error reporting impression into get_treatment exception block')
                _LOGGER.debug('Error: ', exc_info=True)
            return CONTROL, None

    def _make_evaluations(self, key, feature_flags, attributes, method_name, metric_name):
        if self.destroyed:
            _LOGGER.error("Client has already been destroyed - no calls possible")
            return input_validator.generate_control_treatments(feature_flags, method_name)
        if self._factory._waiting_fork():
            _LOGGER.error("Client is not ready - no calls possible")
            return input_validator.generate_control_treatments(feature_flags, method_name)

        start = get_current_epoch_time_ms()

        matching_key, bucketing_key = input_validator.validate_key(key, method_name)
        if matching_key is None and bucketing_key is None:
            return input_validator.generate_control_treatments(feature_flags, method_name)

        if input_validator.validate_attributes(attributes, method_name) is False:
            return input_validator.generate_control_treatments(feature_flags, method_name)

        feature_flags, missing = input_validator.validate_feature_flags_get_treatments(
            method_name,
            feature_flags,
            self.ready,
            self._factory._get_storage('splits')  # pylint: disable=protected-access
        )
        if feature_flags is None:
            return {}

        bulk_impressions = []
        treatments = {name: (CONTROL, None) for name in missing}

        try:
            evaluations = self._evaluate_features_if_ready(matching_key, bucketing_key,
                                                           list(feature_flags), attributes)

            for feature_flag in feature_flags:
                try:
                    result = evaluations[feature_flag]
                    impression = self._build_impression(matching_key,
                                                        feature_flag,
                                                        result['treatment'],
                                                        result['impression']['label'],
                                                        result['impression']['change_number'],
                                                        bucketing_key,
                                                        utctime_ms())

                    bulk_impressions.append(impression)
                    treatments[feature_flag] = (result['treatment'], result['configurations'])

                except Exception:  # pylint: disable=broad-except
                    _LOGGER.error('%s: An exception occured when evaluating '
                                  'feature flag %s returning CONTROL.' % (method_name, feature_flag))
                    treatments[feature_flag] = CONTROL, None
                    _LOGGER.debug('Error: ', exc_info=True)
                    continue

            # Register impressions
            try:
                if bulk_impressions:
                    self._record_stats(
                        [(i, attributes) for i in bulk_impressions],
                        start,
                        metric_name,
                        method_name
                    )
            except Exception:  # pylint: disable=broad-except
                _LOGGER.error('%s: An exception when trying to store '
                              'impressions.' % method_name)
                _LOGGER.debug('Error: ', exc_info=True)
                self._telemetry_evaluation_producer.record_exception(metric_name)

            return treatments
        except Exception:  # pylint: disable=broad-except
            self._telemetry_evaluation_producer.record_exception(metric_name)
            _LOGGER.error('Error getting treatment for feature flags')
            _LOGGER.debug('Error: ', exc_info=True)
        return input_validator.generate_control_treatments(list(feature_flags), method_name)

    def _evaluate_features_if_ready(self, matching_key, bucketing_key, feature_flags, attributes=None):
        if not self.ready:
            self._telemetry_init_producer.record_not_ready_usage()
            return {
                feature_flag: {
                    'treatment': CONTROL,
                    'configurations': None,
                    'impression': {'label': Label.NOT_READY, 'change_number': None}
                }
                for feature_flag in feature_flags
            }

        return self._evaluator.evaluate_features(
            feature_flags,
            matching_key,
            bucketing_key,
            attributes
        )

    def get_treatment_with_config(self, key, feature_flag, attributes=None):
        """
        Get the treatment and config for a feature flag and key, with optional dictionary of attributes.

        This method never raises an exception. If there's a problem, the appropriate log message
        will be generated and the method will return the CONTROL treatment.

        :param key: The key for which to get the treatment
        :type key: str
        :param feature: The name of the feature flag for which to get the treatment
        :type feature: str
        :param attributes: An optional dictionary of attributes
        :type attributes: dict
        :return: The treatment for the key and feature flag
        :rtype: tuple(str, str)
        """
        return self._make_evaluation(key, feature_flag, attributes, 'get_treatment_with_config',
                                     MethodExceptionsAndLatencies.TREATMENT_WITH_CONFIG)

    def get_treatment(self, key, feature_flag, attributes=None):
        """
        Get the treatment for a feature flag and key, with an optional dictionary of attributes.

        This method never raises an exception. If there's a problem, the appropriate log message
        will be generated and the method will return the CONTROL treatment.

        :param key: The key for which to get the treatment
        :type key: str
        :param feature: The name of the feature flag for which to get the treatment
        :type feature: str
        :param attributes: An optional dictionary of attributes
        :type attributes: dict
        :return: The treatment for the key and feature flag
        :rtype: str
        """
        treatment, _ = self._make_evaluation(key, feature_flag, attributes, 'get_treatment',
                                             MethodExceptionsAndLatencies.TREATMENT)
        return treatment

    def get_treatments_with_config(self, key, feature_flags, attributes=None):
        """
        Evaluate multiple feature flags and return a dict with feature flag -> (treatment, config).

        Get the treatments for a list of feature flags considering a key, with an optional dictionary of
        attributes. This method never raises an exception. If there's a problem, the appropriate
        log message will be generated and the method will return the CONTROL treatment.
        :param key: The key for which to get the treatment
        :type key: str
        :param features: Array of the names of the feature flags for which to get the treatment
        :type feature: list
        :param attributes: An optional dictionary of attributes
        :type attributes: dict
        :return: Dictionary with the result of all the feature flags provided
        :rtype: dict
        """
        return self._make_evaluations(key, feature_flags, attributes, 'get_treatments_with_config',
                                      MethodExceptionsAndLatencies.TREATMENTS_WITH_CONFIG)

    def get_treatments(self, key, feature_flags, attributes=None):
        """
        Evaluate multiple feature flags and return a dictionary with all the feature flag/treatments.

        Get the treatments for a list of feature flags considering a key, with an optional dictionary of
        attributes. This method never raises an exception. If there's a problem, the appropriate
        log message will be generated and the method will return the CONTROL treatment.
        :param key: The key for which to get the treatment
        :type key: str
        :param features: Array of the names of the feature flags for which to get the treatment
        :type feature: list
        :param attributes: An optional dictionary of attributes
        :type attributes: dict
        :return: Dictionary with the result of all the feature flags provided
        :rtype: dict
        """
        with_config = self._make_evaluations(key, feature_flags, attributes, 'get_treatments',
                                             MethodExceptionsAndLatencies.TREATMENTS)
        return {feature_flag: result[0] for (feature_flag, result) in with_config.items()}

    def get_treatments_by_flag_set(self, key, flag_set, attributes=None):
        """
        Get treatments for feature flags that contain given flag set.

        This method never raises an exception. If there's a problem, the appropriate log message
        will be generated and the method will return the CONTROL treatment.

        :param key: The key for which to get the treatment
        :type key: str
        :param flag_set: flag set
        :type flag_sets: str
        :param attributes: An optional dictionary of attributes
        :type attributes: dict

        :return: Dictionary with the result of all the feature flags provided
        :rtype: dict
        """
        return self._get_treatments_by_flag_sets( key, [flag_set], MethodExceptionsAndLatencies.TREATMENTS_BY_FLAG_SET, attributes)

    def get_treatments_by_flag_sets(self, key, flag_sets, attributes=None):
        """
        Get treatments for feature flags that contain given flag sets.

        This method never raises an exception. If there's a problem, the appropriate log message
        will be generated and the method will return the CONTROL treatment.

        :param key: The key for which to get the treatment
        :type key: str
        :param flag_sets: list of flag sets
        :type flag_sets: list
        :param attributes: An optional dictionary of attributes
        :type attributes: dict

        :return: Dictionary with the result of all the feature flags provided
        :rtype: dict
        """
        return self._get_treatments_by_flag_sets( key, flag_sets, MethodExceptionsAndLatencies.TREATMENTS_BY_FLAG_SETS, attributes)

    def get_treatments_with_config_by_flag_set(self, key, flag_set, attributes=None):
        """
        Get treatments for feature flags that contain given flag set.

        This method never raises an exception. If there's a problem, the appropriate log message
        will be generated and the method will return the CONTROL treatment.

        :param key: The key for which to get the treatment
        :type key: str
        :param flag_set: flag set
        :type flag_sets: str
        :param attributes: An optional dictionary of attributes
        :type attributes: dict

        :return: Dictionary with the result of all the feature flags provided
        :rtype: dict
        """
        return self._get_treatments_by_flag_sets( key, [flag_set], MethodExceptionsAndLatencies.TREATMENTS_WITH_CONFIG_BY_FLAG_SET, attributes)

    def get_treatments_with_config_by_flag_sets(self, key, flag_sets, attributes=None):
        """
        Get treatments for feature flags that contain given flag set.

        This method never raises an exception. If there's a problem, the appropriate log message
        will be generated and the method will return the CONTROL treatment.

        :param key: The key for which to get the treatment
        :type key: str
        :param flag_set: flag set
        :type flag_sets: str
        :param attributes: An optional dictionary of attributes
        :type attributes: dict

        :return: Dictionary with the result of all the feature flags provided
        :rtype: dict
        """
        return self._get_treatments_by_flag_sets( key, flag_sets, MethodExceptionsAndLatencies.TREATMENTS_WITH_CONFIG_BY_FLAG_SETS, attributes)

    def _get_treatments_by_flag_sets(self, key, flag_sets, method, attributes=None):
        """
        Get treatments for feature flags that contain given flag sets.

        This method never raises an exception. If there's a problem, the appropriate log message
        will be generated and the method will return the CONTROL treatment.

        :param key: The key for which to get the treatment
        :type key: str
        :param flag_sets: list of flag sets
        :type flag_sets: list
        :param method: Treatment by flag set method flavor
        :type method: splitio.models.telemetry.MethodExceptionsAndLatencies
        :param attributes: An optional dictionary of attributes
        :type attributes: dict

        :return: Dictionary with the result of all the feature flags provided
        :rtype: dict
        """
        feature_flags_names = self._get_feature_flag_names_by_flag_sets(flag_sets, method)
        if feature_flags_names == []:
            _LOGGER.warning("%s: No valid Flag set or no feature flags found for evaluating treatments" % (method))
            return {}

        if 'config' in method.value:
            return self._make_evaluations(key, feature_flags_names, attributes, method.value,
                                      method)

        with_config = self._make_evaluations(key, feature_flags_names, attributes, method.value,
                                             method)
        return {feature_flag: result[0] for (feature_flag, result) in with_config.items()}


    def _get_feature_flag_names_by_flag_sets(self, flag_sets, method_name):
        """
        Sanitize given flag sets and return list of feature flag names associated with them

        :param flag_sets: list of flag sets
        :type flag_sets: list

        :return: list of feature flag names
        :rtype: list
        """
        sanitized_flag_sets = input_validator.validate_flag_sets(flag_sets, method_name)
        feature_flags_by_set = self._split_storage.get_feature_flags_by_sets(sanitized_flag_sets)
        if feature_flags_by_set is None:
<<<<<<< HEAD
            _LOGGER.warning("Fetching feature flags for flag set %s encountered an error, skipping this flag set." % (flag_sets))
            return []
        return feature_flags_by_set
=======
            _LOGGER.warning("%s: Fetching feature flags for flag set %s encountered an error, skipping this flag set." % (method_name, flag_sets))
            return []
        return feature_flags_by_set

>>>>>>> b0e92bf3

    def _build_impression(  # pylint: disable=too-many-arguments
            self,
            matching_key,
            feature_flag_name,
            treatment,
            label,
            change_number,
            bucketing_key,
            imp_time
    ):
        """Build an impression."""
        if not self._labels_enabled:
            label = None

        return Impression(
            matching_key=matching_key, feature_name=feature_flag_name,
            treatment=treatment, label=label, change_number=change_number,
            bucketing_key=bucketing_key, time=imp_time
        )

    def _record_stats(self, impressions, start, operation, method_name=None):
        """
        Record impressions.

        :param impressions: Generated impressions
        :type impressions: list[tuple[splitio.models.impression.Impression, dict]]

        :param start: timestamp when get_treatment or get_treatments was called
        :type start: int

        :param operation: operation performed.
        :type operation: str
        """
        end = get_current_epoch_time_ms()
        self._recorder.record_treatment_stats(impressions, get_latency_bucket_index(end - start),
                                              operation, method_name)

    def track(self, key, traffic_type, event_type, value=None, properties=None):
        """
        Track an event.

        :param key: user key associated to the event
        :type key: str
        :param traffic_type: traffic type name
        :type traffic_type: str
        :param event_type: event type name
        :type event_type: str
        :param value: (Optional) value associated to the event
        :type value: Number
        :param properties: (Optional) properties associated to the event
        :type properties: dict

        :return: Whether the event was created or not.
        :rtype: bool
        """
        if self.destroyed:
            _LOGGER.error("Client has already been destroyed - no calls possible")
            return False
        if self._factory._waiting_fork():
            _LOGGER.error("Client is not ready - no calls possible")
            return False
        if not self.ready:
            _LOGGER.warning("track: the SDK is not ready, results may be incorrect. Make sure to wait for SDK readiness before using this method")
            self._telemetry_init_producer.record_not_ready_usage()

        start = get_current_epoch_time_ms()
        key = input_validator.validate_track_key(key)
        event_type = input_validator.validate_event_type(event_type)
        should_validate_existance = self.ready and self._factory._sdk_key != 'localhost'  # pylint: disable=protected-access
        traffic_type = input_validator.validate_traffic_type(
            traffic_type,
            should_validate_existance,
            self._factory._get_storage('splits'),  # pylint: disable=protected-access
        )

        value = input_validator.validate_value(value)
        valid, properties, size = input_validator.valid_properties(properties)

        if key is None or event_type is None or traffic_type is None or value is False \
           or valid is False:
            return False

        event = Event(
            key=key,
            traffic_type_name=traffic_type,
            event_type_id=event_type,
            value=value,
            timestamp=utctime_ms(),
            properties=properties,
        )

        try:
            return_flag = self._recorder.record_track_stats([EventWrapper(
                event=event,
                size=size,
            )], get_latency_bucket_index(get_current_epoch_time_ms() - start))
            return return_flag
        except Exception:  # pylint: disable=broad-except
            self._telemetry_evaluation_producer.record_exception(MethodExceptionsAndLatencies.TRACK)
            _LOGGER.error('Error processing track event')
            _LOGGER.debug('Error: ', exc_info=True)
            return False<|MERGE_RESOLUTION|>--- conflicted
+++ resolved
@@ -431,16 +431,9 @@
         sanitized_flag_sets = input_validator.validate_flag_sets(flag_sets, method_name)
         feature_flags_by_set = self._split_storage.get_feature_flags_by_sets(sanitized_flag_sets)
         if feature_flags_by_set is None:
-<<<<<<< HEAD
             _LOGGER.warning("Fetching feature flags for flag set %s encountered an error, skipping this flag set." % (flag_sets))
             return []
         return feature_flags_by_set
-=======
-            _LOGGER.warning("%s: Fetching feature flags for flag set %s encountered an error, skipping this flag set." % (method_name, flag_sets))
-            return []
-        return feature_flags_by_set
-
->>>>>>> b0e92bf3
 
     def _build_impression(  # pylint: disable=too-many-arguments
             self,
