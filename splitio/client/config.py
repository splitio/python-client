--- conflicted
+++ resolved
@@ -119,10 +119,6 @@
 
     return mode, refresh_rate
 
-<<<<<<< HEAD
-
-=======
->>>>>>> b0e92bf3
 def sanitize(sdk_key, config):
     """
     Look for inconsistencies or ill-formed configs and tune it accordingly.
@@ -147,10 +143,6 @@
         _LOGGER.warning('metricRefreshRate parameter minimum value is 60 seconds, defaulting to 3600 seconds.')
         processed['metricsRefreshRate'] = 3600
 
-<<<<<<< HEAD
     processed['flagSetsFilter'] = sorted(validate_flag_sets(processed['flagSetsFilter'], 'SDK Config')) if processed['flagSetsFilter'] is not None else None
-=======
-    processed['flagSetsFilter'] = validate_flag_sets(processed['flagSetsFilter'], 'SDK Config') if processed['flagSetsFilter'] is not None else None
->>>>>>> b0e92bf3
 
     return processed