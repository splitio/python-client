--- conflicted
+++ resolved
@@ -5,16 +5,10 @@
 from collections import Counter
 
 from splitio.models.segments import Segment
-<<<<<<< HEAD
 from splitio.models.telemetry import HTTPErrors, HTTPLatencies, MethodExceptions, MethodLatencies, LastSynchronization, StreamingEvents, TelemetryConfig, TelemetryCounters, CounterConstants, \
     HTTPErrorsAsync, HTTPLatenciesAsync, MethodExceptionsAsync, MethodLatenciesAsync, LastSynchronizationAsync, StreamingEventsAsync, TelemetryConfigAsync, TelemetryCountersAsync
 from splitio.storage import FlagSetsFilter, SplitStorage, SegmentStorage, ImpressionStorage, EventStorage, TelemetryStorage
 from splitio.optional.loaders import asyncio
-=======
-from splitio.models.telemetry import HTTPErrors, HTTPLatencies, MethodExceptions, MethodLatencies, LastSynchronization, StreamingEvents, TelemetryConfig, TelemetryCounters, CounterConstants
-from splitio.storage import FlagSetsFilter
-from splitio.storage import SplitStorage, SegmentStorage, ImpressionStorage, EventStorage, TelemetryStorage
->>>>>>> 14064fc0
 
 MAX_SIZE_BYTES = 5 * 1024 * 1024
 MAX_TAGS = 10
@@ -23,7 +17,6 @@
 
 class FlagSets(object):
     """InMemory Flagsets storage."""
-<<<<<<< HEAD
 
     def __init__(self, flag_sets=[]):
         """Constructor."""
@@ -37,6 +30,7 @@
         Check if a flagset exist in stored flagset
         :param flag_set: set name
         :type flag_set: str
+
         :rtype: bool
         """
         with self._lock:
@@ -47,6 +41,7 @@
         fetch feature flags stored in a flag set
         :param flag_set: set name
         :type flag_set: str
+
         :rtype: list(str)
         """
         with self._lock:
@@ -322,92 +317,6 @@
 class InMemorySplitStorage(InMemorySplitStorageBase):
     """InMemory implementation of a feature flag storage."""
 
-=======
-
-    def __init__(self, flag_sets=[]):
-        """Constructor."""
-        self._lock = threading.RLock()
-        self.sets_feature_flag_map = {}
-        for flag_set in flag_sets:
-            self.sets_feature_flag_map[flag_set] = set()
-
-    def flag_set_exist(self, flag_set):
-        """
-        Check if a flagset exist in stored flagset
-
-        :param flag_set: set name
-        :type flag_set: str
-
-        :rtype: bool
-        """
-        with self._lock:
-            return flag_set in self.sets_feature_flag_map.keys()
-
-    def get_flag_set(self, flag_set):
-        """
-        fetch feature flags stored in a flag set
-
-        :param flag_set: set name
-        :type flag_set: str
-
-        :rtype: list(str)
-        """
-        with self._lock:
-            return self.sets_feature_flag_map.get(flag_set)
-
-    def add_flag_set(self, flag_set):
-        """
-        Add new flag set to storage
-
-        :param flag_set: set name
-        :type flag_set: str
-        """
-        with self._lock:
-            if not self.flag_set_exist(flag_set):
-                self.sets_feature_flag_map[flag_set] = set()
-
-    def remove_flag_set(self, flag_set):
-        """
-        Remove existing flag set from storage
-
-        :param flag_set: set name
-        :type flag_set: str
-        """
-        with self._lock:
-            if self.flag_set_exist(flag_set):
-                del self.sets_feature_flag_map[flag_set]
-
-    def add_feature_flag_to_flag_set(self, flag_set, feature_flag):
-        """
-        Add a feature flag to existing flag set
-
-        :param flag_set: set name
-        :type flag_set: str
-        :param feature_flag: feature flag name
-        :type feature_flag: str
-        """
-        with self._lock:
-            if self.flag_set_exist(flag_set):
-                self.sets_feature_flag_map[flag_set].add(feature_flag)
-
-    def remove_feature_flag_to_flag_set(self, flag_set, feature_flag):
-        """
-        Remove a feature flag from existing flag set
-
-        :param flag_set: set name
-        :type flag_set: str
-        :param feature_flag: feature flag name
-        :type feature_flag: str
-        """
-        with self._lock:
-            if self.flag_set_exist(flag_set):
-                self.sets_feature_flag_map[flag_set].remove(feature_flag)
-
-
-class InMemorySplitStorage(SplitStorage):
-    """InMemory implementation of a feature flag storage."""
-
->>>>>>> 14064fc0
     def __init__(self, flag_sets=[]):
         """Constructor."""
         self._lock = threading.RLock()
@@ -455,26 +364,7 @@
         [self._remove(delete_feature_flag) for delete_feature_flag in to_delete]
         self._set_change_number(new_change_number)
 
-<<<<<<< HEAD
     def _put(self, feature_flag):
-=======
-    def update(self, to_add, to_delete, new_change_number):
-        """
-        Update feature flag storage.
-
-        :param to_add: List of feature flags to add
-        :type to_add: list[splitio.models.splits.Split]
-        :param to_delete: List of feature flags to delete
-        :type to_delete: list[str]
-        :param new_change_number: New change number.
-        :type new_change_number: int
-        """
-        [self._put(add_split) for add_split in to_add]
-        [self._remove(delete_split) for delete_split in to_delete]
-        self._set_change_number(new_change_number)
-
-    def _put(self, split):
->>>>>>> 14064fc0
         """
         Store a feature flag.
 
@@ -482,7 +372,6 @@
         :type feature_flag: splitio.models.split.Split
         """
         with self._lock:
-<<<<<<< HEAD
             if feature_flag.name in self._feature_flags:
                 self._remove_from_flag_sets(self._feature_flags[feature_flag.name])
                 self._decrease_traffic_type_count(self._feature_flags[feature_flag.name].traffic_type_name)
@@ -491,22 +380,6 @@
             self.flag_set.update_flag_set(feature_flag.sets, feature_flag.name, self.flag_set_filter.should_filter)
 
     def _remove(self, feature_flag_name):
-=======
-            if split.name in self._splits:
-                self._remove_from_flag_sets(self._splits[split.name])
-                self._decrease_traffic_type_count(self._splits[split.name].traffic_type_name)
-            self._splits[split.name] = split
-            self._increase_traffic_type_count(split.traffic_type_name)
-            if split.sets is not None:
-                for flag_set in split.sets:
-                    if not self.flag_set.flag_set_exist(flag_set):
-                        if self.flag_set_filter.should_filter:
-                            continue
-                        self.flag_set.add_flag_set(flag_set)
-                    self.flag_set.add_feature_flag_to_flag_set(flag_set, split.name)
-
-    def _remove(self, split_name):
->>>>>>> 14064fc0
         """
         Remove a feature flag from storage.
 
@@ -522,50 +395,24 @@
                 _LOGGER.warning("Tried to delete nonexistant feature flag %s. Skipping", feature_flag_name)
                 return False
 
-<<<<<<< HEAD
             self._feature_flags.pop(feature_flag_name)
             self._decrease_traffic_type_count(feature_flag.traffic_type_name)
             self._remove_from_flag_sets(feature_flag)
-=======
-            self._splits.pop(split_name)
-            self._decrease_traffic_type_count(split.traffic_type_name)
-            self._remove_from_flag_sets(split)
->>>>>>> 14064fc0
             return True
 
     def _remove_from_flag_sets(self, feature_flag):
         """
-<<<<<<< HEAD
         Remove flag sets associated to a feature flag
         :param feature_flag: feature flag object
         :type feature_flag: splitio.models.splits.Split
         """
         self.flag_set.remove_flag_set(feature_flag.sets, feature_flag.name, self.flag_set_filter.should_filter)
-=======
-        Remove flag sets associated to a split
-
-        :param feature_flag: feature flag object
-        :type feature_flag: splitio.models.splits.Split
-        """
-        if feature_flag.sets is not None:
-            for flag_set in feature_flag.sets:
-                self.flag_set.remove_feature_flag_to_flag_set(flag_set, feature_flag.name)
-                if self.is_flag_set_exist(flag_set) and len(self.flag_set.get_flag_set(flag_set)) == 0 and not self.flag_set_filter.should_filter:
-                    self.flag_set.remove_flag_set(flag_set)
->>>>>>> 14064fc0
 
     def get_feature_flags_by_sets(self, sets):
         """
         Get list of feature flag names associated to a set, if it does not exist will return empty list
-<<<<<<< HEAD
         :param set: flag set
         :type set: str
-=======
-
-        :param set: flag set
-        :type set: str
-
->>>>>>> 14064fc0
         :return: list of feature flag names
         :rtype: list
         """
@@ -656,25 +503,18 @@
         with self._lock:
             if self.get_change_number() > change_number:
                 return
-<<<<<<< HEAD
             feature_flag = self._feature_flags.get(feature_flag_name)
             if not feature_flag:
                 return
             feature_flag.local_kill(default_treatment, change_number)
             self._put(feature_flag)
-=======
-            split = self._splits.get(feature_flag_name)
-            if not split:
-                return
-            split.local_kill(default_treatment, change_number)
-            self._put(split)
->>>>>>> 14064fc0
 
     def is_flag_set_exist(self, flag_set):
         """
         Return whether a flag set exists in at least one feature flag in cache.
         :param flag_set: Flag set to validate.
         :type flag_set: str
+
         :return: True if the flag_set exist. False otherwise.
         :rtype: bool
         """
@@ -879,7 +719,6 @@
         """
         Return a set of all segments referenced by feature flags in storage.
 
-<<<<<<< HEAD
         :return: Set of all segment names.
         :rtype: set(string)
         """
@@ -894,19 +733,6 @@
         :rtype: bool
         """
         return await self.flag_set.flag_set_exist(flag_set)
-=======
-    def is_flag_set_exist(self, flag_set):
-        """
-        Return whether a flag set exists in at least one feature flag in cache.
-
-        :param flag_set: Flag set to validate.
-        :type flag_set: str
-
-        :return: True if the flag_set exist. False otherwise.
-        :rtype: bool
-        """
-        return self.flag_set.flag_set_exist(flag_set)
->>>>>>> 14064fc0
 
 class InMemorySegmentStorage(SegmentStorage):
     """In-memory implementation of a segment storage."""
@@ -977,6 +803,7 @@
         with self._lock:
             if segment_name not in self._segments:
                 return None
+
             return self._segments[segment_name].change_number
 
     def set_change_number(self, segment_name, new_change_number):
@@ -1012,6 +839,7 @@
                     segment_name
                 )
                 return False
+
             return self._segments[segment_name].contains(key)
 
     def get_segments_count(self):
@@ -1105,6 +933,7 @@
         async with self._lock:
             if segment_name not in self._segments:
                 return None
+
             return self._segments[segment_name].change_number
 
     async def set_change_number(self, segment_name, new_change_number):
@@ -1140,6 +969,7 @@
                     segment_name
                 )
                 return False
+
             return self._segments[segment_name].contains(key)
 
     async def get_segments_count(self):
@@ -1230,6 +1060,7 @@
                     impressions_stored += 1
             self._telemetry_runtime_producer.record_impression_stats(CounterConstants.IMPRESSIONS_QUEUED, len(impressions))
             return True
+
         except queue.Full:
             self._telemetry_runtime_producer.record_impression_stats(CounterConstants.IMPRESSIONS_DROPPED, len(impressions) - impressions_stored)
             self._telemetry_runtime_producer.record_impression_stats(CounterConstants.IMPRESSIONS_QUEUED, impressions_stored)
@@ -1295,6 +1126,7 @@
                     impressions_stored += 1
             await self._telemetry_runtime_producer.record_impression_stats(CounterConstants.IMPRESSIONS_QUEUED, len(impressions))
             return True
+
         except asyncio.QueueFull:
             await self._telemetry_runtime_producer.record_impression_stats(CounterConstants.IMPRESSIONS_DROPPED, len(impressions) - impressions_stored)
             await self._telemetry_runtime_producer.record_impression_stats(CounterConstants.IMPRESSIONS_QUEUED, impressions_stored)
@@ -1400,10 +1232,12 @@
                     if self._size >= MAX_SIZE_BYTES:
                         self._queue_full_hook()
                         return False
+
                     self._events.put(event.event, False)
                     events_stored += 1
             self._telemetry_runtime_producer.record_event_stats(CounterConstants.EVENTS_QUEUED, len(events))
             return True
+
         except queue.Full:
             self._telemetry_runtime_producer.record_event_stats(CounterConstants.EVENTS_DROPPED, len(events) - events_stored)
             self._telemetry_runtime_producer.record_event_stats(CounterConstants.EVENTS_QUEUED, events_stored)
@@ -1472,10 +1306,12 @@
                     if self._size >= MAX_SIZE_BYTES:
                         await self._queue_full_hook()
                         return False
+
                     await self._events.put(event.event)
                     events_stored += 1
             await self._telemetry_runtime_producer.record_event_stats(CounterConstants.EVENTS_QUEUED, len(events))
             return True
+
         except asyncio.QueueFull:
             await self._telemetry_runtime_producer.record_event_stats(CounterConstants.EVENTS_DROPPED, len(events) - events_stored)
             await self._telemetry_runtime_producer.record_event_stats(CounterConstants.EVENTS_QUEUED, events_stored)
@@ -1833,7 +1669,6 @@
         """Get and reset update from sse."""
         return self._counters.pop_update_from_sse(event)
 
-<<<<<<< HEAD
 class InMemoryTelemetryStorageAsync(InMemoryTelemetryStorageBase):
     """In-memory telemetry async storage."""
 
@@ -2007,8 +1842,6 @@
         """Get and reset update from sse."""
         return await self._counters.pop_update_from_sse(event)
 
-=======
->>>>>>> 14064fc0
 class LocalhostTelemetryStorage():
     """Localhost telemetry storage."""
     def do_nothing(*_, **__):
