"""In memory storage classes."""
import logging
import threading
import queue
from collections import Counter

from splitio.models.segments import Segment
from splitio.models.telemetry import HTTPErrors, HTTPLatencies, MethodExceptions, MethodLatencies, LastSynchronization, StreamingEvents, TelemetryConfig, TelemetryCounters, CounterConstants, \
        HTTPErrorsAsync, HTTPLatenciesAsync, MethodExceptionsAsync, MethodLatenciesAsync, LastSynchronizationAsync, StreamingEventsAsync, TelemetryConfigAsync, TelemetryCountersAsync

from splitio.storage import SplitStorage, SegmentStorage, ImpressionStorage, EventStorage, TelemetryStorage
from splitio.optional.loaders import asyncio

MAX_SIZE_BYTES = 5 * 1024 * 1024
MAX_TAGS = 10

_LOGGER = logging.getLogger(__name__)


class InMemorySplitStorageBase(SplitStorage):
    """InMemory implementation of a split storage base."""

    def get(self, split_name):
        """
        Retrieve a split.

        :param split_name: Name of the feature to fetch.
        :type split_name: str

        :rtype: splitio.models.splits.Split
        """
        pass

    def fetch_many(self, split_names):
        """
        Retrieve splits.

        :param split_names: Names of the features to fetch.
        :type split_name: list(str)

        :return: A dict with split objects parsed from queue.
        :rtype: dict(split_name, splitio.models.splits.Split)
        """
        pass

    def put(self, split):
        """
        Store a split.

        :param split: Split object.
        :type split: splitio.models.split.Split
        """
        pass

    def remove(self, split_name):
        """
        Remove a split from storage.

        :param split_name: Name of the feature to remove.
        :type split_name: str

        :return: True if the split was found and removed. False otherwise.
        :rtype: bool
        """
        pass

    def get_change_number(self):
        """
        Retrieve latest split change number.

        :rtype: int
        """
        pass

    def set_change_number(self, new_change_number):
        """
        Set the latest change number.

        :param new_change_number: New change number.
        :type new_change_number: int
        """
        pass

    def get_split_names(self):
        """
        Retrieve a list of all split names.

        :return: List of split names.
        :rtype: list(str)
        """
        pass

    def get_all_splits(self):
        """
        Return all the splits.

        :return: List of all the splits.
        :rtype: list
        """
        pass

    def get_splits_count(self):
        """
        Return splits count.

        :rtype: int
        """
        pass

    def is_valid_traffic_type(self, traffic_type_name):
        """
        Return whether the traffic type exists in at least one split in cache.

        :param traffic_type_name: Traffic type to validate.
        :type traffic_type_name: str

        :return: True if the traffic type is valid. False otherwise.
        :rtype: bool
        """
        pass

    def kill_locally(self, split_name, default_treatment, change_number):
        """
        Local kill for split

        :param split_name: name of the split to perform kill
        :type split_name: str
        :param default_treatment: name of the default treatment to return
        :type default_treatment: str
        :param change_number: change_number
        :type change_number: int
        """
        pass

    def _increase_traffic_type_count(self, traffic_type_name):
        """
        Increase by one the count for a specific traffic type name.

        :param traffic_type_name: Traffic type to increase the count.
        :type traffic_type_name: str
        """
        self._traffic_types.update([traffic_type_name])

    def _decrease_traffic_type_count(self, traffic_type_name):
        """
        Decrease by one the count for a specific traffic type name.

        :param traffic_type_name: Traffic type to decrease the count.
        :type traffic_type_name: str
        """
        self._traffic_types.subtract([traffic_type_name])
        self._traffic_types += Counter()


class InMemorySplitStorage(InMemorySplitStorageBase):
    """InMemory implementation of a split storage."""

    def __init__(self):
        """Constructor."""
        self._lock = threading.RLock()
        self._splits = {}
        self._change_number = -1
        self._traffic_types = Counter()

    def get(self, split_name):
        """
        Retrieve a split.

        :param split_name: Name of the feature to fetch.
        :type split_name: str

        :rtype: splitio.models.splits.Split
        """
        with self._lock:
            return self._splits.get(split_name)

    def fetch_many(self, split_names):
        """
        Retrieve splits.

        :param split_names: Names of the features to fetch.
        :type split_name: list(str)

        :return: A dict with split objects parsed from queue.
        :rtype: dict(split_name, splitio.models.splits.Split)
        """
        return {split_name: self.get(split_name) for split_name in split_names}

    def put(self, split):
        """
        Store a split.

        :param split: Split object.
        :type split: splitio.models.split.Split
        """
        with self._lock:
            if split.name in self._splits:
                self._decrease_traffic_type_count(self._splits[split.name].traffic_type_name)
            self._splits[split.name] = split
            self._increase_traffic_type_count(split.traffic_type_name)

    def remove(self, split_name):
        """
        Remove a split from storage.

        :param split_name: Name of the feature to remove.
        :type split_name: str

        :return: True if the split was found and removed. False otherwise.
        :rtype: bool
        """
        with self._lock:
            split = self._splits.get(split_name)
            if not split:
                _LOGGER.warning("Tried to delete nonexistant split %s. Skipping", split_name)
                return False

            self._splits.pop(split_name)
            self._decrease_traffic_type_count(split.traffic_type_name)
            return True

    def get_change_number(self):
        """
        Retrieve latest split change number.

        :rtype: int
        """
        with self._lock:
            return self._change_number

    def set_change_number(self, new_change_number):
        """
        Set the latest change number.

        :param new_change_number: New change number.
        :type new_change_number: int
        """
        with self._lock:
            self._change_number = new_change_number

    def get_split_names(self):
        """
        Retrieve a list of all split names.

        :return: List of split names.
        :rtype: list(str)
        """
        with self._lock:
            return list(self._splits.keys())

    def get_all_splits(self):
        """
        Return all the splits.

        :return: List of all the splits.
        :rtype: list
        """
        with self._lock:
            return list(self._splits.values())

    def get_splits_count(self):
        """
        Return splits count.

        :rtype: int
        """
        with self._lock:
            return len(self._splits)

    def is_valid_traffic_type(self, traffic_type_name):
        """
        Return whether the traffic type exists in at least one split in cache.

        :param traffic_type_name: Traffic type to validate.
        :type traffic_type_name: str

        :return: True if the traffic type is valid. False otherwise.
        :rtype: bool
        """
        with self._lock:
            return traffic_type_name in self._traffic_types

    def kill_locally(self, split_name, default_treatment, change_number):
        """
        Local kill for split

        :param split_name: name of the split to perform kill
        :type split_name: str
        :param default_treatment: name of the default treatment to return
        :type default_treatment: str
        :param change_number: change_number
        :type change_number: int
        """
        with self._lock:
            if self.get_change_number() > change_number:
                return
            split = self._splits.get(split_name)
            if not split:
                return
            split.local_kill(default_treatment, change_number)
            self.put(split)


class InMemorySplitStorageAsync(InMemorySplitStorageBase):
    """InMemory implementation of a split async storage."""

    def __init__(self):
        """Constructor."""
        self._lock = asyncio.Lock()
        self._splits = {}
        self._change_number = -1
        self._traffic_types = Counter()

    async def get(self, split_name):
        """
        Retrieve a split.

        :param split_name: Name of the feature to fetch.
        :type split_name: str

        :rtype: splitio.models.splits.Split
        """
        async with self._lock:
            return self._splits.get(split_name)

    async def fetch_many(self, split_names):
        """
        Retrieve splits.

        :param split_names: Names of the features to fetch.
        :type split_name: list(str)

        :return: A dict with split objects parsed from queue.
        :rtype: dict(split_name, splitio.models.splits.Split)
        """
        return {split_name: await self.get(split_name) for split_name in split_names}

    async def put(self, split):
        """
        Store a split.

        :param split: Split object.
        :type split: splitio.models.split.Split
        """
        async with self._lock:
            if split.name in self._splits:
                self._decrease_traffic_type_count(self._splits[split.name].traffic_type_name)
            self._splits[split.name] = split
            self._increase_traffic_type_count(split.traffic_type_name)

    async def remove(self, split_name):
        """
        Remove a split from storage.

        :param split_name: Name of the feature to remove.
        :type split_name: str

        :return: True if the split was found and removed. False otherwise.
        :rtype: bool
        """
        async with self._lock:
            split = self._splits.get(split_name)
            if not split:
                _LOGGER.warning("Tried to delete nonexistant split %s. Skipping", split_name)
                return False

            self._splits.pop(split_name)
            self._decrease_traffic_type_count(split.traffic_type_name)
            return True

    async def get_change_number(self):
        """
        Retrieve latest split change number.

        :rtype: int
        """
        async with self._lock:
            return self._change_number

    async def set_change_number(self, new_change_number):
        """
        Set the latest change number.

        :param new_change_number: New change number.
        :type new_change_number: int
        """
        async with self._lock:
            self._change_number = new_change_number

    async def get_split_names(self):
        """
        Retrieve a list of all split names.

        :return: List of split names.
        :rtype: list(str)
        """
        async with self._lock:
            return list(self._splits.keys())

    async def get_all_splits(self):
        """
        Return all the splits.

        :return: List of all the splits.
        :rtype: list
        """
        async with self._lock:
            return list(self._splits.values())

    async def get_splits_count(self):
        """
        Return splits count.

        :rtype: int
        """
        async with self._lock:
            return len(self._splits)

    async def is_valid_traffic_type(self, traffic_type_name):
        """
        Return whether the traffic type exists in at least one split in cache.

        :param traffic_type_name: Traffic type to validate.
        :type traffic_type_name: str

        :return: True if the traffic type is valid. False otherwise.
        :rtype: bool
        """
        async with self._lock:
            return traffic_type_name in self._traffic_types

    async def kill_locally(self, split_name, default_treatment, change_number):
        """
        Local kill for split

        :param split_name: name of the split to perform kill
        :type split_name: str
        :param default_treatment: name of the default treatment to return
        :type default_treatment: str
        :param change_number: change_number
        :type change_number: int
        """
        if await self.get_change_number() > change_number:
            return
        async with self._lock:
            split = self._splits.get(split_name)
            if not split:
                return
            split.local_kill(default_treatment, change_number)
        await self.put(split)


class InMemorySegmentStorage(SegmentStorage):
    """In-memory implementation of a segment storage."""

    def __init__(self):
        """Constructor."""
        self._segments = {}
        self._change_numbers = {}
        self._lock = threading.RLock()

    def get(self, segment_name):
        """
        Retrieve a segment.

        :param segment_name: Name of the segment to fetch.
        :type segment_name: str

        :rtype: str
        """
        with self._lock:
            fetched = self._segments.get(segment_name)
            if fetched is None:
                _LOGGER.debug(
                    "Tried to retrieve nonexistant segment %s. Skipping",
                    segment_name
                )
            return fetched

    def put(self, segment):
        """
        Store a segment.

        :param segment: Segment to store.
        :type segment: splitio.models.segment.Segment
        """
        with self._lock:
            self._segments[segment.name] = segment

    def update(self, segment_name, to_add, to_remove, change_number=None):
        """
        Update a split. Create it if it doesn't exist.

        :param segment_name: Name of the segment to update.
        :type segment_name: str
        :param to_add: Set of members to add to the segment.
        :type to_add: set
        :param to_remove: List of members to remove from the segment.
        :type to_remove: Set
        """
        with self._lock:
            if segment_name not in self._segments:
                self._segments[segment_name] = Segment(segment_name, to_add, change_number)
                return

            self._segments[segment_name].update(to_add, to_remove)
            if change_number is not None:
                self._segments[segment_name].change_number = change_number

    def get_change_number(self, segment_name):
        """
        Retrieve latest change number for a segment.

        :param segment_name: Name of the segment.
        :type segment_name: str

        :rtype: int
        """
        with self._lock:
            if segment_name not in self._segments:
                return None
            return self._segments[segment_name].change_number

    def set_change_number(self, segment_name, new_change_number):
        """
        Set the latest change number.

        :param segment_name: Name of the segment.
        :type segment_name: str
        :param new_change_number: New change number.
        :type new_change_number: int
        """
        with self._lock:
            if segment_name not in self._segments:
                return
            self._segments[segment_name].change_number = new_change_number

    def segment_contains(self, segment_name, key):
        """
        Check whether a specific key belongs to a segment in storage.

        :param segment_name: Name of the segment to search in.
        :type segment_name: str
        :param key: Key to search for.
        :type key: str

        :return: True if the segment contains the key. False otherwise.
        :rtype: bool
        """
        with self._lock:
            if segment_name not in self._segments:
                _LOGGER.warning(
                    "Tried to query members for nonexistant segment %s. Returning False",
                    segment_name
                )
                return False
            return self._segments[segment_name].contains(key)

    def get_segments_count(self):
        """
        Retrieve segments count.

        :rtype: int
        """
        with self._lock:
            return len(self._segments)

    def get_segments_keys_count(self):
        """
        Retrieve segments keys count.

        :rtype: int
        """
        total_count = 0
        with self._lock:
            for segment in self._segments:
                total_count += len(self._segments[segment]._keys)
            return total_count

          
class InMemorySegmentStorageAsync(SegmentStorage):
    """In-memory implementation of a segment async storage."""

    def __init__(self):
        """Constructor."""
        self._segments = {}
        self._change_numbers = {}
        self._lock = asyncio.Lock()

    async def get(self, segment_name):
        """
        Retrieve a segment.

        :param segment_name: Name of the segment to fetch.
        :type segment_name: str

        :rtype: str
        """
        async with self._lock:
            fetched = self._segments.get(segment_name)
            if fetched is None:
                _LOGGER.debug(
                    "Tried to retrieve nonexistant segment %s. Skipping",
                    segment_name
                )
            return fetched

    async def put(self, segment):
        """
        Store a segment.

        :param segment: Segment to store.
        :type segment: splitio.models.segment.Segment
        """
        async with self._lock:
            self._segments[segment.name] = segment

    async def update(self, segment_name, to_add, to_remove, change_number=None):
        """
        Update a split. Create it if it doesn't exist.

        :param segment_name: Name of the segment to update.
        :type segment_name: str
        :param to_add: Set of members to add to the segment.
        :type to_add: set
        :param to_remove: List of members to remove from the segment.
        :type to_remove: Set
        """
        async with self._lock:
            if segment_name not in self._segments:
                self._segments[segment_name] = Segment(segment_name, to_add, change_number)
                return

            self._segments[segment_name].update(to_add, to_remove)
            if change_number is not None:
                self._segments[segment_name].change_number = change_number

    async def get_change_number(self, segment_name):
        """
        Retrieve latest change number for a segment.

        :param segment_name: Name of the segment.
        :type segment_name: str

        :rtype: int
        """
        async with self._lock:
            if segment_name not in self._segments:
                return None
            return self._segments[segment_name].change_number

    async def set_change_number(self, segment_name, new_change_number):
        """
        Set the latest change number.

        :param segment_name: Name of the segment.
        :type segment_name: str
        :param new_change_number: New change number.
        :type new_change_number: int
        """
        async with self._lock:
            if segment_name not in self._segments:
                return
            self._segments[segment_name].change_number = new_change_number

    async def segment_contains(self, segment_name, key):
        """
        Check whether a specific key belongs to a segment in storage.

        :param segment_name: Name of the segment to search in.
        :type segment_name: str
        :param key: Key to search for.
        :type key: str

        :return: True if the segment contains the key. False otherwise.
        :rtype: bool
        """
        async with self._lock:
            if segment_name not in self._segments:
                _LOGGER.warning(
                    "Tried to query members for nonexistant segment %s. Returning False",
                    segment_name
                )
                return False
            return self._segments[segment_name].contains(key)

    async def get_segments_count(self):
        """
        Retrieve segments count.

        :rtype: int
        """
        async with self._lock:
            return len(self._segments)

    async def get_segments_keys_count(self):
        """
        Retrieve segments keys count.

        :rtype: int
        """
        total_count = 0
        async with self._lock:
            for segment in self._segments:
                total_count += len(self._segments[segment]._keys)
            return total_count


class InMemoryImpressionStorageBase(ImpressionStorage):
    """In memory implementation of an impressions base storage."""

    def set_queue_full_hook(self, hook):
        """
        Set a hook to be called when the queue is full.

        :param h: Hook to be called when the queue is full
        """
        if callable(hook):
            self._queue_full_hook = hook

    def put(self, impressions):
        """
        Put one or more impressions in storage.

        :param impressions: List of one or more impressions to store.
        :type impressions: list
        """
        pass

    def pop_many(self, count):
        """
        Pop the oldest N impressions from storage.

        :param count: Number of impressions to pop.
        :type count: int
        """
        pass

    def clear(self):
        """
        Clear data.
        """
        pass

class InMemoryImpressionStorage(InMemoryImpressionStorageBase):
    """In memory implementation of an impressions storage."""

    def __init__(self, queue_size, telemetry_runtime_producer):
        """
        Construct an instance.

        :param eventsQueueSize: How many events to queue before forcing a submission
        """
        self._queue_size = queue_size
        self._impressions = queue.Queue(maxsize=queue_size)
        self._lock = threading.Lock()
        self._queue_full_hook = None
        self._telemetry_runtime_producer = telemetry_runtime_producer

    def put(self, impressions):
        """
        Put one or more impressions in storage.

        :param impressions: List of one or more impressions to store.
        :type impressions: list
        """
        impressions_stored = 0
        try:
            with self._lock:
                for impression in impressions:
                    self._impressions.put(impression, False)
                    impressions_stored += 1
            self._telemetry_runtime_producer.record_impression_stats(CounterConstants.IMPRESSIONS_QUEUED, len(impressions))
            return True
        except queue.Full:
            self._telemetry_runtime_producer.record_impression_stats(CounterConstants.IMPRESSIONS_DROPPED, len(impressions) - impressions_stored)
            self._telemetry_runtime_producer.record_impression_stats(CounterConstants.IMPRESSIONS_QUEUED, impressions_stored)
            if self._queue_full_hook is not None and callable(self._queue_full_hook):
                self._queue_full_hook()
            _LOGGER.warning(
                'Impression queue is full, failing to add more impressions. \n'
                'Consider increasing parameter `impressionsQueueSize` in configuration'
            )
            return False

    def pop_many(self, count):
        """
        Pop the oldest N impressions from storage.

        :param count: Number of impressions to pop.
        :type count: int
        """
        impressions = []
        with self._lock:
            while not self._impressions.empty() and count > 0:
                impressions.append(self._impressions.get(False))
                count -= 1
        return impressions

    def clear(self):
        """
        Clear data.
        """
        with self._lock:
            self._impressions = queue.Queue(maxsize=self._queue_size)


<<<<<<< HEAD
class InMemoryEventStorageBase(EventStorage):
    """
    In memory storage base class for events.
    Supports adding and popping events.
    """
    def set_queue_full_hook(self, hook):
        """
        Set a hook to be called when the queue is full.

        :param h: Hook to be called when the queue is full
        """
        if callable(hook):
            self._queue_full_hook = hook

    def put(self, events):
        """
        Add an event to storage.

        :param event: Event to be added in the storage
        """
        pass

    def pop_many(self, count):
        """
        Pop multiple items from the storage.

        :param count: number of items to be retrieved and removed from the queue.
        """
        pass

    def clear(self):
        """
        Clear data.
        """
        pass


class InMemoryEventStorage(InMemoryEventStorageBase):
=======
class InMemoryImpressionStorageAsync(InMemoryImpressionStorageBase):
    """In memory implementation of an impressions async storage."""

    def __init__(self, queue_size, telemetry_runtime_producer):
        """
        Construct an instance.

        :param eventsQueueSize: How many events to queue before forcing a submission
        """
        self._queue_size = queue_size
        self._impressions = asyncio.Queue(maxsize=queue_size)
        self._lock = asyncio.Lock()
        self._queue_full_hook = None
        self._telemetry_runtime_producer = telemetry_runtime_producer

    async def put(self, impressions):
        """
        Put one or more impressions in storage.

        :param impressions: List of one or more impressions to store.
        :type impressions: list
        """
        impressions_stored = 0
        try:
            async with self._lock:
                for impression in impressions:
                    if self._impressions.qsize() == self._queue_size:
                        raise asyncio.QueueFull
                    await self._impressions.put(impression)
                    impressions_stored += 1
            await self._telemetry_runtime_producer.record_impression_stats(CounterConstants.IMPRESSIONS_QUEUED, len(impressions))
            return True
        except asyncio.QueueFull:
            await self._telemetry_runtime_producer.record_impression_stats(CounterConstants.IMPRESSIONS_DROPPED, len(impressions) - impressions_stored)
            await self._telemetry_runtime_producer.record_impression_stats(CounterConstants.IMPRESSIONS_QUEUED, impressions_stored)
            if self._queue_full_hook is not None and callable(self._queue_full_hook):
                await self._queue_full_hook()
            _LOGGER.warning(
                'Impression queue is full, failing to add more impressions. \n'
                'Consider increasing parameter `impressionsQueueSize` in configuration'
            )
            return False

    async def pop_many(self, count):
        """
        Pop the oldest N impressions from storage.

        :param count: Number of impressions to pop.
        :type count: int
        """
        impressions = []
        async with self._lock:
            while not self._impressions.empty() and count > 0:
                impressions.append(await self._impressions.get())
                count -= 1
        return impressions

    async def clear(self):
        """
        Clear data.
        """
        async with self._lock:
            self._impressions = asyncio.Queue(maxsize=self._queue_size)


class InMemoryEventStorage(EventStorage):
>>>>>>> 660c54c9
    """
    In memory storage for events.

    Supports adding and popping events.
    """

    def __init__(self, eventsQueueSize, telemetry_runtime_producer):
        """
        Construct an instance.

        :param eventsQueueSize: How many events to queue before forcing a submission
        """
        self._queue_size = eventsQueueSize
        self._lock = threading.Lock()
        self._events = queue.Queue(maxsize=eventsQueueSize)
        self._queue_full_hook = None
        self._size = 0
        self._telemetry_runtime_producer = telemetry_runtime_producer

    def put(self, events):
        """
        Add an event to storage.

        :param event: Event to be added in the storage
        """
        events_stored = 0
        try:
            with self._lock:
                for event in events:
                    self._size += event.size

                    if self._size >= MAX_SIZE_BYTES:
                        self._queue_full_hook()
                        return False
                    self._events.put(event.event, False)
                    events_stored += 1
            self._telemetry_runtime_producer.record_event_stats(CounterConstants.EVENTS_QUEUED, len(events))
            return True
        except queue.Full:
            self._telemetry_runtime_producer.record_event_stats(CounterConstants.EVENTS_DROPPED, len(events) - events_stored)
            self._telemetry_runtime_producer.record_event_stats(CounterConstants.EVENTS_QUEUED, events_stored)
            if self._queue_full_hook is not None and callable(self._queue_full_hook):
                self._queue_full_hook()
            _LOGGER.warning(
                'Events queue is full, failing to add more events. \n'
                'Consider increasing parameter `eventsQueueSize` in configuration'
            )
            return False

    def pop_many(self, count):
        """
        Pop multiple items from the storage.

        :param count: number of items to be retrieved and removed from the queue.
        """
        events = []
        with self._lock:
            while not self._events.empty() and count > 0:
                events.append(self._events.get(False))
                count -= 1
        self._size = 0
        return events

    def clear(self):
        """
        Clear data.
        """
        with self._lock:
            self._events = queue.Queue(maxsize=self._queue_size)

<<<<<<< HEAD

class InMemoryEventStorageAsync(InMemoryEventStorageBase):
    """
    In memory async storage for events.
    Supports adding and popping events.
    """
    def __init__(self, eventsQueueSize, telemetry_runtime_producer):
        """
        Construct an instance.

        :param eventsQueueSize: How many events to queue before forcing a submission
        """
        self._queue_size = eventsQueueSize
        self._lock = asyncio.Lock()
        self._events = asyncio.Queue(maxsize=eventsQueueSize)
        self._queue_full_hook = None
        self._size = 0
        self._telemetry_runtime_producer = telemetry_runtime_producer

    async def put(self, events):
        """
        Add an event to storage.

        :param event: Event to be added in the storage
        """
        events_stored = 0
        try:
            async with self._lock:
                for event in events:
                    if self._events.qsize() == self._queue_size:
                        raise asyncio.QueueFull

                    self._size += event.size
                    if self._size >= MAX_SIZE_BYTES:
                        await self._queue_full_hook()
                        return False
                    await self._events.put(event.event)
                    events_stored += 1
            await self._telemetry_runtime_producer.record_event_stats(CounterConstants.EVENTS_QUEUED, len(events))
            return True
        except asyncio.QueueFull:
            await self._telemetry_runtime_producer.record_event_stats(CounterConstants.EVENTS_DROPPED, len(events) - events_stored)
            await self._telemetry_runtime_producer.record_event_stats(CounterConstants.EVENTS_QUEUED, events_stored)
            if self._queue_full_hook is not None and callable(self._queue_full_hook):
                await self._queue_full_hook()
            _LOGGER.warning(
                'Events queue is full, failing to add more events. \n'
                'Consider increasing parameter `eventsQueueSize` in configuration'
            )
            return False

    async def pop_many(self, count):
        """
        Pop multiple items from the storage.

        :param count: number of items to be retrieved and removed from the queue.
        """
        events = []
        async with self._lock:
            while not self._events.empty() and count > 0:
                events.append(await self._events.get())
                count -= 1
        self._size = 0
        return events

    async def clear(self):
        """
        Clear data.
        """
        async with self._lock:
            self._events = asyncio.Queue(maxsize=self._queue_size)


=======
>>>>>>> 660c54c9
class InMemoryTelemetryStorageBase(TelemetryStorage):
    """In-memory telemetry storage base."""

    def _reset_tags(self):
        self._tags = []

    def _reset_config_tags(self):
        self._config_tags = []

    def record_config(self, config, extra_config):
        """Record configurations."""
        pass

    def record_active_and_redundant_factories(self, active_factory_count, redundant_factory_count):
        """Record active and redundant factories."""
        pass

    def record_ready_time(self, ready_time):
        """Record ready time."""
        pass

    def add_tag(self, tag):
        """Record tag string."""
        pass

    def add_config_tag(self, tag):
        """Record tag string."""
        pass

    def record_bur_time_out(self):
        """Record block until ready timeout."""
        pass

    def record_not_ready_usage(self):
        """record non-ready usage."""
        pass

    def record_latency(self, method, latency):
        """Record method latency time."""
        pass

    def record_exception(self, method):
        """Record method exception."""
        pass

    def record_impression_stats(self, data_type, count):
        """Record impressions stats."""
        pass

    def record_event_stats(self, data_type, count):
        """Record events stats."""
        pass

    def record_successful_sync(self, resource, time):
        """Record successful sync."""
        pass

    def record_sync_error(self, resource, status):
        """Record sync http error."""
        pass

    def record_sync_latency(self, resource, latency):
        """Record latency time."""
        pass

    def record_auth_rejections(self):
        """Record auth rejection."""
        pass

    def record_token_refreshes(self):
        """Record sse token refresh."""
        pass

    def record_streaming_event(self, streaming_event):
        """Record incoming streaming event."""
        pass

    def record_session_length(self, session):
        """Record session length."""
        pass

    def get_bur_time_outs(self):
        """Get block until ready timeout."""
        pass

    def get_non_ready_usage(self):
        """Get non-ready usage."""
        pass

    def get_config_stats(self):
        """Get all config info."""
        pass

    def pop_exceptions(self):
        """Get and reset method exceptions."""
        pass

    def pop_tags(self):
        """Get and reset tags."""
        pass

    def pop_config_tags(self):
        """Get and reset tags."""
        pass

    def pop_latencies(self):
        """Get and reset eval latencies."""
        pass

    def get_impressions_stats(self, type):
        """Get impressions stats"""
        pass

    def get_events_stats(self, type):
        """Get events stats"""
        pass

    def get_last_synchronization(self):
        """Get last sync"""
        pass

    def pop_http_errors(self):
        """Get and reset http errors."""
        pass

    def pop_http_latencies(self):
        """Get and reset http latencies."""
        pass

    def pop_auth_rejections(self):
        """Get and reset auth rejections."""
        pass

    def pop_token_refreshes(self):
        """Get and reset token refreshes."""
        pass

    def pop_streaming_events(self):
        """Get and reset streaming events"""
        pass

    def get_session_length(self):
        """Get session length"""
        pass


class InMemoryTelemetryStorage(InMemoryTelemetryStorageBase):
    """In-memory telemetry storage."""

    def __init__(self):
        """Constructor"""
        self._lock = threading.RLock()
        self._method_exceptions = MethodExceptions()
        self._last_synchronization = LastSynchronization()
        self._counters = TelemetryCounters()
        self._http_sync_errors = HTTPErrors()
        self._method_latencies = MethodLatencies()
        self._http_latencies = HTTPLatencies()
        self._streaming_events = StreamingEvents()
        self._tel_config = TelemetryConfig()
        with self._lock:
            self._reset_tags()
            self._reset_config_tags()

    def record_config(self, config, extra_config):
        """Record configurations."""
        self._tel_config.record_config(config, extra_config)

    def record_active_and_redundant_factories(self, active_factory_count, redundant_factory_count):
        """Record active and redundant factories."""
        self._tel_config.record_active_and_redundant_factories(active_factory_count, redundant_factory_count)

    def record_ready_time(self, ready_time):
        """Record ready time."""
        self._tel_config.record_ready_time(ready_time)

    def add_tag(self, tag):
        """Record tag string."""
        with self._lock:
            if len(self._tags) < MAX_TAGS:
                self._tags.append(tag)

    def add_config_tag(self, tag):
        """Record tag string."""
        with self._lock:
            if len(self._config_tags) < MAX_TAGS:
                self._config_tags.append(tag)

    def record_bur_time_out(self):
        """Record block until ready timeout."""
        self._tel_config.record_bur_time_out()

    def record_not_ready_usage(self):
        """record non-ready usage."""
        self._tel_config.record_not_ready_usage()

    def record_latency(self, method, latency):
        """Record method latency time."""
        self._method_latencies.add_latency(method,latency)

    def record_exception(self, method):
        """Record method exception."""
        self._method_exceptions.add_exception(method)

    def record_impression_stats(self, data_type, count):
        """Record impressions stats."""
        self._counters.record_impressions_value(data_type, count)

    def record_event_stats(self, data_type, count):
        """Record events stats."""
        self._counters.record_events_value(data_type, count)

    def record_successful_sync(self, resource, time):
        """Record successful sync."""
        self._last_synchronization.add_latency(resource, time)

    def record_sync_error(self, resource, status):
        """Record sync http error."""
        self._http_sync_errors.add_error(resource, status)

    def record_sync_latency(self, resource, latency):
        """Record latency time."""
        self._http_latencies.add_latency(resource, latency)

    def record_auth_rejections(self):
        """Record auth rejection."""
        self._counters.record_auth_rejections()

    def record_token_refreshes(self):
        """Record sse token refresh."""
        self._counters.record_token_refreshes()

    def record_streaming_event(self, streaming_event):
        """Record incoming streaming event."""
        self._streaming_events.record_streaming_event(streaming_event)

    def record_session_length(self, session):
        """Record session length."""
        self._counters.record_session_length(session)

    def get_bur_time_outs(self):
        """Get block until ready timeout."""
        return self._tel_config.get_bur_time_outs()

    def get_non_ready_usage(self):
        """Get non-ready usage."""
        return self._tel_config.get_non_ready_usage()

    def get_config_stats(self):
        """Get all config info."""
        return self._tel_config.get_stats()

    def pop_exceptions(self):
        """Get and reset method exceptions."""
        return self._method_exceptions.pop_all()

    def pop_tags(self):
        """Get and reset tags."""
        with self._lock:
            tags = self._tags
            self._reset_tags()
            return tags

    def pop_config_tags(self):
        """Get and reset tags."""
        with self._lock:
            tags = self._config_tags
            self._reset_config_tags()
            return tags

    def pop_latencies(self):
        """Get and reset eval latencies."""
        return self._method_latencies.pop_all()

    def get_impressions_stats(self, type):
        """Get impressions stats"""
        return self._counters.get_counter_stats(type)

    def get_events_stats(self, type):
        """Get events stats"""
        return self._counters.get_counter_stats(type)

    def get_last_synchronization(self):
        """Get last sync"""
        return self._last_synchronization.get_all()

    def pop_http_errors(self):
        """Get and reset http errors."""
        return self._http_sync_errors.pop_all()

    def pop_http_latencies(self):
        """Get and reset http latencies."""
        return self._http_latencies.pop_all()

    def pop_auth_rejections(self):
        """Get and reset auth rejections."""
        return self._counters.pop_auth_rejections()

    def pop_token_refreshes(self):
        """Get and reset token refreshes."""
        return self._counters.pop_token_refreshes()

    def pop_streaming_events(self):
        return self._streaming_events.pop_streaming_events()

    def get_session_length(self):
        """Get session length"""
        return self._counters.get_session_length()


class InMemoryTelemetryStorageAsync(InMemoryTelemetryStorageBase):
    """In-memory telemetry async storage."""

    async def create():
        """Constructor"""
        self = InMemoryTelemetryStorageAsync()
        self._lock = asyncio.Lock()
        self._method_exceptions = await MethodExceptionsAsync.create()
        self._last_synchronization = await LastSynchronizationAsync.create()
        self._counters = await TelemetryCountersAsync.create()
        self._http_sync_errors = await HTTPErrorsAsync.create()
        self._method_latencies = await MethodLatenciesAsync.create()
        self._http_latencies = await HTTPLatenciesAsync.create()
        self._streaming_events = await StreamingEventsAsync.create()
        self._tel_config = await TelemetryConfigAsync.create()
        async with self._lock:
            self._reset_tags()
            self._reset_config_tags()
        return self

    async def record_config(self, config, extra_config):
        """Record configurations."""
        await self._tel_config.record_config(config, extra_config)

    async def record_active_and_redundant_factories(self, active_factory_count, redundant_factory_count):
        """Record active and redundant factories."""
        await self._tel_config.record_active_and_redundant_factories(active_factory_count, redundant_factory_count)

    async def record_ready_time(self, ready_time):
        """Record ready time."""
        await self._tel_config.record_ready_time(ready_time)

    async def add_tag(self, tag):
        """Record tag string."""
        async with self._lock:
            if len(self._tags) < MAX_TAGS:
                self._tags.append(tag)

    async def add_config_tag(self, tag):
        """Record tag string."""
        async with self._lock:
            if len(self._config_tags) < MAX_TAGS:
                self._config_tags.append(tag)

    async def record_bur_time_out(self):
        """Record block until ready timeout."""
        await self._tel_config.record_bur_time_out()

    async def record_not_ready_usage(self):
        """record non-ready usage."""
        await self._tel_config.record_not_ready_usage()

    async def record_latency(self, method, latency):
        """Record method latency time."""
        await self._method_latencies.add_latency(method,latency)

    async def record_exception(self, method):
        """Record method exception."""
        await self._method_exceptions.add_exception(method)

    async def record_impression_stats(self, data_type, count):
        """Record impressions stats."""
        await self._counters.record_impressions_value(data_type, count)

    async def record_event_stats(self, data_type, count):
        """Record events stats."""
        await self._counters.record_events_value(data_type, count)

    async def record_successful_sync(self, resource, time):
        """Record successful sync."""
        await self._last_synchronization.add_latency(resource, time)

    async def record_sync_error(self, resource, status):
        """Record sync http error."""
        await self._http_sync_errors.add_error(resource, status)

    async def record_sync_latency(self, resource, latency):
        """Record latency time."""
        await self._http_latencies.add_latency(resource, latency)

    async def record_auth_rejections(self):
        """Record auth rejection."""
        await self._counters.record_auth_rejections()

    async def record_token_refreshes(self):
        """Record sse token refresh."""
        await self._counters.record_token_refreshes()

    async def record_streaming_event(self, streaming_event):
        """Record incoming streaming event."""
        await self._streaming_events.record_streaming_event(streaming_event)

    async def record_session_length(self, session):
        """Record session length."""
        await self._counters.record_session_length(session)

    async def get_bur_time_outs(self):
        """Get block until ready timeout."""
        return await self._tel_config.get_bur_time_outs()

    async def get_non_ready_usage(self):
        """Get non-ready usage."""
        return await self._tel_config.get_non_ready_usage()

    async def get_config_stats(self):
        """Get all config info."""
        return await self._tel_config.get_stats()

    async def pop_exceptions(self):
        """Get and reset method exceptions."""
        return await self._method_exceptions.pop_all()

    async def pop_tags(self):
        """Get and reset tags."""
        async with self._lock:
            tags = self._tags
            self._reset_tags()
            return tags

    async def pop_config_tags(self):
        """Get and reset tags."""
        async with self._lock:
            tags = self._config_tags
            self._reset_config_tags()
            return tags

    async def pop_latencies(self):
        """Get and reset eval latencies."""
        return await self._method_latencies.pop_all()

    async def get_impressions_stats(self, type):
        """Get impressions stats"""
        return await self._counters.get_counter_stats(type)

    async def get_events_stats(self, type):
        """Get events stats"""
        return await self._counters.get_counter_stats(type)

    async def get_last_synchronization(self):
        """Get last sync"""
        return await self._last_synchronization.get_all()

    async def pop_http_errors(self):
        """Get and reset http errors."""
        return await self._http_sync_errors.pop_all()

    async def pop_http_latencies(self):
        """Get and reset http latencies."""
        return await self._http_latencies.pop_all()

    async def pop_auth_rejections(self):
        """Get and reset auth rejections."""
        return await self._counters.pop_auth_rejections()

    async def pop_token_refreshes(self):
        """Get and reset token refreshes."""
        return await self._counters.pop_token_refreshes()

    async def pop_streaming_events(self):
        return await self._streaming_events.pop_streaming_events()

    async def get_session_length(self):
        """Get session length"""
        return await self._counters.get_session_length()


class LocalhostTelemetryStorage():
    """Localhost telemetry storage."""
    def do_nothing(*_, **__):
        return {}

    def __getattr__(self, _):
        return self.do_nothing<|MERGE_RESOLUTION|>--- conflicted
+++ resolved
@@ -805,46 +805,6 @@
             self._impressions = queue.Queue(maxsize=self._queue_size)
 
 
-<<<<<<< HEAD
-class InMemoryEventStorageBase(EventStorage):
-    """
-    In memory storage base class for events.
-    Supports adding and popping events.
-    """
-    def set_queue_full_hook(self, hook):
-        """
-        Set a hook to be called when the queue is full.
-
-        :param h: Hook to be called when the queue is full
-        """
-        if callable(hook):
-            self._queue_full_hook = hook
-
-    def put(self, events):
-        """
-        Add an event to storage.
-
-        :param event: Event to be added in the storage
-        """
-        pass
-
-    def pop_many(self, count):
-        """
-        Pop multiple items from the storage.
-
-        :param count: number of items to be retrieved and removed from the queue.
-        """
-        pass
-
-    def clear(self):
-        """
-        Clear data.
-        """
-        pass
-
-
-class InMemoryEventStorage(InMemoryEventStorageBase):
-=======
 class InMemoryImpressionStorageAsync(InMemoryImpressionStorageBase):
     """In memory implementation of an impressions async storage."""
 
@@ -909,9 +869,45 @@
         async with self._lock:
             self._impressions = asyncio.Queue(maxsize=self._queue_size)
 
-
-class InMemoryEventStorage(EventStorage):
->>>>>>> 660c54c9
+ 
+class InMemoryEventStorageBase(EventStorage):
+    """
+    In memory storage base class for events.
+    Supports adding and popping events.
+    """
+    def set_queue_full_hook(self, hook):
+        """
+        Set a hook to be called when the queue is full.
+
+        :param h: Hook to be called when the queue is full
+        """
+        if callable(hook):
+            self._queue_full_hook = hook
+
+    def put(self, events):
+        """
+        Add an event to storage.
+
+        :param event: Event to be added in the storage
+        """
+        pass
+
+    def pop_many(self, count):
+        """
+        Pop multiple items from the storage.
+
+        :param count: number of items to be retrieved and removed from the queue.
+        """
+        pass
+
+    def clear(self):
+        """
+        Clear data.
+        """
+        pass
+
+
+class InMemoryEventStorage(InMemoryEventStorageBase):
     """
     In memory storage for events.
 
@@ -982,8 +978,7 @@
         with self._lock:
             self._events = queue.Queue(maxsize=self._queue_size)
 
-<<<<<<< HEAD
-
+            
 class InMemoryEventStorageAsync(InMemoryEventStorageBase):
     """
     In memory async storage for events.
@@ -1056,8 +1051,6 @@
             self._events = asyncio.Queue(maxsize=self._queue_size)
 
 
-=======
->>>>>>> 660c54c9
 class InMemoryTelemetryStorageBase(TelemetryStorage):
     """In-memory telemetry storage base."""
 
