--- conflicted
+++ resolved
@@ -120,10 +120,6 @@
                 and impression.treatment is not None \
                 and impression.time > 0:
                     self._log(impression)
-<<<<<<< HEAD
-
-=======
->>>>>>> 7ba89d18
         return
 
 
@@ -151,14 +147,8 @@
     def __init__(self, max_count=-1, ignore_impressions=False):
         """
         A thread safe impressions log implementation that stores the impressions
-<<<<<<< HEAD
         in memory. Access to the impressions storage is synchronized with a
         re-entrant lock.
-=======
-        in memory.
-        Access to the impressions storage is synchronized with a re-entrant
-        lock.
->>>>>>> 7ba89d18
         :param max_count: Max number of impressions per feature before eviction
         :type max_count: int
         :param ignore_impressions: Whether to ignore log requests
@@ -214,14 +204,10 @@
         return existing_impressions
 
     def _notify_eviction(self, feature_name, feature_impressions):
-<<<<<<< HEAD
-        """Notifies that the max count was reached for a feature. This gives the
-        opportunity to subclasses to do something about the eviction.
-=======
-        """Notifies that the max count was reached for a feature.
+        """
+        Notifies that the max count was reached for a feature.
         This gives the opportunity to
         subclasses to do something about the eviction
->>>>>>> 7ba89d18
         :param feature_name: The name of the feature
         :type feature_name: str
         :param feature_impressions: The evicted impressions
@@ -272,11 +258,7 @@
 
 class SelfUpdatingTreatmentLog(InMemoryTreatmentLog):
     def __init__(self, api, interval=180, max_workers=5, max_count=-1,
-<<<<<<< HEAD
                  ignore_impressions=False, listener=None):
-=======
-                 ignore_impressions=False):
->>>>>>> 7ba89d18
         """
         An impressions implementation that sends the in impressions stored
         periodically to the Split.io back-end.
@@ -290,6 +272,9 @@
         :type max_count: int
         :param ignore_impressions: Whether to ignore log requests
         :type ignore_impressions: bool
+        :param listener: callback that will receive impressions bulk fur custom
+            user handling of impressions.
+        :type listener: callable
         """
         super(SelfUpdatingTreatmentLog, self).__init__(
             max_count=max_count,
@@ -299,14 +284,11 @@
         self._interval = interval
         self._stopped = True
         self._thread_pool_executor = ThreadPoolExecutor(max_workers=max_workers)
-<<<<<<< HEAD
         self._listener = listener
-=======
         self._destroyed = False
 
     def destroy(self):
         self._destroyed = True
->>>>>>> 7ba89d18
 
     @property
     def stopped(self):
@@ -341,15 +323,9 @@
         :type feature_impressions: list
         """
         try:
-<<<<<<< HEAD
-            test_impressions_data = build_impressions_data({
-                feature_name: feature_impressions
-            })
-=======
             test_impressions_data = build_impressions_data(
                 {feature_name: feature_impressions}
             )
->>>>>>> 7ba89d18
 
             if len(test_impressions_data) > 0:
                 self._api.test_impressions(test_impressions_data)
@@ -382,14 +358,8 @@
 
     def _notify_eviction(self, feature_name, feature_impressions):
         """
-<<<<<<< HEAD
         Notifies that the max count was reached for a feature. The evicted
         impressions are going to be sent to the back-end.
-=======
-        Notifies that the max count was reached for a feature.
-        The evicted impressions are going
-        to be sent to the back-end.
->>>>>>> 7ba89d18
         :param feature_name: The name of the feature
         :type feature_name: str
         :param feature_impressions: The evicted impressions
@@ -410,12 +380,6 @@
             )
 
     def _timer_refresh(self):
-<<<<<<< HEAD
-        """
-        Responsible for setting the periodic calls to _update_impressions using
-        a Timer thread.
-=======
->>>>>>> 7ba89d18
         """
         Responsible for setting the periodic calls to _update_impressions using
         a Timer thread.
@@ -471,16 +435,12 @@
             try:
                 self._thread_pool_executor.submit(self._delegate.log, impression)
             except:
-<<<<<<< HEAD
                 self._logger.exception(
                     'Exception caught logging impression asynchronously'
                 )
-=======
-                self._logger.exception('Exception caught logging impression asynchronously')
 
     def destroy(self):
         """
         Forward call to delegate fetcher.
         """
-        self.delegate.destroy()
->>>>>>> 7ba89d18
+        self.delegate.destroy()