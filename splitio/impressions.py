--- conflicted
+++ resolved
@@ -82,17 +82,10 @@
     # Label: no condition matched
     NO_CONDITION_MATCHED = 'default rule'
 
-<<<<<<< HEAD
     #Condition: Split definition was not found
     #Treatment: control
     #Label: split not found
     SPLIT_NOT_FOUND = 'definition not found'
-=======
-    # Condition: Split definition was not found
-    # Treatment: control
-    # Label: split not found
-    SPLIT_NOT_FOUND = 'rules not found'
->>>>>>> 9f9e06c6
 
     # Condition: Traffic allocation failed
     # Treatment: Default Treatment
