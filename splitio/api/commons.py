--- conflicted
+++ resolved
@@ -1,15 +1,10 @@
 """Commons module."""
-<<<<<<< HEAD
-=======
 from splitio.util.time import get_current_epoch_time_ms
 from splitio.spec import SPEC_VERSION
->>>>>>> cf7efcdc
 
 _CACHE_CONTROL = 'Cache-Control'
 _CACHE_CONTROL_NO_CACHE = 'no-cache'
 
-<<<<<<< HEAD
-=======
 def headers_from_metadata(sdk_metadata, client_key=None):
     """
     Generate a dict with headers required by data-recording API endpoints.
@@ -59,7 +54,6 @@
         return
     telemetry_runtime_producer.record_sync_error(metric_name, status_code)
 
->>>>>>> cf7efcdc
 class FetchOptions(object):
     """Fetch Options object."""
 
@@ -111,12 +105,8 @@
 
         if self._sets != other._sets:
             return False
-<<<<<<< HEAD
-
-=======
         if self._spec != other._spec:
             return False
->>>>>>> cf7efcdc
         return True
 
 
