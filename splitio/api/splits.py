"""Splits API module."""

import logging
import json
import time

from splitio.api import APIException, headers_from_metadata
from splitio.api.commons import build_fetch
from splitio.api.client import HttpClientException
from splitio.models.telemetry import HTTPExceptionsAndLatencies

_LOGGER = logging.getLogger(__name__)


class SplitsAPI(object):  # pylint: disable=too-few-public-methods
    """Class that uses an httpClient to communicate with the splits API."""

    def __init__(self, client, sdk_key, sdk_metadata, telemetry_runtime_producer):
        """
        Class constructor.

        :param client: HTTP Client responsble for issuing calls to the backend.
        :type client: HttpClient
        :param sdk_key: User sdk_key token.
        :type sdk_key: string
        :param sdk_metadata: SDK version & machine name & IP.
        :type sdk_metadata: splitio.client.util.SdkMetadata
        """
        self._client = client
        self._sdk_key = sdk_key
        self._metadata = headers_from_metadata(sdk_metadata)
        self._telemetry_runtime_producer = telemetry_runtime_producer
        self._client.set_telemetry_data(HTTPExceptionsAndLatencies.SPLIT, self._telemetry_runtime_producer)

    def fetch_splits(self, change_number, fetch_options):
        """
        Fetch feature flags from backend.

        :param change_number: Last known timestamp of a split modification.
        :type change_number: int

        :param fetch_options: Fetch options for getting feature flag definitions.
        :type fetch_options: splitio.api.commons.FetchOptions

        :return: Json representation of a splitChanges response.
        :rtype: dict
        """
        try:
            query, extra_headers = build_fetch(change_number, fetch_options, self._metadata)
            response = self._client.get(
                'sdk',
                'splitChanges',
                self._sdk_key,
                extra_headers=extra_headers,
                query=query,
            )
            if 200 <= response.status_code < 300:
                return json.loads(response.body)
            else:
                if response.status_code == 414:
                    _LOGGER.error('Error fetching feature flags; the amount of flag sets provided are too big, causing uri length error.')
<<<<<<< HEAD
                raise APIException(response.body, response.status_code)
        except HttpClientException as exc:
            _LOGGER.error('Error fetching feature flags because an exception was raised by the HTTPClient')
            _LOGGER.debug('Error: ', exc_info=True)
            raise APIException('Feature flags not fetched correctly.') from exc


class SplitsAPIAsync(object):  # pylint: disable=too-few-public-methods
    """Class that uses an httpClient to communicate with the splits API."""

    def __init__(self, client, sdk_key, sdk_metadata, telemetry_runtime_producer):
        """
        Class constructor.

        :param client: HTTP Client responsble for issuing calls to the backend.
        :type client: HttpClient
        :param sdk_key: User sdk_key token.
        :type sdk_key: string
        :param sdk_metadata: SDK version & machine name & IP.
        :type sdk_metadata: splitio.client.util.SdkMetadata
        """
        self._client = client
        self._sdk_key = sdk_key
        self._metadata = headers_from_metadata(sdk_metadata)
        self._telemetry_runtime_producer = telemetry_runtime_producer
        self._client.set_telemetry_data(HTTPExceptionsAndLatencies.SPLIT, self._telemetry_runtime_producer)

    async def fetch_splits(self, change_number, fetch_options):
        """
        Fetch feature flags from backend.

        :param change_number: Last known timestamp of a split modification.
        :type change_number: int

        :param fetch_options: Fetch options for getting feature flag definitions.
        :type fetch_options: splitio.api.commons.FetchOptions

        :return: Json representation of a splitChanges response.
        :rtype: dict
        """
        try:
            query, extra_headers = build_fetch(change_number, fetch_options, self._metadata)
            response = await self._client.get(
                'sdk',
                'splitChanges',
                self._sdk_key,
                extra_headers=extra_headers,
                query=query,
            )
            if 200 <= response.status_code < 300:
                return json.loads(response.body)
            else:
                if response.status_code == 414:
                    _LOGGER.error('Error fetching feature flags; the amount of flag sets provided are too big, causing uri length error.')
=======
>>>>>>> 14064fc0
                raise APIException(response.body, response.status_code)
        except HttpClientException as exc:
            _LOGGER.error('Error fetching feature flags because an exception was raised by the HTTPClient')
            _LOGGER.debug('Error: ', exc_info=True)
            raise APIException('Feature flags not fetched correctly.') from exc<|MERGE_RESOLUTION|>--- conflicted
+++ resolved
@@ -2,7 +2,6 @@
 
 import logging
 import json
-import time
 
 from splitio.api import APIException, headers_from_metadata
 from splitio.api.commons import build_fetch
@@ -56,10 +55,10 @@
             )
             if 200 <= response.status_code < 300:
                 return json.loads(response.body)
+
             else:
                 if response.status_code == 414:
                     _LOGGER.error('Error fetching feature flags; the amount of flag sets provided are too big, causing uri length error.')
-<<<<<<< HEAD
                 raise APIException(response.body, response.status_code)
         except HttpClientException as exc:
             _LOGGER.error('Error fetching feature flags because an exception was raised by the HTTPClient')
@@ -111,11 +110,10 @@
             )
             if 200 <= response.status_code < 300:
                 return json.loads(response.body)
+
             else:
                 if response.status_code == 414:
                     _LOGGER.error('Error fetching feature flags; the amount of flag sets provided are too big, causing uri length error.')
-=======
->>>>>>> 14064fc0
                 raise APIException(response.body, response.status_code)
         except HttpClientException as exc:
             _LOGGER.error('Error fetching feature flags because an exception was raised by the HTTPClient')
