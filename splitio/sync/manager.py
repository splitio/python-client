"""Synchronization manager module."""
import logging
import time
import threading
from threading import Thread
from queue import Queue

from splitio.optional.loaders import asyncio
from splitio.push.manager import PushManager, PushManagerAsync, Status
from splitio.api import APIException
from splitio.util.backoff import Backoff
from splitio.util.time import get_current_epoch_time_ms
from splitio.models.telemetry import SSESyncMode, StreamingEventTypes
from splitio.sync.synchronizer import _SYNC_ALL_NO_RETRIES

_LOGGER = logging.getLogger(__name__)


class Manager(object):  # pylint:disable=too-many-instance-attributes
    """Manager Class."""

    _CENTINEL_EVENT = object()

    def __init__(self, ready_flag, synchronizer, auth_api, streaming_enabled, sdk_metadata, telemetry_runtime_producer, sse_url=None, client_key=None):  # pylint:disable=too-many-arguments
        """
        Construct Manager.

        :param ready_flag: Flag to set when splits initial sync is complete.
        :type ready_flag: threading.Event

        :param split_synchronizers: synchronizers for performing start/stop logic
        :type split_synchronizers: splitio.sync.synchronizer.Synchronizer

        :param auth_api: Authentication api client
        :type auth_api: splitio.api.auth.AuthAPI

        :param sdk_metadata: SDK version & machine name & IP.
        :type sdk_metadata: splitio.client.util.SdkMetadata

        :param streaming_enabled: whether to use streaming or not
        :type streaming_enabled: bool

        :param sse_url: streaming base url.
        :type sse_url: str

        :param client_key: client key.
        :type client_key: str
        """
        self._streaming_enabled = streaming_enabled
        self._ready_flag = ready_flag
        self._synchronizer = synchronizer
        self._telemetry_runtime_producer = telemetry_runtime_producer
        if self._streaming_enabled:
            self._push_status_handler_active = True
            self._backoff = Backoff()
            self._queue = Queue()
            self._push = PushManager(auth_api, synchronizer, self._queue, sdk_metadata, telemetry_runtime_producer, sse_url, client_key)
            self._push_status_handler = Thread(target=self._streaming_feedback_handler,
                                               name='PushStatusHandler', daemon=True)

    def recreate(self):
        """Recreate poolers for forked processes."""
        self._synchronizer._split_synchronizers._segment_sync.recreate()

    def start(self, max_retry_attempts=_SYNC_ALL_NO_RETRIES):
        """Start the SDK synchronization tasks."""
        try:
            self._synchronizer.sync_all(max_retry_attempts)
            self._ready_flag.set()
            self._synchronizer.start_periodic_data_recording()
            if self._streaming_enabled:
                self._push_status_handler.start()
                self._push.start()
            else:
                self._synchronizer.start_periodic_fetching()

        except (APIException, RuntimeError):
            _LOGGER.error('Exception raised starting Split Manager')
            _LOGGER.debug('Exception information: ', exc_info=True)
            raise

    def stop(self, blocking):
        """
        Stop manager logic.

        :param blocking: flag to wait until tasks are stopped
        :type blocking: bool
        """
        _LOGGER.info('Stopping manager tasks')
        if self._streaming_enabled:
            self._push_status_handler_active = False
            self._queue.put(self._CENTINEL_EVENT)
            self._push.stop()
        self._synchronizer.shutdown(blocking)

    def _streaming_feedback_handler(self):
        """
        Handle status updates from the streaming subsystem.

        :param status: current status of the streaming pipeline.
        :type status: splitio.push.status_stracker.Status
        """
        while self._push_status_handler_active:
            status = self._queue.get()
            if status == self._CENTINEL_EVENT:
                continue

            if status == Status.PUSH_SUBSYSTEM_UP:
                self._synchronizer.stop_periodic_fetching()
                self._synchronizer.sync_all()
                self._push.update_workers_status(True)
                self._backoff.reset()
                _LOGGER.info('streaming up and running. disabling periodic fetching.')
                self._telemetry_runtime_producer.record_streaming_event((StreamingEventTypes.SYNC_MODE_UPDATE, SSESyncMode.STREAMING.value,  get_current_epoch_time_ms()))
            elif status == Status.PUSH_SUBSYSTEM_DOWN:
                self._push.update_workers_status(False)
                self._synchronizer.sync_all()
                self._synchronizer.start_periodic_fetching()
                _LOGGER.info('streaming temporarily down. starting periodic fetching')
                self._telemetry_runtime_producer.record_streaming_event((StreamingEventTypes.SYNC_MODE_UPDATE, SSESyncMode.POLLING.value,  get_current_epoch_time_ms()))
            elif status == Status.PUSH_RETRYABLE_ERROR:
                self._push.update_workers_status(False)
                self._push.stop(True)
                self._synchronizer.sync_all()
                self._synchronizer.start_periodic_fetching()
                how_long = self._backoff.get()
                _LOGGER.info('error in streaming. restarting flow in %d seconds', how_long)
                time.sleep(how_long)
                self._push.start()
            elif status == Status.PUSH_NONRETRYABLE_ERROR:
                self._push.update_workers_status(False)
                self._push.stop(False)
                self._synchronizer.sync_all()
                self._synchronizer.start_periodic_fetching()
                _LOGGER.info('non-recoverable error in streaming. switching to polling.')
                self._telemetry_runtime_producer.record_streaming_event((StreamingEventTypes.SYNC_MODE_UPDATE, SSESyncMode.POLLING.value,  get_current_epoch_time_ms()))
                return

<<<<<<< HEAD

class ManagerAsync(object):  # pylint:disable=too-many-instance-attributes
    """Manager Class."""

    _CENTINEL_EVENT = object()

    def __init__(self, ready_flag, synchronizer, auth_api, streaming_enabled, sdk_metadata, telemetry_runtime_producer, sse_url=None, client_key=None):  # pylint:disable=too-many-arguments
        """
        Construct Manager.

        :param ready_flag: Flag to set when splits initial sync is complete.
        :type ready_flag: threading.Event

        :param split_synchronizers: synchronizers for performing start/stop logic
        :type split_synchronizers: splitio.sync.synchronizer.Synchronizer

        :param auth_api: Authentication api client
        :type auth_api: splitio.api.auth.AuthAPI

        :param sdk_metadata: SDK version & machine name & IP.
        :type sdk_metadata: splitio.client.util.SdkMetadata

        :param streaming_enabled: whether to use streaming or not
        :type streaming_enabled: bool

        :param sse_url: streaming base url.
        :type sse_url: str

        :param client_key: client key.
        :type client_key: str
        """
        self._streaming_enabled = streaming_enabled
        self._ready_flag = ready_flag
        self._synchronizer = synchronizer
        self._telemetry_runtime_producer = telemetry_runtime_producer
        if self._streaming_enabled:
            self._push_status_handler_active = True
            self._backoff = Backoff()
            self._queue = asyncio.Queue()
            self._push = PushManagerAsync(auth_api, synchronizer, self._queue, sdk_metadata, telemetry_runtime_producer, sse_url, client_key)
            self._push_status_handler_task = None

    def recreate(self):
        """Recreate poolers for forked processes."""
        self._synchronizer._split_synchronizers._segment_sync.recreate()

    async def start(self, max_retry_attempts=_SYNC_ALL_NO_RETRIES):
        """Start the SDK synchronization tasks."""
        try:
            await self._synchronizer.sync_all(max_retry_attempts)
            self._ready_flag.set()
            self._synchronizer.start_periodic_data_recording()
            if self._streaming_enabled:
                self._push_status_handler_task = asyncio.get_running_loop().create_task(self._streaming_feedback_handler())
                self._push.start()
            else:
                self._synchronizer.start_periodic_fetching()

        except (APIException, RuntimeError):
            _LOGGER.error('Exception raised starting Split Manager')
            _LOGGER.debug('Exception information: ', exc_info=True)
            raise

    async def stop(self, blocking):
        """
        Stop manager logic.

        :param blocking: flag to wait until tasks are stopped
        :type blocking: bool
        """
        _LOGGER.info('Stopping manager tasks')
        if self._streaming_enabled:
            self._push_status_handler_active = False
            await self._queue.put(self._CENTINEL_EVENT)
            await self._push.stop()
        await self._synchronizer.shutdown(blocking)

    async def _streaming_feedback_handler(self):
        """
        Handle status updates from the streaming subsystem.

        :param status: current status of the streaming pipeline.
        :type status: splitio.push.status_stracker.Status
        """
        while self._push_status_handler_active:
            status = await self._queue.get()
            if status == self._CENTINEL_EVENT:
                continue
            if status == Status.PUSH_SUBSYSTEM_UP:
                await self._synchronizer.stop_periodic_fetching()
                await self._synchronizer.sync_all()
                await self._push.update_workers_status(True)
                self._backoff.reset()
                _LOGGER.info('streaming up and running. disabling periodic fetching.')
                await self._telemetry_runtime_producer.record_streaming_event((StreamingEventTypes.SYNC_MODE_UPDATE, SSESyncMode.STREAMING.value,  get_current_epoch_time_ms()))
            elif status == Status.PUSH_SUBSYSTEM_DOWN:
                await self._push.update_workers_status(False)
                await self._synchronizer.sync_all()
                self._synchronizer.start_periodic_fetching()
                _LOGGER.info('streaming temporarily down. starting periodic fetching')
                await self._telemetry_runtime_producer.record_streaming_event((StreamingEventTypes.SYNC_MODE_UPDATE, SSESyncMode.POLLING.value,  get_current_epoch_time_ms()))
            elif status == Status.PUSH_RETRYABLE_ERROR:
                await self._push.update_workers_status(False)
                await self._push.stop(True)
                await self._synchronizer.sync_all()
                self._synchronizer.start_periodic_fetching()
                how_long = self._backoff.get()
                _LOGGER.info('error in streaming. restarting flow in %d seconds', how_long)
                await asyncio.sleep(how_long)
                self._push.start()
            elif status == Status.PUSH_NONRETRYABLE_ERROR:
                await self._push.update_workers_status(False)
                await self._push.stop(False)
                await self._synchronizer.sync_all()
                self._synchronizer.start_periodic_fetching()
                _LOGGER.info('non-recoverable error in streaming. switching to polling.')
                await self._telemetry_runtime_producer.record_streaming_event((StreamingEventTypes.SYNC_MODE_UPDATE, SSESyncMode.POLLING.value,  get_current_epoch_time_ms()))
                return

class RedisManager(object):  # pylint:disable=too-many-instance-attributes
    """Manager Class."""
=======
class RedisManagerBase(object):  # pylint:disable=too-many-instance-attributes
    """Manager base Class."""
>>>>>>> f04570b3

    def __init__(self, synchronizer):  # pylint:disable=too-many-arguments
        """
        Construct Manager.

        :param unique_keys_task: unique keys task instance
        :type unique_keys_task: splitio.tasks.unique_keys_sync.UniqueKeysSyncTask

        :param clear_filter_task: clear filter task instance
        :type clear_filter_task: splitio.tasks.clear_filter_task.ClearFilterSynchronizer

        """
        self._ready_flag = True
        self._synchronizer = synchronizer

    def recreate(self):
        """Not implemented"""
        return

    def start(self):
        """Start the SDK synchronization tasks."""
        try:
            self._synchronizer.start_periodic_data_recording()

        except (APIException, RuntimeError):
            _LOGGER.error('Exception raised starting Split Manager')
            _LOGGER.debug('Exception information: ', exc_info=True)
            raise


class RedisManager(RedisManagerBase):  # pylint:disable=too-many-instance-attributes
    """Manager Class."""

    def __init__(self, synchronizer):  # pylint:disable=too-many-arguments
        """
        Construct Manager.

        :param unique_keys_task: unique keys task instance
        :type unique_keys_task: splitio.tasks.unique_keys_sync.UniqueKeysSyncTask

        :param clear_filter_task: clear filter task instance
        :type clear_filter_task: splitio.tasks.clear_filter_task.ClearFilterSynchronizer

        """
        super().__init__(synchronizer)

    def stop(self, blocking):
        """
        Stop manager logic.

        :param blocking: flag to wait until tasks are stopped
        :type blocking: bool
        """
        _LOGGER.info('Stopping manager tasks')
        self._synchronizer.shutdown(blocking)


class RedisManagerAsync(RedisManagerBase):  # pylint:disable=too-many-instance-attributes
    """Manager async Class."""

    def __init__(self, synchronizer):  # pylint:disable=too-many-arguments
        """
        Construct Manager.

        :param unique_keys_task: unique keys task instance
        :type unique_keys_task: splitio.tasks.unique_keys_sync.UniqueKeysSyncTask

        :param clear_filter_task: clear filter task instance
        :type clear_filter_task: splitio.tasks.clear_filter_task.ClearFilterSynchronizer

        """
        super().__init__(synchronizer)

    async def stop(self, blocking):
        """
        Stop manager logic.

        :param blocking: flag to wait until tasks are stopped
        :type blocking: bool
        """
        _LOGGER.info('Stopping manager tasks')
        await self._synchronizer.shutdown(blocking)<|MERGE_RESOLUTION|>--- conflicted
+++ resolved
@@ -136,7 +136,6 @@
                 self._telemetry_runtime_producer.record_streaming_event((StreamingEventTypes.SYNC_MODE_UPDATE, SSESyncMode.POLLING.value,  get_current_epoch_time_ms()))
                 return
 
-<<<<<<< HEAD
 
 class ManagerAsync(object):  # pylint:disable=too-many-instance-attributes
     """Manager Class."""
@@ -256,12 +255,9 @@
                 await self._telemetry_runtime_producer.record_streaming_event((StreamingEventTypes.SYNC_MODE_UPDATE, SSESyncMode.POLLING.value,  get_current_epoch_time_ms()))
                 return
 
-class RedisManager(object):  # pylint:disable=too-many-instance-attributes
-    """Manager Class."""
-=======
+
 class RedisManagerBase(object):  # pylint:disable=too-many-instance-attributes
     """Manager base Class."""
->>>>>>> f04570b3
 
     def __init__(self, synchronizer):  # pylint:disable=too-many-arguments
         """
