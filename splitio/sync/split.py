"""Splits synchronization logic."""
import logging
import re
import itertools
import yaml
import time
import json
import hashlib
from enum import Enum

from splitio.api import APIException, APIUriException
from splitio.api.commons import FetchOptions
from splitio.client.input_validator import validate_flag_sets
from splitio.models import splits
from splitio.util.backoff import Backoff
from splitio.util.time import get_current_epoch_time_ms
<<<<<<< HEAD
from splitio.util.storage_helper import update_feature_flag_storage, update_feature_flag_storage_async
=======
from splitio.util.storage_helper import update_feature_flag_storage
>>>>>>> 14064fc0
from splitio.sync import util
from splitio.optional.loaders import asyncio, aiofiles

_LEGACY_COMMENT_LINE_RE = re.compile(r'^#.*$')
_LEGACY_DEFINITION_LINE_RE = re.compile(r'^(?<![^#])(?P<feature>[\w_-]+)\s+(?P<treatment>[\w_-]+)$')


_LOGGER = logging.getLogger(__name__)


_ON_DEMAND_FETCH_BACKOFF_BASE = 10  # backoff base starting at 10 seconds
_ON_DEMAND_FETCH_BACKOFF_MAX_WAIT = 30  # don't sleep for more than 30 seconds
_ON_DEMAND_FETCH_BACKOFF_MAX_RETRIES = 10


class SplitSynchronizerBase(object):
    """Feature Flag changes synchronizer."""

    def __init__(self, feature_flag_api, feature_flag_storage):
        """
        Class constructor.

        :param feature_flag_api: Feature Flag API Client.
        :type feature_flag_api: splitio.api.splits.SplitsAPI

        :param feature_flag_storage: Feature Flag Storage.
        :type feature_flag_storage: splitio.storage.InMemorySplitStorage
        """
        self._api = feature_flag_api
        self._feature_flag_storage = feature_flag_storage
        self._backoff = Backoff(
                                _ON_DEMAND_FETCH_BACKOFF_BASE,
                                _ON_DEMAND_FETCH_BACKOFF_MAX_WAIT)

    @property
    def feature_flag_storage(self):
        """Return Feature_flag storage object"""
        return self._feature_flag_storage

<<<<<<< HEAD
    def _get_config_sets(self):
        """
        Get all filter flag sets cnverrted to string, if no filter flagsets exist return None
        :return: string with flagsets
        :rtype: str
        """
        if self._feature_flag_storage.flag_set_filter.flag_sets == set({}):
            return None
        return ','.join(self._feature_flag_storage.flag_set_filter.sorted_flag_sets)

class SplitSynchronizer(SplitSynchronizerBase):
    """Feature Flag changes synchronizer."""

    def __init__(self, feature_flag_api, feature_flag_storage):
        """
        Class constructor.

        :param feature_flag_api: Feature Flag API Client.
        :type feature_flag_api: splitio.api.splits.SplitsAPI

        :param feature_flag_storage: Feature Flag Storage.
        :type feature_flag_storage: splitio.storage.InMemorySplitStorage
        """
        SplitSynchronizerBase.__init__(self, feature_flag_api, feature_flag_storage)

=======
>>>>>>> 14064fc0
    def _fetch_until(self, fetch_options, till=None):
        """
        Hit endpoint, update storage and return when since==till.

        :param fetch_options Fetch options for getting feature flag definitions.
        :type fetch_options splitio.api.FetchOptions

        :param till: Passed till from Streaming.
        :type till: int

        :return: last change number
        :rtype: int
        """
        segment_list = set()
        while True:  # Fetch until since==till
            change_number = self._feature_flag_storage.get_change_number()
            if change_number is None:
                change_number = -1
            if till is not None and till < change_number:
                # the passed till is less than change_number, no need to perform updates
                return change_number, segment_list

            try:
                feature_flag_changes = self._api.fetch_splits(change_number, fetch_options)
            except APIException as exc:
                if exc._status_code is not None and exc._status_code == 414:
                    _LOGGER.error('Exception caught: the amount of flag sets provided are big causing uri length error.')
                    _LOGGER.debug('Exception information: ', exc_info=True)
                    raise APIUriException("URI is too long due to FlagSets count", exc._status_code)

                _LOGGER.error('Exception raised while fetching feature flags')
                _LOGGER.debug('Exception information: ', exc_info=True)
                raise exc
            fetched_feature_flags = []
            [fetched_feature_flags.append(splits.from_raw(feature_flag)) for feature_flag in feature_flag_changes.get('splits', [])]
            segment_list = update_feature_flag_storage(self._feature_flag_storage, fetched_feature_flags, feature_flag_changes['till'])
            if feature_flag_changes['till'] == feature_flag_changes['since']:
                return feature_flag_changes['till'], segment_list

<<<<<<< HEAD
            fetched_feature_flags = [(splits.from_raw(feature_flag)) for feature_flag in feature_flag_changes.get('splits', [])]
            segment_list = update_feature_flag_storage(self._feature_flag_storage, fetched_feature_flags, feature_flag_changes['till'])
            if feature_flag_changes['till'] == feature_flag_changes['since']:
                return feature_flag_changes['till'], segment_list

=======
>>>>>>> 14064fc0
    def _attempt_feature_flag_sync(self, fetch_options, till=None):
        """
        Hit endpoint, update storage and return True if sync is complete.

        :param fetch_options Fetch options for getting feature flag definitions.
        :type fetch_options splitio.api.FetchOptions

        :param till: Passed till from Streaming.
        :type till: int

        :return: Flags to check if it should perform bypass or operation ended
        :rtype: bool, int, int
        """
        self._backoff.reset()
        final_segment_list = set()
        remaining_attempts = _ON_DEMAND_FETCH_BACKOFF_MAX_RETRIES
        while True:
            remaining_attempts -= 1
            change_number, segment_list = self._fetch_until(fetch_options, till)
            final_segment_list.update(segment_list)
            if till is None or till <= change_number:
                return True, remaining_attempts, change_number, final_segment_list
            elif remaining_attempts <= 0:
                return False, remaining_attempts, change_number, final_segment_list
            how_long = self._backoff.get()
            time.sleep(how_long)

    def _get_config_sets(self):
        """
        Get all filter flag sets cnverrted to string, if no filter flagsets exist return None

        :return: string with flagsets
        :rtype: str
        """
        if self._feature_flag_storage.flag_set_filter.flag_sets == set({}):
            return None
        return ','.join(self._feature_flag_storage.flag_set_filter.sorted_flag_sets)

    def synchronize_splits(self, till=None):
        """
        Hit endpoint, update storage and return True if sync is complete.

        :param till: Passed till from Streaming.
        :type till: int
        """
        final_segment_list = set()
        fetch_options = FetchOptions(True, sets=self._get_config_sets())  # Set Cache-Control to no-cache
        successful_sync, remaining_attempts, change_number, segment_list = self._attempt_feature_flag_sync(fetch_options,
                                                                                      till)
        final_segment_list.update(segment_list)
        attempts = _ON_DEMAND_FETCH_BACKOFF_MAX_RETRIES - remaining_attempts
        if successful_sync:  # succedeed sync
            _LOGGER.debug('Refresh completed in %d attempts.', attempts)
            return final_segment_list
        with_cdn_bypass = FetchOptions(True, change_number, sets=self._get_config_sets())  # Set flag for bypassing CDN
        without_cdn_successful_sync, remaining_attempts, change_number, segment_list = self._attempt_feature_flag_sync(with_cdn_bypass, till)
        final_segment_list.update(segment_list)
        without_cdn_attempts = _ON_DEMAND_FETCH_BACKOFF_MAX_RETRIES - remaining_attempts
        if without_cdn_successful_sync:
            _LOGGER.debug('Refresh completed bypassing the CDN in %d attempts.',
                          without_cdn_attempts)
            return final_segment_list
        else:
            _LOGGER.debug('No changes fetched after %d attempts with CDN bypassed.',
                          without_cdn_attempts)

    def kill_split(self, feature_flag_name, default_treatment, change_number):
        """
        Local kill for feature flag.

        :param feature_flag_name: name of the feature flag to perform kill
        :type feature_flag_name: str
        :param default_treatment: name of the default treatment to return
        :type default_treatment: str
        :param change_number: change_number
        :type change_number: int
        """
        self._feature_flag_storage.kill_locally(feature_flag_name, default_treatment, change_number)
<<<<<<< HEAD

class SplitSynchronizerAsync(SplitSynchronizerBase):
    """Feature Flag changes synchronizer async."""

    def __init__(self, feature_flag_api, feature_flag_storage):
        """
        Class constructor.

        :param feature_flag_api: Feature Flag API Client.
        :type feature_flag_api: splitio.api.splits.SplitsAPI

        :param feature_flag_storage: Feature Flag Storage.
        :type feature_flag_storage: splitio.storage.InMemorySplitStorage
        """
        SplitSynchronizerBase.__init__(self, feature_flag_api, feature_flag_storage)

    async def _fetch_until(self, fetch_options, till=None):
        """
        Hit endpoint, update storage and return when since==till.

        :param fetch_options Fetch options for getting feature flag definitions.
        :type fetch_options splitio.api.FetchOptions

        :param till: Passed till from Streaming.
        :type till: int

        :return: last change number
        :rtype: int
        """
        segment_list = set()
        while True:  # Fetch until since==till
            change_number = await self._feature_flag_storage.get_change_number()
            if change_number is None:
                change_number = -1
            if till is not None and till < change_number:
                # the passed till is less than change_number, no need to perform updates
                return change_number, segment_list

            try:
                feature_flag_changes = await self._api.fetch_splits(change_number, fetch_options)
            except APIException as exc:
                if exc._status_code is not None and exc._status_code == 414:
                    _LOGGER.error('Exception caught: the amount of flag sets provided are big causing uri length error.')
                    _LOGGER.debug('Exception information: ', exc_info=True)
                    raise APIUriException("URI is too long due to FlagSets count", exc._status_code)

                _LOGGER.error('Exception raised while fetching feature flags')
                _LOGGER.debug('Exception information: ', exc_info=True)
                raise exc

            fetched_feature_flags = [(splits.from_raw(feature_flag)) for feature_flag in feature_flag_changes.get('splits', [])]
            segment_list = await update_feature_flag_storage_async(self._feature_flag_storage, fetched_feature_flags, feature_flag_changes['till'])
            if feature_flag_changes['till'] == feature_flag_changes['since']:
                return feature_flag_changes['till'], segment_list

    async def _attempt_feature_flag_sync(self, fetch_options, till=None):
        """
        Hit endpoint, update storage and return True if sync is complete.

        :param fetch_options Fetch options for getting feature flag definitions.
        :type fetch_options splitio.api.FetchOptions

        :param till: Passed till from Streaming.
        :type till: int

        :return: Flags to check if it should perform bypass or operation ended
        :rtype: bool, int, int
        """
        self._backoff.reset()
        final_segment_list = set()
        remaining_attempts = _ON_DEMAND_FETCH_BACKOFF_MAX_RETRIES
        while True:
            remaining_attempts -= 1
            change_number, segment_list = await self._fetch_until(fetch_options, till)
            final_segment_list.update(segment_list)
            if till is None or till <= change_number:
                return True, remaining_attempts, change_number, final_segment_list
            elif remaining_attempts <= 0:
                return False, remaining_attempts, change_number, final_segment_list
            how_long = self._backoff.get()
            await asyncio.sleep(how_long)

    async def synchronize_splits(self, till=None):
        """
        Hit endpoint, update storage and return True if sync is complete.

        :param till: Passed till from Streaming.
        :type till: int
        """
        final_segment_list = set()
        fetch_options = FetchOptions(True, sets=self._get_config_sets())  # Set Cache-Control to no-cache
        successful_sync, remaining_attempts, change_number, segment_list = await self._attempt_feature_flag_sync(fetch_options,
                                                                                      till)
        final_segment_list.update(segment_list)
        attempts = _ON_DEMAND_FETCH_BACKOFF_MAX_RETRIES - remaining_attempts
        if successful_sync:  # succedeed sync
            _LOGGER.debug('Refresh completed in %d attempts.', attempts)
            return final_segment_list
        with_cdn_bypass = FetchOptions(True, change_number, sets=self._get_config_sets())  # Set flag for bypassing CDN
        without_cdn_successful_sync, remaining_attempts, change_number, segment_list = await self._attempt_feature_flag_sync(with_cdn_bypass, till)
        final_segment_list.update(segment_list)
        without_cdn_attempts = _ON_DEMAND_FETCH_BACKOFF_MAX_RETRIES - remaining_attempts
        if without_cdn_successful_sync:
            _LOGGER.debug('Refresh completed bypassing the CDN in %d attempts.',
                          without_cdn_attempts)
            return final_segment_list
        else:
            _LOGGER.debug('No changes fetched after %d attempts with CDN bypassed.',
                          without_cdn_attempts)

    async def kill_split(self, feature_flag_name, default_treatment, change_number):
        """
        Local kill for feature flag.

        :param feature_flag_name: name of the feature flag to perform kill
        :type feature_flag_name: str
        :param default_treatment: name of the default treatment to return
        :type default_treatment: str
        :param change_number: change_number
        :type change_number: int
        """
        await self._feature_flag_storage.kill_locally(feature_flag_name, default_treatment, change_number)

=======
>>>>>>> 14064fc0

class LocalhostMode(Enum):
    """types for localhost modes"""
    LEGACY = 0
    YAML = 1
    JSON = 2

<<<<<<< HEAD

class LocalSplitSynchronizerBase(object):
    """Localhost mode feature_flag base synchronizer."""

    _DEFAULT_FEATURE_FLAG_TILL = -1
=======
class LocalSplitSynchronizer(object):
    """Localhost mode feature_flag synchronizer."""

    _DEFAULT_FEATURE_FLAG_TILL = -1

    def __init__(self, filename, feature_flag_storage, localhost_mode=LocalhostMode.LEGACY):
        """
        Class constructor.

        :param filename: File to parse feature flags from.
        :type filename: str
        :param feature_flag_storage: Feature flag Storage.
        :type feature_flag_storage: splitio.storage.InMemorySplitStorage
        :param localhost_mode: mode for localhost either JSON, YAML or LEGACY.
        :type localhost_mode: splitio.sync.split.LocalhostMode
        """
        self._filename = filename
        self._feature_flag_storage = feature_flag_storage
        self._localhost_mode = localhost_mode
        self._current_json_sha = "-1"
>>>>>>> 14064fc0

    @staticmethod
    def _make_feature_flag(feature_flag_name, conditions, configs=None):
        """
        Make a Feature flag with a single all_keys matcher.

        :param feature_flag_name: Name of the feature flag.
        :type feature_flag_name: str.
        """
        return splits.from_raw({
            'changeNumber': 123,
            'trafficTypeName': 'user',
            'name': feature_flag_name,
            'trafficAllocation': 100,
            'trafficAllocationSeed': 123456,
            'seed': 321654,
            'status': 'ACTIVE',
            'killed': False,
            'defaultTreatment': 'control',
            'algo': 2,
            'conditions': conditions,
            'configurations': configs
        })

    @staticmethod
    def _make_all_keys_condition(treatment):
        return {
            'partitions': [
                {'treatment': treatment, 'size': 100}
            ],
            'conditionType': 'WHITELIST',
            'label': 'some_other_label',
            'matcherGroup': {
                'matchers': [
                    {
                        'matcherType': 'ALL_KEYS',
                        'negate': False,
                    }
                ],
                'combiner': 'AND'
            }
        }

    @staticmethod
    def _make_whitelist_condition(whitelist, treatment):
        return {
            'partitions': [
                {'treatment': treatment, 'size': 100}
            ],
            'conditionType': 'WHITELIST',
            'label': 'some_other_label',
            'matcherGroup': {
                'matchers': [
                    {
                        'matcherType': 'WHITELIST',
                        'negate': False,
                        'whitelistMatcherData': {
                            'whitelist': whitelist
                        }
                    }
                ],
                'combiner': 'AND'
            }
        }

    def _sanitize_feature_flag(self, parsed):
        """
        implement Sanitization if neded.

        :param parsed: feature flags, till and since elements dict
        :type parsed: Dict

        :return: sanitized structure dict
        :rtype: Dict
        """
        parsed = self._sanitize_json_elements(parsed)
        parsed['splits'] = self._sanitize_feature_flag_elements(parsed['splits'])

        return parsed

    def _sanitize_json_elements(self, parsed):
        """
        Sanitize all json elements.

        :param parsed: feature flags, till and since elements dict
        :type parsed: Dict

        :return: sanitized structure dict
        :rtype: Dict
        """
        if 'splits' not in parsed:
            parsed['splits'] = []
        if 'till' not in parsed or parsed['till'] is None or parsed['till'] < -1:
            parsed['till'] = -1
        if 'since' not in parsed or parsed['since'] is None or parsed['since'] < -1 or parsed['since'] > parsed['till']:
            parsed['since'] = parsed['till']

        return parsed

    def _sanitize_feature_flag_elements(self, parsed_feature_flags):
        """
        Sanitize all feature flags elements.

        :param parsed_feature_flags: feature flags array
        :type parsed_feature_flags: [Dict]

        :return: sanitized structure dict
        :rtype: [Dict]
        """
        sanitized_feature_flags = []
        for feature_flag in parsed_feature_flags:
            if 'name' not in feature_flag or feature_flag['name'].strip() == '':
                _LOGGER.warning("A feature flag in json file does not have (Name) or property is empty, skipping.")
                continue
            for element in [('trafficTypeName', 'user', None, None, None, None),
                            ('trafficAllocation', 100, 0, 100,  None, None),
                            ('trafficAllocationSeed', int(get_current_epoch_time_ms() / 1000), None, None, None, [0]),
                            ('seed', int(get_current_epoch_time_ms() / 1000), None, None, None, [0]),
                            ('status', splits.Status.ACTIVE.value, None, None, [e.value for e in splits.Status], None),
                            ('killed', False, None, None, None, None),
                            ('defaultTreatment', 'control', None, None, None, ['', ' ']),
                            ('changeNumber', 0, 0, None, None, None),
                            ('algo', 2, 2, 2, None, None)]:
                feature_flag = util._sanitize_object_element(feature_flag, 'split', element[0], element[1], lower_value=element[2], upper_value=element[3], in_list=element[4], not_in_list=element[5])
            feature_flag = self._sanitize_condition(feature_flag)
            if 'sets' not in feature_flag:
                feature_flag['sets'] = []
            feature_flag['sets'] = validate_flag_sets(feature_flag['sets'], 'Localhost Validator')
            sanitized_feature_flags.append(feature_flag)
        return sanitized_feature_flags

    def _sanitize_condition(self, feature_flag):
        """
        Sanitize feature flag and ensure a condition type ROLLOUT and matcher exist with ALL_KEYS elements.

        :param feature_flag: feature flag dict object
        :type feature_flag: Dict

        :return: sanitized feature flag
        :rtype: Dict
        """
        found_all_keys_matcher = False
        feature_flag['conditions'] = feature_flag.get('conditions', [])
        if len(feature_flag['conditions']) > 0:
            last_condition = feature_flag['conditions'][-1]
            if 'conditionType' in last_condition:
                if last_condition['conditionType'] == 'ROLLOUT':
                    if 'matcherGroup' in last_condition:
                        if 'matchers' in last_condition['matcherGroup']:
                            for matcher in last_condition['matcherGroup']['matchers']:
                                if matcher['matcherType'] == 'ALL_KEYS':
                                    found_all_keys_matcher = True
                                    break

        if not found_all_keys_matcher:
            _LOGGER.debug("Missing default rule condition for feature flag: %s, adding default rule with 100%% off treatment", feature_flag['name'])
            feature_flag['conditions'].append(
            {
                "conditionType": "ROLLOUT",
                "matcherGroup": {
                "combiner": "AND",
                "matchers": [{
                    "keySelector": { "trafficType": "user", "attribute": None },
                    "matcherType": "ALL_KEYS",
                    "negate": False,
                    "userDefinedSegmentMatcherData": None,
                    "whitelistMatcherData": None,
                    "unaryNumericMatcherData": None,
                    "betweenMatcherData": None,
                    "booleanMatcherData": None,
                    "dependencyMatcherData": None,
                    "stringMatcherData": None
                    }]
                },
                "partitions": [
                    { "treatment": "on", "size": 0 },
                    { "treatment": "off", "size": 100 }
                ],
            "label": "default rule"
        })

        return feature_flag

    @classmethod
<<<<<<< HEAD
    def _convert_yaml_to_feature_flag(cls, parsed):
        grouped_by_feature_name = itertools.groupby(
            sorted(parsed, key=lambda i: next(iter(i.keys()))),
            lambda i: next(iter(i.keys())))
        to_return = {}
        for (feature_flag_name, statements) in grouped_by_feature_name:
            configs = {}
            whitelist = []
            all_keys = []
            for statement in statements:
                data = next(iter(statement.values()))  # grab the first (and only) value.
                if 'keys' in data:
                    keys = data['keys'] if isinstance(data['keys'], list) else [data['keys']]
                    whitelist.append(cls._make_whitelist_condition(keys, data['treatment']))
                else:
                    all_keys.append(cls._make_all_keys_condition(data['treatment']))
                if 'config' in data:
                    configs[data['treatment']] = data['config']
            to_return[feature_flag_name] = cls._make_feature_flag(feature_flag_name, whitelist + all_keys, configs)
        return to_return


class LocalSplitSynchronizer(LocalSplitSynchronizerBase):
    """Localhost mode feature_flag synchronizer."""

    def __init__(self, filename, feature_flag_storage, localhost_mode=LocalhostMode.LEGACY):
        """
        Class constructor.

        :param filename: File to parse feature flags from.
        :type filename: str
        :param feature_flag_storage: Feature flag Storage.
        :type feature_flag_storage: splitio.storage.InMemorySplitStorage
        :param localhost_mode: mode for localhost either JSON, YAML or LEGACY.
        :type localhost_mode: splitio.sync.split.LocalhostMode
        """
        self._filename = filename
        self._feature_flag_storage = feature_flag_storage
        self._localhost_mode = localhost_mode
        self._current_json_sha = "-1"

    @classmethod
=======
>>>>>>> 14064fc0
    def _read_feature_flags_from_legacy_file(cls, filename):
        """
        Parse a feature flags file and return a populated storage.

        :param filename: Path of the file containing mocked feature flags & treatments.
        :type filename: str.

        :return: Storage populataed with feature flags ready to be evaluated.
        :rtype: InMemorySplitStorage
        """
        to_return = {}
        try:
            with open(filename, 'r') as flo:
                for line in flo:
                    if line.strip() == '' or _LEGACY_COMMENT_LINE_RE.match(line):
                        continue

                    definition_match = _LEGACY_DEFINITION_LINE_RE.match(line)
                    if not definition_match:
                        _LOGGER.warning(
                            'Invalid line on localhost environment feature flag '
                            'definition. Line = %s',
                            line
                        )
                        continue

                    cond = cls._make_all_keys_condition(definition_match.group('treatment'))
                    splt = cls._make_feature_flag(definition_match.group('feature'), [cond])
                    to_return[splt.name] = splt
            return to_return

        except IOError as exc:
            raise ValueError("Error parsing file %s. Make sure it's readable." % filename) from exc

    @classmethod
    def _read_feature_flags_from_yaml_file(cls, filename):
        """
        Parse a feature flags file and return a populated storage.

        :param filename: Path of the file containing mocked feature flags & treatments.
        :type filename: str.

        :return: Storage populated with feature flags ready to be evaluated.
        :rtype: InMemorySplitStorage
        """
        try:
            with open(filename, 'r') as flo:
                parsed = yaml.load(flo.read(), Loader=yaml.FullLoader)

<<<<<<< HEAD
            return cls._convert_yaml_to_feature_flag(parsed)
=======
            grouped_by_feature_name = itertools.groupby(
                sorted(parsed, key=lambda i: next(iter(i.keys()))),
                lambda i: next(iter(i.keys())))

            to_return = {}
            for (feature_flag_name, statements) in grouped_by_feature_name:
                configs = {}
                whitelist = []
                all_keys = []
                for statement in statements:
                    data = next(iter(statement.values()))  # grab the first (and only) value.
                    if 'keys' in data:
                        keys = data['keys'] if isinstance(data['keys'], list) else [data['keys']]
                        whitelist.append(cls._make_whitelist_condition(keys, data['treatment']))
                    else:
                        all_keys.append(cls._make_all_keys_condition(data['treatment']))
                    if 'config' in data:
                        configs[data['treatment']] = data['config']
                to_return[feature_flag_name] = cls._make_feature_flag(feature_flag_name, whitelist + all_keys, configs)
            return to_return

>>>>>>> 14064fc0
        except IOError as exc:
            raise ValueError("Error parsing file %s. Make sure it's readable." % filename) from exc

    def synchronize_splits(self, till=None):  # pylint:disable=unused-argument
        """Update feature flags in storage."""
        _LOGGER.info('Synchronizing feature flags now.')
        try:
            return self._synchronize_json() if self._localhost_mode == LocalhostMode.JSON else self._synchronize_legacy()
        except Exception as exc:
            _LOGGER.debug('Exception: ', exc_info=True)
            raise APIException("Error fetching feature flags information") from exc

    def _synchronize_legacy(self):
        """
        Update feature flags in storage for legacy mode.

        :return: empty array for compatibility with json mode
        :rtype: []
        """

        if self._filename.lower().endswith(('.yaml', '.yml')):
            fetched = self._read_feature_flags_from_yaml_file(self._filename)
        else:
            fetched = self._read_feature_flags_from_legacy_file(self._filename)
        to_delete = [name for name in self._feature_flag_storage.get_split_names()
                     if name not in fetched.keys()]
<<<<<<< HEAD
        to_add = [feature_flag for feature_flag in fetched.values()]
        self._feature_flag_storage.update(to_add, to_delete, 0)
=======
        to_add = []
        [to_add.append(feature_flag) for feature_flag in fetched.values()]

        self._feature_flag_storage.update(to_add, to_delete, 0)

>>>>>>> 14064fc0
        return []

    def _synchronize_json(self):
        """
        Update feature flags in storage for json mode.

        :return: segment names string array
        :rtype: [str]
        """
        try:
            fetched, till = self._read_feature_flags_from_json_file(self._filename)
            segment_list = set()
            fecthed_sha = util._get_sha(json.dumps(fetched))
            if fecthed_sha == self._current_json_sha:
                return []
            self._current_json_sha = fecthed_sha
            if self._feature_flag_storage.get_change_number() > till and till != self._DEFAULT_FEATURE_FLAG_TILL:
                return []
<<<<<<< HEAD

            fetched_feature_flags = [splits.from_raw(feature_flag) for feature_flag in fetched]
            segment_list = update_feature_flag_storage(self._feature_flag_storage, fetched_feature_flags, till)
            return segment_list
        except Exception as exc:
            _LOGGER.debug('Exception: ', exc_info=True)
=======
            fetched_feature_flags = []
            [fetched_feature_flags.append(splits.from_raw(feature_flag)) for feature_flag in fetched]
            segment_list = update_feature_flag_storage(self._feature_flag_storage, fetched_feature_flags, till)
            return segment_list
        except Exception as exc:
            _LOGGER.debug(exc)
>>>>>>> 14064fc0
            raise ValueError("Error reading feature flags from json.") from exc

    def _read_feature_flags_from_json_file(self, filename):
        """
        Parse a feature flags file and return a populated storage.

        :param filename: Path of the file containing feature flags
        :type filename: str.

        :return: Tuple: sanitized feature flag structure dict and till
        :rtype: Tuple(Dict, int)
        """
        try:
            with open(filename, 'r') as flo:
                parsed = json.load(flo)
            santitized = self._sanitize_feature_flag(parsed)
            return santitized['splits'], santitized['till']
        except Exception as exc:
            _LOGGER.debug('Exception: ', exc_info=True)
            raise ValueError("Error parsing file %s. Make sure it's readable." % filename) from exc

<<<<<<< HEAD

class LocalSplitSynchronizerAsync(LocalSplitSynchronizerBase):
    """Localhost mode async feature_flag synchronizer."""

    def __init__(self, filename, feature_flag_storage, localhost_mode=LocalhostMode.LEGACY):
=======
    def _sanitize_feature_flag(self, parsed):
>>>>>>> 14064fc0
        """
        Class constructor.

        :param filename: File to parse feature flags from.
        :type filename: str
        :param feature_flag_storage: Feature flag Storage.
        :type feature_flag_storage: splitio.storage.InMemorySplitStorage
        :param localhost_mode: mode for localhost either JSON, YAML or LEGACY.
        :type localhost_mode: splitio.sync.split.LocalhostMode
        """
        self._filename = filename
        self._feature_flag_storage = feature_flag_storage
        self._localhost_mode = localhost_mode
        self._current_json_sha = "-1"

    @classmethod
    async def _read_feature_flags_from_legacy_file(cls, filename):
        """
<<<<<<< HEAD
        Parse a feature flags file and return a populated storage.
=======
        parsed = self._sanitize_json_elements(parsed)
        parsed['splits'] = self._sanitize_feature_flag_elements(parsed['splits'])
>>>>>>> 14064fc0

        :param filename: Path of the file containing mocked feature flags & treatments.
        :type filename: str.

        :return: Storage populataed with feature flags ready to be evaluated.
        :rtype: InMemorySplitStorage
        """
        to_return = {}
        try:
            async with aiofiles.open(filename, 'r') as flo:
                for line in await flo.read():
                    if line.strip() == '' or _LEGACY_COMMENT_LINE_RE.match(line):
                        continue

                    definition_match = _LEGACY_DEFINITION_LINE_RE.match(line)
                    if not definition_match:
                        _LOGGER.warning(
                            'Invalid line on localhost environment feature flag '
                            'definition. Line = %s',
                            line
                        )
                        continue

                    cond = cls._make_all_keys_condition(definition_match.group('treatment'))
                    splt = cls._make_feature_flag(definition_match.group('feature'), [cond])
                    to_return[splt.name] = splt
            return to_return

        except IOError as exc:
            raise ValueError("Error parsing file %s. Make sure it's readable." % filename) from exc

    @classmethod
    async def _read_feature_flags_from_yaml_file(cls, filename):
        """
<<<<<<< HEAD
        Parse a feature flags file and return a populated storage.
=======
        if 'splits' not in parsed:
            parsed['splits'] = []
        if 'till' not in parsed or parsed['till'] is None or parsed['till'] < -1:
            parsed['till'] = -1
        if 'since' not in parsed or parsed['since'] is None or parsed['since'] < -1 or parsed['since'] > parsed['till']:
           parsed['since'] = parsed['till']
>>>>>>> 14064fc0

        :param filename: Path of the file containing mocked feature flags & treatments.
        :type filename: str.

<<<<<<< HEAD
        :return: Storage populated with feature flags ready to be evaluated.
        :rtype: InMemorySplitStorage
=======
    def _sanitize_feature_flag_elements(self, parsed_feature_flags):
>>>>>>> 14064fc0
        """
        try:
            async with aiofiles.open(filename, 'r') as flo:
                parsed = yaml.load(await flo.read(), Loader=yaml.FullLoader)

<<<<<<< HEAD
            return cls._convert_yaml_to_feature_flag(parsed)
        except IOError as exc:
            raise ValueError("Error parsing file %s. Make sure it's readable." % filename) from exc
=======
        :param parsed_feature_flags: feature flags array
        :type parsed_feature_flags: [Dict]
>>>>>>> 14064fc0

    async def synchronize_splits(self, till=None):  # pylint:disable=unused-argument
        """Update feature flags in storage."""
        _LOGGER.info('Synchronizing feature flags now.')
        try:
            return await self._synchronize_json() if self._localhost_mode == LocalhostMode.JSON else await self._synchronize_legacy()
        except Exception as exc:
            _LOGGER.debug('Exception: ', exc_info=True)
            raise APIException("Error fetching feature flags information") from exc

    async def _synchronize_legacy(self):
        """
<<<<<<< HEAD
        Update feature flags in storage for legacy mode.

        :return: empty array for compatibility with json mode
        :rtype: []
=======
        sanitized_feature_flags = []
        for feature_flag in parsed_feature_flags:
            if 'name' not in feature_flag or feature_flag['name'].strip() == '':
                _LOGGER.warning("A feature flag in json file does not have (Name) or property is empty, skipping.")
                continue
            for element in [('trafficTypeName', 'user', None, None, None, None),
                            ('trafficAllocation', 100, 0, 100,  None, None),
                            ('trafficAllocationSeed', int(get_current_epoch_time_ms() / 1000), None, None, None, [0]),
                            ('seed', int(get_current_epoch_time_ms() / 1000), None, None, None, [0]),
                            ('status', splits.Status.ACTIVE.value, None, None, [e.value for e in splits.Status], None),
                            ('killed', False, None, None, None, None),
                            ('defaultTreatment', 'control', None, None, None, ['', ' ']),
                            ('changeNumber', 0, 0, None, None, None),
                            ('algo', 2, 2, 2, None, None)]:
                feature_flag = util._sanitize_object_element(feature_flag, 'split', element[0], element[1], lower_value=element[2], upper_value=element[3], in_list=element[4], not_in_list=element[5])
            feature_flag = self._sanitize_condition(feature_flag)

            if 'sets' not in feature_flag:
                feature_flag['sets'] = []
            feature_flag['sets'] = validate_flag_sets(feature_flag['sets'], 'Localhost Validator')

            sanitized_feature_flags.append(feature_flag)
        return sanitized_feature_flags

    def _sanitize_condition(self, feature_flag):
>>>>>>> 14064fc0
        """

<<<<<<< HEAD
        if self._filename.lower().endswith(('.yaml', '.yml')):
            fetched = await self._read_feature_flags_from_yaml_file(self._filename)
        else:
            fetched = await self._read_feature_flags_from_legacy_file(self._filename)
        to_delete = [name for name in await self._feature_flag_storage.get_split_names()
                     if name not in fetched.keys()]
        to_add = [feature_flag for feature_flag in fetched.values()]
        await self._feature_flag_storage.update(to_add, to_delete, 0)
=======
        :param feature_flag: feature flag dict object
        :type feature_flag: Dict
>>>>>>> 14064fc0

        return []

    async def _synchronize_json(self):
        """
<<<<<<< HEAD
        Update feature flags in storage for json mode.

        :return: segment names string array
        :rtype: [str]
        """
        try:
            fetched, till = await self._read_feature_flags_from_json_file(self._filename)
            segment_list = set()
            fecthed_sha = util._get_sha(json.dumps(fetched))
            if fecthed_sha == self._current_json_sha:
                return []
            self._current_json_sha = fecthed_sha
            if await self._feature_flag_storage.get_change_number() > till and till != self._DEFAULT_FEATURE_FLAG_TILL:
                return []
            fetched_feature_flags = [splits.from_raw(feature_flag) for feature_flag in fetched]
            segment_list = await update_feature_flag_storage_async(self._feature_flag_storage, fetched_feature_flags, till)
            return segment_list
        except Exception as exc:
            _LOGGER.debug('Exception: ', exc_info=True)
            raise ValueError("Error reading feature flags from json.") from exc

    async def _read_feature_flags_from_json_file(self, filename):
        """
        Parse a feature flags file and return a populated storage.

        :param filename: Path of the file containing feature flags
        :type filename: str.

        :return: Tuple: sanitized feature flag structure dict and till
        :rtype: Tuple(Dict, int)
        """
        try:
            async with aiofiles.open(filename, 'r') as flo:
                parsed = json.loads(await flo.read())
            santitized = self._sanitize_feature_flag(parsed)
            return santitized['splits'], santitized['till']
        except Exception as exc:
            _LOGGER.debug('Exception: ', exc_info=True)
            raise ValueError("Error parsing file %s. Make sure it's readable." % filename) from exc
=======
        found_all_keys_matcher = False
        feature_flag['conditions'] = feature_flag.get('conditions', [])
        if len(feature_flag['conditions']) > 0:
            last_condition = feature_flag['conditions'][-1]
            if 'conditionType' in last_condition:
                if last_condition['conditionType'] == 'ROLLOUT':
                    if 'matcherGroup' in last_condition:
                        if 'matchers' in last_condition['matcherGroup']:
                            for matcher in last_condition['matcherGroup']['matchers']:
                                if matcher['matcherType'] == 'ALL_KEYS':
                                    found_all_keys_matcher = True
                                    break

        if not found_all_keys_matcher:
            _LOGGER.debug("Missing default rule condition for feature flag: %s, adding default rule with 100%% off treatment", feature_flag['name'])
            feature_flag['conditions'].append(
            {
                "conditionType": "ROLLOUT",
                "matcherGroup": {
                "combiner": "AND",
                "matchers": [{
                    "keySelector": { "trafficType": "user", "attribute": None },
                    "matcherType": "ALL_KEYS",
                    "negate": False,
                    "userDefinedSegmentMatcherData": None,
                    "whitelistMatcherData": None,
                    "unaryNumericMatcherData": None,
                    "betweenMatcherData": None,
                    "booleanMatcherData": None,
                    "dependencyMatcherData": None,
                    "stringMatcherData": None
                    }]
                },
                "partitions": [
                    { "treatment": "on", "size": 0 },
                    { "treatment": "off", "size": 100 }
                ],
            "label": "default rule"
        })

        return feature_flag
>>>>>>> 14064fc0
<|MERGE_RESOLUTION|>--- conflicted
+++ resolved
@@ -5,7 +5,6 @@
 import yaml
 import time
 import json
-import hashlib
 from enum import Enum
 
 from splitio.api import APIException, APIUriException
@@ -14,11 +13,7 @@
 from splitio.models import splits
 from splitio.util.backoff import Backoff
 from splitio.util.time import get_current_epoch_time_ms
-<<<<<<< HEAD
 from splitio.util.storage_helper import update_feature_flag_storage, update_feature_flag_storage_async
-=======
-from splitio.util.storage_helper import update_feature_flag_storage
->>>>>>> 14064fc0
 from splitio.sync import util
 from splitio.optional.loaders import asyncio, aiofiles
 
@@ -58,7 +53,6 @@
         """Return Feature_flag storage object"""
         return self._feature_flag_storage
 
-<<<<<<< HEAD
     def _get_config_sets(self):
         """
         Get all filter flag sets cnverrted to string, if no filter flagsets exist return None
@@ -67,6 +61,7 @@
         """
         if self._feature_flag_storage.flag_set_filter.flag_sets == set({}):
             return None
+
         return ','.join(self._feature_flag_storage.flag_set_filter.sorted_flag_sets)
 
 class SplitSynchronizer(SplitSynchronizerBase):
@@ -84,8 +79,6 @@
         """
         SplitSynchronizerBase.__init__(self, feature_flag_api, feature_flag_storage)
 
-=======
->>>>>>> 14064fc0
     def _fetch_until(self, fetch_options, till=None):
         """
         Hit endpoint, update storage and return when since==till.
@@ -125,14 +118,11 @@
             if feature_flag_changes['till'] == feature_flag_changes['since']:
                 return feature_flag_changes['till'], segment_list
 
-<<<<<<< HEAD
             fetched_feature_flags = [(splits.from_raw(feature_flag)) for feature_flag in feature_flag_changes.get('splits', [])]
             segment_list = update_feature_flag_storage(self._feature_flag_storage, fetched_feature_flags, feature_flag_changes['till'])
             if feature_flag_changes['till'] == feature_flag_changes['since']:
                 return feature_flag_changes['till'], segment_list
 
-=======
->>>>>>> 14064fc0
     def _attempt_feature_flag_sync(self, fetch_options, till=None):
         """
         Hit endpoint, update storage and return True if sync is complete.
@@ -155,8 +145,10 @@
             final_segment_list.update(segment_list)
             if till is None or till <= change_number:
                 return True, remaining_attempts, change_number, final_segment_list
+
             elif remaining_attempts <= 0:
                 return False, remaining_attempts, change_number, final_segment_list
+
             how_long = self._backoff.get()
             time.sleep(how_long)
 
@@ -169,6 +161,7 @@
         """
         if self._feature_flag_storage.flag_set_filter.flag_sets == set({}):
             return None
+
         return ','.join(self._feature_flag_storage.flag_set_filter.sorted_flag_sets)
 
     def synchronize_splits(self, till=None):
@@ -187,6 +180,7 @@
         if successful_sync:  # succedeed sync
             _LOGGER.debug('Refresh completed in %d attempts.', attempts)
             return final_segment_list
+
         with_cdn_bypass = FetchOptions(True, change_number, sets=self._get_config_sets())  # Set flag for bypassing CDN
         without_cdn_successful_sync, remaining_attempts, change_number, segment_list = self._attempt_feature_flag_sync(with_cdn_bypass, till)
         final_segment_list.update(segment_list)
@@ -211,7 +205,6 @@
         :type change_number: int
         """
         self._feature_flag_storage.kill_locally(feature_flag_name, default_treatment, change_number)
-<<<<<<< HEAD
 
 class SplitSynchronizerAsync(SplitSynchronizerBase):
     """Feature Flag changes synchronizer async."""
@@ -289,8 +282,10 @@
             final_segment_list.update(segment_list)
             if till is None or till <= change_number:
                 return True, remaining_attempts, change_number, final_segment_list
+
             elif remaining_attempts <= 0:
                 return False, remaining_attempts, change_number, final_segment_list
+
             how_long = self._backoff.get()
             await asyncio.sleep(how_long)
 
@@ -310,6 +305,7 @@
         if successful_sync:  # succedeed sync
             _LOGGER.debug('Refresh completed in %d attempts.', attempts)
             return final_segment_list
+
         with_cdn_bypass = FetchOptions(True, change_number, sets=self._get_config_sets())  # Set flag for bypassing CDN
         without_cdn_successful_sync, remaining_attempts, change_number, segment_list = await self._attempt_feature_flag_sync(with_cdn_bypass, till)
         final_segment_list.update(segment_list)
@@ -318,6 +314,7 @@
             _LOGGER.debug('Refresh completed bypassing the CDN in %d attempts.',
                           without_cdn_attempts)
             return final_segment_list
+
         else:
             _LOGGER.debug('No changes fetched after %d attempts with CDN bypassed.',
                           without_cdn_attempts)
@@ -335,8 +332,6 @@
         """
         await self._feature_flag_storage.kill_locally(feature_flag_name, default_treatment, change_number)
 
-=======
->>>>>>> 14064fc0
 
 class LocalhostMode(Enum):
     """types for localhost modes"""
@@ -344,34 +339,10 @@
     YAML = 1
     JSON = 2
 
-<<<<<<< HEAD
-
 class LocalSplitSynchronizerBase(object):
     """Localhost mode feature_flag base synchronizer."""
 
     _DEFAULT_FEATURE_FLAG_TILL = -1
-=======
-class LocalSplitSynchronizer(object):
-    """Localhost mode feature_flag synchronizer."""
-
-    _DEFAULT_FEATURE_FLAG_TILL = -1
-
-    def __init__(self, filename, feature_flag_storage, localhost_mode=LocalhostMode.LEGACY):
-        """
-        Class constructor.
-
-        :param filename: File to parse feature flags from.
-        :type filename: str
-        :param feature_flag_storage: Feature flag Storage.
-        :type feature_flag_storage: splitio.storage.InMemorySplitStorage
-        :param localhost_mode: mode for localhost either JSON, YAML or LEGACY.
-        :type localhost_mode: splitio.sync.split.LocalhostMode
-        """
-        self._filename = filename
-        self._feature_flag_storage = feature_flag_storage
-        self._localhost_mode = localhost_mode
-        self._current_json_sha = "-1"
->>>>>>> 14064fc0
 
     @staticmethod
     def _make_feature_flag(feature_flag_name, conditions, configs=None):
@@ -556,7 +527,6 @@
         return feature_flag
 
     @classmethod
-<<<<<<< HEAD
     def _convert_yaml_to_feature_flag(cls, parsed):
         grouped_by_feature_name = itertools.groupby(
             sorted(parsed, key=lambda i: next(iter(i.keys()))),
@@ -599,8 +569,6 @@
         self._current_json_sha = "-1"
 
     @classmethod
-=======
->>>>>>> 14064fc0
     def _read_feature_flags_from_legacy_file(cls, filename):
         """
         Parse a feature flags file and return a populated storage.
@@ -650,31 +618,7 @@
             with open(filename, 'r') as flo:
                 parsed = yaml.load(flo.read(), Loader=yaml.FullLoader)
 
-<<<<<<< HEAD
             return cls._convert_yaml_to_feature_flag(parsed)
-=======
-            grouped_by_feature_name = itertools.groupby(
-                sorted(parsed, key=lambda i: next(iter(i.keys()))),
-                lambda i: next(iter(i.keys())))
-
-            to_return = {}
-            for (feature_flag_name, statements) in grouped_by_feature_name:
-                configs = {}
-                whitelist = []
-                all_keys = []
-                for statement in statements:
-                    data = next(iter(statement.values()))  # grab the first (and only) value.
-                    if 'keys' in data:
-                        keys = data['keys'] if isinstance(data['keys'], list) else [data['keys']]
-                        whitelist.append(cls._make_whitelist_condition(keys, data['treatment']))
-                    else:
-                        all_keys.append(cls._make_all_keys_condition(data['treatment']))
-                    if 'config' in data:
-                        configs[data['treatment']] = data['config']
-                to_return[feature_flag_name] = cls._make_feature_flag(feature_flag_name, whitelist + all_keys, configs)
-            return to_return
-
->>>>>>> 14064fc0
         except IOError as exc:
             raise ValueError("Error parsing file %s. Make sure it's readable." % filename) from exc
 
@@ -701,16 +645,8 @@
             fetched = self._read_feature_flags_from_legacy_file(self._filename)
         to_delete = [name for name in self._feature_flag_storage.get_split_names()
                      if name not in fetched.keys()]
-<<<<<<< HEAD
         to_add = [feature_flag for feature_flag in fetched.values()]
         self._feature_flag_storage.update(to_add, to_delete, 0)
-=======
-        to_add = []
-        [to_add.append(feature_flag) for feature_flag in fetched.values()]
-
-        self._feature_flag_storage.update(to_add, to_delete, 0)
-
->>>>>>> 14064fc0
         return []
 
     def _synchronize_json(self):
@@ -726,24 +662,17 @@
             fecthed_sha = util._get_sha(json.dumps(fetched))
             if fecthed_sha == self._current_json_sha:
                 return []
+
             self._current_json_sha = fecthed_sha
             if self._feature_flag_storage.get_change_number() > till and till != self._DEFAULT_FEATURE_FLAG_TILL:
                 return []
-<<<<<<< HEAD
 
             fetched_feature_flags = [splits.from_raw(feature_flag) for feature_flag in fetched]
             segment_list = update_feature_flag_storage(self._feature_flag_storage, fetched_feature_flags, till)
             return segment_list
+
         except Exception as exc:
             _LOGGER.debug('Exception: ', exc_info=True)
-=======
-            fetched_feature_flags = []
-            [fetched_feature_flags.append(splits.from_raw(feature_flag)) for feature_flag in fetched]
-            segment_list = update_feature_flag_storage(self._feature_flag_storage, fetched_feature_flags, till)
-            return segment_list
-        except Exception as exc:
-            _LOGGER.debug(exc)
->>>>>>> 14064fc0
             raise ValueError("Error reading feature flags from json.") from exc
 
     def _read_feature_flags_from_json_file(self, filename):
@@ -765,15 +694,11 @@
             _LOGGER.debug('Exception: ', exc_info=True)
             raise ValueError("Error parsing file %s. Make sure it's readable." % filename) from exc
 
-<<<<<<< HEAD
 
 class LocalSplitSynchronizerAsync(LocalSplitSynchronizerBase):
     """Localhost mode async feature_flag synchronizer."""
 
     def __init__(self, filename, feature_flag_storage, localhost_mode=LocalhostMode.LEGACY):
-=======
-    def _sanitize_feature_flag(self, parsed):
->>>>>>> 14064fc0
         """
         Class constructor.
 
@@ -792,12 +717,7 @@
     @classmethod
     async def _read_feature_flags_from_legacy_file(cls, filename):
         """
-<<<<<<< HEAD
         Parse a feature flags file and return a populated storage.
-=======
-        parsed = self._sanitize_json_elements(parsed)
-        parsed['splits'] = self._sanitize_feature_flag_elements(parsed['splits'])
->>>>>>> 14064fc0
 
         :param filename: Path of the file containing mocked feature flags & treatments.
         :type filename: str.
@@ -832,39 +752,21 @@
     @classmethod
     async def _read_feature_flags_from_yaml_file(cls, filename):
         """
-<<<<<<< HEAD
         Parse a feature flags file and return a populated storage.
-=======
-        if 'splits' not in parsed:
-            parsed['splits'] = []
-        if 'till' not in parsed or parsed['till'] is None or parsed['till'] < -1:
-            parsed['till'] = -1
-        if 'since' not in parsed or parsed['since'] is None or parsed['since'] < -1 or parsed['since'] > parsed['till']:
-           parsed['since'] = parsed['till']
->>>>>>> 14064fc0
 
         :param filename: Path of the file containing mocked feature flags & treatments.
         :type filename: str.
 
-<<<<<<< HEAD
         :return: Storage populated with feature flags ready to be evaluated.
         :rtype: InMemorySplitStorage
-=======
-    def _sanitize_feature_flag_elements(self, parsed_feature_flags):
->>>>>>> 14064fc0
         """
         try:
             async with aiofiles.open(filename, 'r') as flo:
                 parsed = yaml.load(await flo.read(), Loader=yaml.FullLoader)
 
-<<<<<<< HEAD
             return cls._convert_yaml_to_feature_flag(parsed)
         except IOError as exc:
             raise ValueError("Error parsing file %s. Make sure it's readable." % filename) from exc
-=======
-        :param parsed_feature_flags: feature flags array
-        :type parsed_feature_flags: [Dict]
->>>>>>> 14064fc0
 
     async def synchronize_splits(self, till=None):  # pylint:disable=unused-argument
         """Update feature flags in storage."""
@@ -877,41 +779,12 @@
 
     async def _synchronize_legacy(self):
         """
-<<<<<<< HEAD
         Update feature flags in storage for legacy mode.
 
         :return: empty array for compatibility with json mode
         :rtype: []
-=======
-        sanitized_feature_flags = []
-        for feature_flag in parsed_feature_flags:
-            if 'name' not in feature_flag or feature_flag['name'].strip() == '':
-                _LOGGER.warning("A feature flag in json file does not have (Name) or property is empty, skipping.")
-                continue
-            for element in [('trafficTypeName', 'user', None, None, None, None),
-                            ('trafficAllocation', 100, 0, 100,  None, None),
-                            ('trafficAllocationSeed', int(get_current_epoch_time_ms() / 1000), None, None, None, [0]),
-                            ('seed', int(get_current_epoch_time_ms() / 1000), None, None, None, [0]),
-                            ('status', splits.Status.ACTIVE.value, None, None, [e.value for e in splits.Status], None),
-                            ('killed', False, None, None, None, None),
-                            ('defaultTreatment', 'control', None, None, None, ['', ' ']),
-                            ('changeNumber', 0, 0, None, None, None),
-                            ('algo', 2, 2, 2, None, None)]:
-                feature_flag = util._sanitize_object_element(feature_flag, 'split', element[0], element[1], lower_value=element[2], upper_value=element[3], in_list=element[4], not_in_list=element[5])
-            feature_flag = self._sanitize_condition(feature_flag)
-
-            if 'sets' not in feature_flag:
-                feature_flag['sets'] = []
-            feature_flag['sets'] = validate_flag_sets(feature_flag['sets'], 'Localhost Validator')
-
-            sanitized_feature_flags.append(feature_flag)
-        return sanitized_feature_flags
-
-    def _sanitize_condition(self, feature_flag):
->>>>>>> 14064fc0
-        """
-
-<<<<<<< HEAD
+        """
+
         if self._filename.lower().endswith(('.yaml', '.yml')):
             fetched = await self._read_feature_flags_from_yaml_file(self._filename)
         else:
@@ -920,16 +793,11 @@
                      if name not in fetched.keys()]
         to_add = [feature_flag for feature_flag in fetched.values()]
         await self._feature_flag_storage.update(to_add, to_delete, 0)
-=======
-        :param feature_flag: feature flag dict object
-        :type feature_flag: Dict
->>>>>>> 14064fc0
 
         return []
 
     async def _synchronize_json(self):
         """
-<<<<<<< HEAD
         Update feature flags in storage for json mode.
 
         :return: segment names string array
@@ -941,12 +809,15 @@
             fecthed_sha = util._get_sha(json.dumps(fetched))
             if fecthed_sha == self._current_json_sha:
                 return []
+
             self._current_json_sha = fecthed_sha
             if await self._feature_flag_storage.get_change_number() > till and till != self._DEFAULT_FEATURE_FLAG_TILL:
                 return []
+
             fetched_feature_flags = [splits.from_raw(feature_flag) for feature_flag in fetched]
             segment_list = await update_feature_flag_storage_async(self._feature_flag_storage, fetched_feature_flags, till)
             return segment_list
+
         except Exception as exc:
             _LOGGER.debug('Exception: ', exc_info=True)
             raise ValueError("Error reading feature flags from json.") from exc
@@ -968,47 +839,4 @@
             return santitized['splits'], santitized['till']
         except Exception as exc:
             _LOGGER.debug('Exception: ', exc_info=True)
-            raise ValueError("Error parsing file %s. Make sure it's readable." % filename) from exc
-=======
-        found_all_keys_matcher = False
-        feature_flag['conditions'] = feature_flag.get('conditions', [])
-        if len(feature_flag['conditions']) > 0:
-            last_condition = feature_flag['conditions'][-1]
-            if 'conditionType' in last_condition:
-                if last_condition['conditionType'] == 'ROLLOUT':
-                    if 'matcherGroup' in last_condition:
-                        if 'matchers' in last_condition['matcherGroup']:
-                            for matcher in last_condition['matcherGroup']['matchers']:
-                                if matcher['matcherType'] == 'ALL_KEYS':
-                                    found_all_keys_matcher = True
-                                    break
-
-        if not found_all_keys_matcher:
-            _LOGGER.debug("Missing default rule condition for feature flag: %s, adding default rule with 100%% off treatment", feature_flag['name'])
-            feature_flag['conditions'].append(
-            {
-                "conditionType": "ROLLOUT",
-                "matcherGroup": {
-                "combiner": "AND",
-                "matchers": [{
-                    "keySelector": { "trafficType": "user", "attribute": None },
-                    "matcherType": "ALL_KEYS",
-                    "negate": False,
-                    "userDefinedSegmentMatcherData": None,
-                    "whitelistMatcherData": None,
-                    "unaryNumericMatcherData": None,
-                    "betweenMatcherData": None,
-                    "booleanMatcherData": None,
-                    "dependencyMatcherData": None,
-                    "stringMatcherData": None
-                    }]
-                },
-                "partitions": [
-                    { "treatment": "on", "size": 0 },
-                    { "treatment": "off", "size": 100 }
-                ],
-            "label": "default rule"
-        })
-
-        return feature_flag
->>>>>>> 14064fc0
+            raise ValueError("Error parsing file %s. Make sure it's readable." % filename) from exc