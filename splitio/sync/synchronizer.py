"""Synchronizer module."""

import abc
import logging
import threading
import time

from splitio.optional.loaders import asyncio
from splitio.api import APIException
from splitio.util.backoff import Backoff
from splitio.sync.split import _ON_DEMAND_FETCH_BACKOFF_BASE, _ON_DEMAND_FETCH_BACKOFF_MAX_RETRIES, _ON_DEMAND_FETCH_BACKOFF_MAX_WAIT, LocalhostMode

_LOGGER = logging.getLogger(__name__)
_SYNC_ALL_NO_RETRIES = -1

class SplitSynchronizers(object):
    """SplitSynchronizers."""

    def __init__(self, split_sync, segment_sync, impressions_sync, events_sync,  # pylint:disable=too-many-arguments
                 impressions_count_sync, telemetry_sync=None, unique_keys_sync = None, clear_filter_sync = None):
        """
        Class constructor.

        :param split_sync: sync for splits
        :type split_sync: splitio.sync.split.SplitSynchronizer
        :param segment_sync: sync for segments
        :type segment_sync: splitio.sync.segment.SegmentSynchronizer
        :param impressions_sync: sync for impressions
        :type impressions_sync: splitio.sync.impression.ImpressionSynchronizer
        :param events_sync: sync for events
        :type events_sync: splitio.sync.event.EventSynchronizer
        :param impressions_count_sync: sync for impression_counts
        :type impressions_count_sync: splitio.sync.impression.ImpressionsCountSynchronizer
        """
        self._split_sync = split_sync
        self._segment_sync = segment_sync
        self._impressions_sync = impressions_sync
        self._events_sync = events_sync
        self._impressions_count_sync = impressions_count_sync
        self._unique_keys_sync = unique_keys_sync
        self._clear_filter_sync = clear_filter_sync
        self._telemetry_sync = telemetry_sync

    @property
    def split_sync(self):
        """Return split synchonizer."""
        return self._split_sync

    @property
    def segment_sync(self):
        """Return segment synchonizer."""
        return self._segment_sync

    @property
    def impressions_sync(self):
        """Return impressions synchonizer."""
        return self._impressions_sync

    @property
    def events_sync(self):
        """Return events synchonizer."""
        return self._events_sync

    @property
    def impressions_count_sync(self):
        """Return impressions count synchonizer."""
        return self._impressions_count_sync

    @property
    def unique_keys_sync(self):
        """Return unique keys synchonizer."""
        return self._unique_keys_sync

    @property
    def clear_filter_sync(self):
        """Return clear filter synchonizer."""
        return self._clear_filter_sync

    @property
    def telemetry_sync(self):
        """Return clear filter synchonizer."""
        return self._telemetry_sync

class SplitTasks(object):
    """SplitTasks."""

    def __init__(self, split_task, segment_task, impressions_task, events_task,  # pylint:disable=too-many-arguments
                 impressions_count_task, telemetry_task=None, unique_keys_task = None, clear_filter_task = None):
        """
        Class constructor.

        :param split_task: sync for splits
        :type split_task: splitio.tasks.split_sync.SplitSynchronizationTask
        :param segment_task: sync for segments
        :type segment_task: splitio.tasks.segment_sync.SegmentSynchronizationTask
        :param impressions_task: sync for impressions
        :type impressions_task: splitio.tasks.impressions_sync.ImpressionsSyncTask
        :param events_task: sync for events
        :type events_task: splitio.tasks.events_sync.EventsSyncTask
        :param impressions_count_task: sync for impression_counts
        :type impressions_count_task: splitio.tasks.impressions_sync.ImpressionsCountSyncTask
        """
        self._split_task = split_task
        self._segment_task = segment_task
        self._impressions_task = impressions_task
        self._events_task = events_task
        self._impressions_count_task = impressions_count_task
        self._unique_keys_task = unique_keys_task
        self._clear_filter_task = clear_filter_task
        self._telemetry_task = telemetry_task

    @property
    def split_task(self):
        """Return split sync task."""
        return self._split_task

    @property
    def segment_task(self):
        """Return segment sync task."""
        return self._segment_task

    @property
    def impressions_task(self):
        """Return impressions sync task."""
        return self._impressions_task

    @property
    def events_task(self):
        """Return events sync task."""
        return self._events_task

    @property
    def impressions_count_task(self):
        """Return impressions count sync task."""
        return self._impressions_count_task

    @property
    def unique_keys_task(self):
        """Return unique keys sync task."""
        return self._unique_keys_task

    @property
    def clear_filter_task(self):
        """Return clear filter sync task."""
        return self._clear_filter_task

    @property
    def telemetry_task(self):
        """Return clear filter sync task."""
        return self._telemetry_task

class BaseSynchronizer(object, metaclass=abc.ABCMeta):
    """Synchronizer interface."""

    @abc.abstractmethod
    def synchronize_segment(self, segment_name, till):
        """
        Synchronize particular segment.

        :param segment_name: segment associated
        :type segment_name: str
        :param till: to fetch
        :type till: int
        """
        pass

    @abc.abstractmethod
    def synchronize_splits(self, till):
        """
        Synchronize all splits.

        :param till: to fetch
        :type till: int
        """
        pass

    @abc.abstractmethod
    def sync_all(self):
        """Synchronize all split data."""
        pass

    @abc.abstractmethod
    def start_periodic_fetching(self):
        """Start fetchers for splits and segments."""
        pass

    @abc.abstractmethod
    def stop_periodic_fetching(self):
        """Stop fetchers for splits and segments."""
        pass

    @abc.abstractmethod
    def start_periodic_data_recording(self):
        """Start recorders."""
        pass

    @abc.abstractmethod
    def stop_periodic_data_recording(self, blocking):
        """Stop recorders."""
        pass

    @abc.abstractmethod
    def kill_split(self, split_name, default_treatment, change_number):
        """
        Kill a split locally.

        :param split_name: name of the split to perform kill
        :type split_name: str
        :param default_treatment: name of the default treatment to return
        :type default_treatment: str
        :param change_number: change_number
        :type change_number: int
        """
        pass

    @abc.abstractmethod
    def shutdown(self, blocking):
        """
        Stop tasks.

        :param blocking:flag to wait until tasks are stopped
        :type blocking: bool
        """
        pass


class SynchronizerInMemoryBase(BaseSynchronizer):
    """Synchronizer."""

    def __init__(self, split_synchronizers, split_tasks):
        """
        Class constructor.

        :param split_synchronizers: syncs for performing synchronization of segments and splits
        :type split_synchronizers: splitio.sync.synchronizer.SplitSynchronizers
        :param split_tasks: tasks for starting/stopping tasks
        :type split_tasks: splitio.sync.synchronizer.SplitTasks
        """
        self._backoff = Backoff(
                                _ON_DEMAND_FETCH_BACKOFF_BASE,
                                _ON_DEMAND_FETCH_BACKOFF_MAX_WAIT)
        self._split_synchronizers = split_synchronizers
        self._split_tasks = split_tasks
        self._periodic_data_recording_tasks = [
            self._split_tasks.impressions_task,
            self._split_tasks.events_task,
            self._split_tasks.telemetry_task
        ]
        if self._split_tasks.impressions_count_task:
            self._periodic_data_recording_tasks.append(self._split_tasks.impressions_count_task)
        if self._split_tasks.unique_keys_task:
            self._periodic_data_recording_tasks.append(self._split_tasks.unique_keys_task)
        if self._split_tasks.clear_filter_task:
            self._periodic_data_recording_tasks.append(self._split_tasks.clear_filter_task)

    def synchronize_segment(self, segment_name, till):
        """
        Synchronize particular segment.

        :param segment_name: segment associated
        :type segment_name: str
        :param till: to fetch
        :type till: int
        """
        pass

    def synchronize_splits(self, till, sync_segments=True):
        """
        Synchronize all splits.

        :param till: to fetch
        :type till: int

        :returns: whether the synchronization was successful or not.
        :rtype: bool
        """
        pass

    def sync_all(self, max_retry_attempts=_SYNC_ALL_NO_RETRIES):
        """
        Synchronize all splits.

        :param max_retry_attempts: apply max attempts if it set to absilute integer.
        :type max_retry_attempts: int
        """
        pass

    def shutdown(self, blocking):
        """
        Stop tasks.

        :param blocking:flag to wait until tasks are stopped
        :type blocking: bool
        """
        pass

    def start_periodic_fetching(self):
        """Start fetchers for splits and segments."""
        _LOGGER.debug('Starting periodic data fetching')
        self._split_tasks.split_task.start()
        self._split_tasks.segment_task.start()

    def stop_periodic_fetching(self):
        """Stop fetchers for splits and segments."""
        pass

    def start_periodic_data_recording(self):
        """Start recorders."""
        _LOGGER.debug('Starting periodic data recording')
        for task in self._periodic_data_recording_tasks:
            task.start()

    def stop_periodic_data_recording(self, blocking):
        """
        Stop recorders.

        :param blocking: flag to wait until tasks are stopped
        :type blocking: bool
        """
        pass

    def kill_split(self, split_name, default_treatment, change_number):
        """
        Kill a split locally.

        :param split_name: name of the split to perform kill
        :type split_name: str
        :param default_treatment: name of the default treatment to return
        :type default_treatment: str
        :param change_number: change_number
        :type change_number: int
        """
        pass


class Synchronizer(SynchronizerInMemoryBase):
    """Synchronizer."""

    def __init__(self, split_synchronizers, split_tasks):
        """
        Class constructor.

        :param split_synchronizers: syncs for performing synchronization of segments and splits
        :type split_synchronizers: splitio.sync.synchronizer.SplitSynchronizers
        :param split_tasks: tasks for starting/stopping tasks
        :type split_tasks: splitio.sync.synchronizer.SplitTasks
        """
        super().__init__(split_synchronizers, split_tasks)

    def _synchronize_segments(self):
        _LOGGER.debug('Starting segments synchronization')
        return self._split_synchronizers.segment_sync.synchronize_segments()

    def synchronize_segment(self, segment_name, till):
        """
        Synchronize particular segment.

        :param segment_name: segment associated
        :type segment_name: str
        :param till: to fetch
        :type till: int
        """
        _LOGGER.debug('Synchronizing segment %s', segment_name)
        success = self._split_synchronizers.segment_sync.synchronize_segment(segment_name, till)
        if not success:
            _LOGGER.error('Failed to sync some segments.')
        return success

    def synchronize_splits(self, till, sync_segments=True):
        """
        Synchronize all splits.

        :param till: to fetch
        :type till: int

        :returns: whether the synchronization was successful or not.
        :rtype: bool
        """
        _LOGGER.debug('Starting splits synchronization')
        try:
            new_segments = []
            for segment in self._split_synchronizers.split_sync.synchronize_splits(till):
                    if not self._split_synchronizers.segment_sync.segment_exist_in_storage(segment):
                        new_segments.append(segment)
            if sync_segments and len(new_segments) != 0:
                _LOGGER.debug('Synching Segments: %s', ','.join(new_segments))
                success = self._split_synchronizers.segment_sync.synchronize_segments(new_segments, True)
                if not success:
                    _LOGGER.error('Failed to schedule sync one or all segment(s) below.')
                    _LOGGER.error(','.join(new_segments))
                else:
                    _LOGGER.debug('Segment sync scheduled.')
            return True
        except APIException:
            _LOGGER.error('Failed syncing splits')
            _LOGGER.debug('Error: ', exc_info=True)
            return False

    def sync_all(self, max_retry_attempts=_SYNC_ALL_NO_RETRIES):
        """
        Synchronize all splits.

        :param max_retry_attempts: apply max attempts if it set to absilute integer.
        :type max_retry_attempts: int
        """
        retry_attempts = 0
        while True:
            try:
                if not self.synchronize_splits(None, False):
                    raise Exception("split sync failed")

                # Only retrying splits, since segments may trigger too many calls.

                if not self._synchronize_segments():
                    _LOGGER.warning('Segments failed to synchronize.')

                # All is good
                return
            except Exception as exc:  # pylint:disable=broad-except
                _LOGGER.error("Exception caught when trying to sync all data: %s", str(exc))
                _LOGGER.debug('Error: ', exc_info=True)
                if max_retry_attempts != _SYNC_ALL_NO_RETRIES:
                    retry_attempts += 1
                    if retry_attempts > max_retry_attempts:
                        break
                how_long = self._backoff.get()
                time.sleep(how_long)

        _LOGGER.error("Could not correctly synchronize splits and segments after %d attempts.", retry_attempts)

    def shutdown(self, blocking):
        """
        Stop tasks.

        :param blocking:flag to wait until tasks are stopped
        :type blocking: bool
        """
        _LOGGER.debug('Shutting down tasks.')
        self._split_synchronizers.segment_sync.shutdown()
        self.stop_periodic_fetching()
        self.stop_periodic_data_recording(blocking)

    def stop_periodic_fetching(self):
        """Stop fetchers for splits and segments."""
        _LOGGER.debug('Stopping periodic fetching')
        self._split_tasks.split_task.stop()
        self._split_tasks.segment_task.stop()

    def stop_periodic_data_recording(self, blocking):
        """
        Stop recorders.

        :param blocking: flag to wait until tasks are stopped
        :type blocking: bool
        """
        _LOGGER.debug('Stopping periodic data recording')
        if blocking:
            events = []
            for task in self._periodic_data_recording_tasks:
                if task != self._split_tasks.telemetry_task:
                    stop_event = threading.Event()
                    task.stop(stop_event)
                    events.append(stop_event)
            all(event.wait() for event in events)
            telemetry_event = threading.Event()
            self._split_tasks.telemetry_task.stop(telemetry_event)
            if telemetry_event.wait():
                _LOGGER.debug('all tasks finished successfully.')
        else:
            for task in self._periodic_data_recording_tasks:
                task.stop()

    def kill_split(self, split_name, default_treatment, change_number):
        """
        Kill a split locally.

        :param split_name: name of the split to perform kill
        :type split_name: str
        :param default_treatment: name of the default treatment to return
        :type default_treatment: str
        :param change_number: change_number
        :type change_number: int
        """
        self._split_synchronizers.split_sync.kill_split(split_name, default_treatment,
                                                        change_number)

<<<<<<< HEAD
class SynchronizerAsync(SynchronizerInMemoryBase):
    """Synchronizer async."""

    def __init__(self, split_synchronizers, split_tasks):
        """
        Class constructor.

        :param split_synchronizers: syncs for performing synchronization of segments and splits
        :type split_synchronizers: splitio.sync.synchronizer.SplitSynchronizers
        :param split_tasks: tasks for starting/stopping tasks
        :type split_tasks: splitio.sync.synchronizer.SplitTasks
        """
        super().__init__(split_synchronizers, split_tasks)
        self.stop_periodic_data_recording_task = None

    async def _synchronize_segments(self):
        _LOGGER.debug('Starting segments synchronization')
        return await self._split_synchronizers.segment_sync.synchronize_segments()

    async def synchronize_segment(self, segment_name, till):
        """
        Synchronize particular segment.

        :param segment_name: segment associated
        :type segment_name: str
        :param till: to fetch
        :type till: int
        """
        _LOGGER.debug('Synchronizing segment %s', segment_name)
        success = await self._split_synchronizers.segment_sync.synchronize_segment(segment_name, till)
        if not success:
            _LOGGER.error('Failed to sync some segments.')
        return success

    async def synchronize_splits(self, till, sync_segments=True):
        """
        Synchronize all splits.

        :param till: to fetch
        :type till: int

        :returns: whether the synchronization was successful or not.
        :rtype: bool
        """
        _LOGGER.debug('Starting splits synchronization')
        try:
            new_segments = []
            for segment in await self._split_synchronizers.split_sync.synchronize_splits(till):
                    if not await self._split_synchronizers.segment_sync.segment_exist_in_storage(segment):
                        new_segments.append(segment)
            if sync_segments and len(new_segments) != 0:
                _LOGGER.debug('Synching Segments: %s', ','.join(new_segments))
                success = await self._split_synchronizers.segment_sync.synchronize_segments(new_segments, True)
                if not success:
                    _LOGGER.error('Failed to schedule sync one or all segment(s) below.')
                    _LOGGER.error(','.join(new_segments))
                else:
                    _LOGGER.debug('Segment sync scheduled.')
            return True
        except APIException:
            _LOGGER.error('Failed syncing splits')
            _LOGGER.debug('Error: ', exc_info=True)
            return False

    async def sync_all(self, max_retry_attempts=_SYNC_ALL_NO_RETRIES):
        """
        Synchronize all splits.

        :param max_retry_attempts: apply max attempts if it set to absilute integer.
        :type max_retry_attempts: int
        """
        retry_attempts = 0
        while True:
            try:
                if not await self.synchronize_splits(None, False):
                    raise Exception("split sync failed")

                # Only retrying splits, since segments may trigger too many calls.

                if not await self._synchronize_segments():
                    _LOGGER.warning('Segments failed to synchronize.')

                # All is good
                return
            except Exception as exc:  # pylint:disable=broad-except
                _LOGGER.error("Exception caught when trying to sync all data: %s", str(exc))
                _LOGGER.debug('Error: ', exc_info=True)
                if max_retry_attempts != _SYNC_ALL_NO_RETRIES:
                    retry_attempts += 1
                    if retry_attempts > max_retry_attempts:
                        break
                how_long = self._backoff.get()
                time.sleep(how_long)

        _LOGGER.error("Could not correctly synchronize splits and segments after %d attempts.", retry_attempts)

    async def shutdown(self, blocking):
        """
        Stop tasks.

        :param blocking:flag to wait until tasks are stopped
        :type blocking: bool
        """
        _LOGGER.debug('Shutting down tasks.')
        await self._split_synchronizers.segment_sync.shutdown()
        await self.stop_periodic_fetching()
        await self.stop_periodic_data_recording(blocking)

    async def stop_periodic_fetching(self):
        """Stop fetchers for splits and segments."""
        _LOGGER.debug('Stopping periodic fetching')
        await self._split_tasks.split_task.stop()
        await self._split_tasks.segment_task.stop()

    async def stop_periodic_data_recording(self, blocking):
        """
        Stop recorders.

        :param blocking: flag to wait until tasks are stopped
        :type blocking: bool
        """
        _LOGGER.debug('Stopping periodic data recording')
        if blocking:
            await self._stop_periodic_data_recording()
            _LOGGER.debug('all tasks finished successfully.')
        else:
            self.stop_periodic_data_recording_task = asyncio.get_running_loop().create_task(self._stop_periodic_data_recording)

    async def _stop_periodic_data_recording(self):
        """
        Stop recorders.

        :param blocking: flag to wait until tasks are stopped
        :type blocking: bool
        """
        for task in self._periodic_data_recording_tasks:
            await task.stop()

    async def kill_split(self, split_name, default_treatment, change_number):
        """
        Kill a split locally.

        :param split_name: name of the split to perform kill
        :type split_name: str
        :param default_treatment: name of the default treatment to return
        :type default_treatment: str
        :param change_number: change_number
        :type change_number: int
        """
        await self._split_synchronizers.split_sync.kill_split(split_name, default_treatment,
                                                        change_number)

class RedisSynchronizer(BaseSynchronizer):
=======
class RedisSynchronizerBase(BaseSynchronizer):
>>>>>>> 0a87c825
    """Redis Synchronizer."""

    def __init__(self, split_synchronizers, split_tasks):
        """
        Class constructor.

        :param split_synchronizers: syncs for performing synchronization of segments and splits
        :type split_synchronizers: splitio.sync.synchronizer.SplitSynchronizers
        :param split_tasks: tasks for starting/stopping tasks
        :type split_tasks: splitio.sync.synchronizer.SplitTasks
        """
        self._split_synchronizers = split_synchronizers
        self._tasks = []
        if split_tasks.impressions_count_task is not None:
            self._tasks.append(split_tasks.impressions_count_task)
        if split_tasks.unique_keys_task is not None:
            self._tasks.append(split_tasks.unique_keys_task)
        if split_tasks.clear_filter_task is not None:
            self._tasks.append(split_tasks.clear_filter_task)

    def sync_all(self):
        """
        Not implemented
        """
        pass

    def shutdown(self, blocking):
        """
        Stop tasks.

        :param blocking:flag to wait until tasks are stopped
        :type blocking: bool
        """
        pass

    def start_periodic_data_recording(self):
        """Start recorders."""
        _LOGGER.debug('Starting periodic data recording')
        for task in self._tasks:
            task.start()

    def stop_periodic_data_recording(self, blocking):
        """
        Stop recorders.

        :param blocking: flag to wait until tasks are stopped
        :type blocking: bool
        """
        pass

    def kill_split(self, split_name, default_treatment, change_number):
        """Kill a split locally."""
        raise NotImplementedError()

    def synchronize_splits(self, till):
        """Synchronize all splits."""
        raise NotImplementedError()

    def synchronize_segment(self, segment_name, till):
        """Synchronize particular segment."""
        raise NotImplementedError()

    def start_periodic_fetching(self):
        """Start fetchers for splits and segments."""
        raise NotImplementedError()

    def stop_periodic_fetching(self):
        """Stop fetchers for splits and segments."""
        raise NotImplementedError()


class RedisSynchronizer(RedisSynchronizerBase):
    """Redis Synchronizer."""

    def __init__(self, split_synchronizers, split_tasks):
        """
        Class constructor.

        :param split_synchronizers: syncs for performing synchronization of segments and splits
        :type split_synchronizers: splitio.sync.synchronizer.SplitSynchronizers
        :param split_tasks: tasks for starting/stopping tasks
        :type split_tasks: splitio.sync.synchronizer.SplitTasks
        """
        super().__init__(split_synchronizers, split_tasks)

    def shutdown(self, blocking):
        """
        Stop tasks.

        :param blocking:flag to wait until tasks are stopped
        :type blocking: bool
        """
        _LOGGER.debug('Shutting down tasks.')
        self.stop_periodic_data_recording(blocking)

    def stop_periodic_data_recording(self, blocking):
        """
        Stop recorders.

        :param blocking: flag to wait until tasks are stopped
        :type blocking: bool
        """
        _LOGGER.debug('Stopping periodic data recording')
        if blocking:
            events = []
            for task in self._tasks:
                stop_event = threading.Event()
                task.stop(stop_event)
                events.append(stop_event)
            if all(event.wait() for event in events):
                _LOGGER.debug('all tasks finished successfully.')
        else:
            for task in self._tasks:
                task.stop()


class RedisSynchronizerAsync(RedisSynchronizerBase):
    """Redis Synchronizer."""

    def __init__(self, split_synchronizers, split_tasks):
        """
        Class constructor.

        :param split_synchronizers: syncs for performing synchronization of segments and splits
        :type split_synchronizers: splitio.sync.synchronizer.SplitSynchronizers
        :param split_tasks: tasks for starting/stopping tasks
        :type split_tasks: splitio.sync.synchronizer.SplitTasks
        """
        super().__init__(split_synchronizers, split_tasks)
        self.stop_periodic_data_recording_task = None

    async def shutdown(self, blocking):
        """
        Stop tasks.

        :param blocking:flag to wait until tasks are stopped
        :type blocking: bool
        """
        _LOGGER.debug('Shutting down tasks.')
        await self.stop_periodic_data_recording(blocking)

    async def _stop_periodic_data_recording(self):
        """
        Stop recorders.
        """
        for task in self._tasks:
            await task.stop()

    async def stop_periodic_data_recording(self, blocking):
        """
        Stop recorders.

        :param blocking: flag to wait until tasks are stopped
        :type blocking: bool
        """
        _LOGGER.debug('Stopping periodic data recording')
        if blocking:
            await self._stop_periodic_data_recording()
            _LOGGER.debug('all tasks finished successfully.')
        else:
            self.stop_periodic_data_recording_task = asyncio.get_running_loop().create_task(self._stop_periodic_data_recording)



class LocalhostSynchronizerBase(BaseSynchronizer):
    """LocalhostSynchronizer base."""

    def __init__(self, split_synchronizers, split_tasks, localhost_mode):
        """
        Class constructor.

        :param split_synchronizers: syncs for performing synchronization of segments and splits
        :type split_synchronizers: splitio.sync.synchronizer.SplitSynchronizers
        :param split_tasks: tasks for starting/stopping tasks
        :type split_tasks: splitio.sync.synchronizer.SplitTasks
        """
        self._split_synchronizers = split_synchronizers
        self._split_tasks = split_tasks
        self._localhost_mode = localhost_mode
        self._backoff = Backoff(
                                _ON_DEMAND_FETCH_BACKOFF_BASE,
                                _ON_DEMAND_FETCH_BACKOFF_MAX_WAIT)

    def sync_all(self, till=None):
        """
        Synchronize all splits.
        """
        # TODO: to be removed when legacy and yaml use BUR
        pass

    def start_periodic_fetching(self):
        """Start fetchers for splits and segments."""
        if self._split_tasks.split_task is not None:
            _LOGGER.debug('Starting periodic data fetching')
            self._split_tasks.split_task.start()
        if self._split_tasks.segment_task is not None:
            self._split_tasks.segment_task.start()

    def stop_periodic_fetching(self):
        """Stop fetchers for splits and segments."""
        pass

    def kill_split(self, split_name, default_treatment, change_number):
        """Kill a split locally."""
        raise NotImplementedError()

    def synchronize_splits(self):
        """Synchronize all splits."""
        pass

    def synchronize_segment(self, segment_name, till):
        """Synchronize particular segment."""
        pass

    def start_periodic_data_recording(self):
        """Start recorders."""
        pass

    def stop_periodic_data_recording(self, blocking):
        """Stop recorders."""
        pass

    def shutdown(self, blocking):
        """
        Stop tasks.

        :param blocking:flag to wait until tasks are stopped
        :type blocking: bool
        """
        pass


class LocalhostSynchronizer(LocalhostSynchronizerBase):
    """LocalhostSynchronizer."""

    def __init__(self, split_synchronizers, split_tasks, localhost_mode):
        """
        Class constructor.

        :param split_synchronizers: syncs for performing synchronization of segments and splits
        :type split_synchronizers: splitio.sync.synchronizer.SplitSynchronizers
        :param split_tasks: tasks for starting/stopping tasks
        :type split_tasks: splitio.sync.synchronizer.SplitTasks
        """
        super().__init__(split_synchronizers, split_tasks, localhost_mode)

    def sync_all(self, till=None):
        """
        Synchronize all splits.
        """
        # TODO: to be removed when legacy and yaml use BUR
        if self._localhost_mode != LocalhostMode.JSON:
            return self.synchronize_splits()

        self._backoff.reset()
        remaining_attempts = _ON_DEMAND_FETCH_BACKOFF_MAX_RETRIES
        while remaining_attempts > 0:
            remaining_attempts -= 1
            try:
                return self.synchronize_splits()
            except APIException as exc:
                _LOGGER.error('Failed syncing all')
                _LOGGER.error(str(exc))

            how_long = self._backoff.get()
            time.sleep(how_long)

    def stop_periodic_fetching(self):
        """Stop fetchers for splits and segments."""
        if self._split_tasks.split_task is not None:
            _LOGGER.debug('Stopping periodic fetching')
            self._split_tasks.split_task.stop()
        if self._split_tasks.segment_task is not None:
            self._split_tasks.segment_task.stop()

    def synchronize_splits(self):
        """Synchronize all splits."""
        try:
            new_segments = []
            for segment in self._split_synchronizers.split_sync.synchronize_splits():
                    if not self._split_synchronizers.segment_sync.segment_exist_in_storage(segment):
                        new_segments.append(segment)
            if len(new_segments) > 0:
                _LOGGER.debug('Synching Segments: %s', ','.join(new_segments))
                success = self._split_synchronizers.segment_sync.synchronize_segments(new_segments)
                if not success:
                    _LOGGER.error('Failed to schedule sync one or all segment(s) below.')
                    _LOGGER.error(','.join(new_segments))
                else:
                    _LOGGER.debug('Segment sync scheduled.')
            return True

        except APIException as exc:
            _LOGGER.error('Failed syncing splits')
            raise APIException('Failed to sync splits') from exc

    def shutdown(self, blocking):
        """
        Stop tasks.

        :param blocking:flag to wait until tasks are stopped
        :type blocking: bool
        """
        self.stop_periodic_fetching()


class LocalhostSynchronizerAsync(LocalhostSynchronizerBase):
    """LocalhostSynchronizer Async."""

    def __init__(self, split_synchronizers, split_tasks, localhost_mode):
        """
        Class constructor.

        :param split_synchronizers: syncs for performing synchronization of segments and splits
        :type split_synchronizers: splitio.sync.synchronizer.SplitSynchronizers
        :param split_tasks: tasks for starting/stopping tasks
        :type split_tasks: splitio.sync.synchronizer.SplitTasks
        """
        super().__init__(split_synchronizers, split_tasks, localhost_mode)

    async def sync_all(self, till=None):
        """
        Synchronize all splits.
        """
        # TODO: to be removed when legacy and yaml use BUR
        if self._localhost_mode != LocalhostMode.JSON:
            return await self.synchronize_splits()

        self._backoff.reset()
        remaining_attempts = _ON_DEMAND_FETCH_BACKOFF_MAX_RETRIES
        while remaining_attempts > 0:
            remaining_attempts -= 1
            try:
                return await self.synchronize_splits()
            except APIException as exc:
                _LOGGER.error('Failed syncing all')
                _LOGGER.error(str(exc))

            how_long = self._backoff.get()
            await asyncio.sleep(how_long)

    async def stop_periodic_fetching(self):
        """Stop fetchers for splits and segments."""
        if self._split_tasks.split_task is not None:
            _LOGGER.debug('Stopping periodic fetching')
            await self._split_tasks.split_task.stop()
        if self._split_tasks.segment_task is not None:
            await self._split_tasks.segment_task.stop()

    async def synchronize_splits(self):
        """Synchronize all splits."""
        try:
            new_segments = []
            for segment in await self._split_synchronizers.split_sync.synchronize_splits():
                    if not await self._split_synchronizers.segment_sync.segment_exist_in_storage(segment):
                        new_segments.append(segment)
            if len(new_segments) > 0:
                _LOGGER.debug('Synching Segments: %s', ','.join(new_segments))
                success = await self._split_synchronizers.segment_sync.synchronize_segments(new_segments)
                if not success:
                    _LOGGER.error('Failed to schedule sync one or all segment(s) below.')
                    _LOGGER.error(','.join(new_segments))
                else:
                    _LOGGER.debug('Segment sync scheduled.')
            return True

        except APIException as exc:
            _LOGGER.error('Failed syncing splits')
            raise APIException('Failed to sync splits') from exc

    async def shutdown(self, blocking):
        """
        Stop tasks.

        :param blocking:flag to wait until tasks are stopped
        :type blocking: bool
        """
        await self.stop_periodic_fetching()


class PluggableSynchronizer(BaseSynchronizer):
    """Plugable Synchronizer."""

    def synchronize_segment(self, segment_name, till):
        """
        Synchronize particular segment.

        :param segment_name: segment associated
        :type segment_name: str
        :param till: to fetch
        :type till: int
        """
        pass

    def synchronize_splits(self, till):
        """
        Synchronize all splits.

        :param till: to fetch
        :type till: int
        """
        pass

    def sync_all(self):
        """Synchronize all split data."""
        pass

    def start_periodic_fetching(self):
        """Start fetchers for splits and segments."""
        pass

    def stop_periodic_fetching(self):
        """Stop fetchers for splits and segments."""
        pass

    def start_periodic_data_recording(self):
        """Start recorders."""
        pass

    def stop_periodic_data_recording(self, blocking):
        """Stop recorders."""
        pass

    def kill_split(self, split_name, default_treatment, change_number):
        """
        Kill a split locally.

        :param split_name: name of the split to perform kill
        :type split_name: str
        :param default_treatment: name of the default treatment to return
        :type default_treatment: str
        :param change_number: change_number
        :type change_number: int
        """
        pass

    def shutdown(self, blocking):
        """
        Stop tasks.

        :param blocking:flag to wait until tasks are stopped
        :type blocking: bool
        """
        pass<|MERGE_RESOLUTION|>--- conflicted
+++ resolved
@@ -484,7 +484,6 @@
         self._split_synchronizers.split_sync.kill_split(split_name, default_treatment,
                                                         change_number)
 
-<<<<<<< HEAD
 class SynchronizerAsync(SynchronizerInMemoryBase):
     """Synchronizer async."""
 
@@ -637,10 +636,7 @@
         await self._split_synchronizers.split_sync.kill_split(split_name, default_treatment,
                                                         change_number)
 
-class RedisSynchronizer(BaseSynchronizer):
-=======
 class RedisSynchronizerBase(BaseSynchronizer):
->>>>>>> 0a87c825
     """Redis Synchronizer."""
 
     def __init__(self, split_synchronizers, split_tasks):
