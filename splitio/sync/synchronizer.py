--- conflicted
+++ resolved
@@ -477,7 +477,6 @@
         raise NotImplementedError()
 
 
-<<<<<<< HEAD
 class RedisSynchronizer(RedisSynchronizerBase):
     """Redis Synchronizer."""
 
@@ -570,12 +569,9 @@
             self.stop_periodic_data_recording_task = asyncio.get_running_loop().create_task(self._stop_periodic_data_recording)
 
 
-class LocalhostSynchronizer(BaseSynchronizer):
-    """LocalhostSynchronizer."""
-=======
+
 class LocalhostSynchronizerBase(BaseSynchronizer):
     """LocalhostSynchronizer base."""
->>>>>>> fb2d58b0
 
     def __init__(self, split_synchronizers, split_tasks, localhost_mode):
         """
