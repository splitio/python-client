import logging
import time
import json
import os

from splitio.api import APIException
from splitio.api.commons import FetchOptions
from splitio.tasks.util import workerpool
from splitio.models import segments
from splitio.util.backoff import Backoff
from splitio.optional.loaders import asyncio, aiofiles
from splitio.sync import util
from splitio.optional.loaders import asyncio

_LOGGER = logging.getLogger(__name__)


_ON_DEMAND_FETCH_BACKOFF_BASE = 10  # backoff base starting at 10 seconds
_ON_DEMAND_FETCH_BACKOFF_MAX_WAIT = 60  # don't sleep for more than 1 minute
_ON_DEMAND_FETCH_BACKOFF_MAX_RETRIES = 10
_MAX_WORKERS = 10


class SegmentSynchronizer(object):
    def __init__(self, segment_api, feature_flag_storage, segment_storage):
        """
        Class constructor.

        :param segment_api: API to retrieve segments from backend.
        :type segment_api: splitio.api.SegmentApi

        :param feature_flag_storage: Feature Flag Storage.
        :type feature_flag_storage: splitio.storage.InMemorySplitStorage

        :param segment_storage: Segment storage reference.
        :type segment_storage: splitio.storage.SegmentStorage

        """
        self._api = segment_api
        self._feature_flag_storage = feature_flag_storage
        self._segment_storage = segment_storage
        self._worker_pool = workerpool.WorkerPool(_MAX_WORKERS, self.synchronize_segment)
        self._worker_pool.start()
        self._backoff = Backoff(
                                _ON_DEMAND_FETCH_BACKOFF_BASE,
                                _ON_DEMAND_FETCH_BACKOFF_MAX_WAIT)

    def recreate(self):
        """
        Create worker_pool on forked processes.

        """
        self._worker_pool = workerpool.WorkerPool(_MAX_WORKERS, self.synchronize_segment)
        self._worker_pool.start()

    def shutdown(self):
        """
        Shutdown worker_pool

        """
        self._worker_pool.stop()

    def _fetch_until(self, segment_name, fetch_options, till=None):
        """
        Hit endpoint, update storage and return when since==till.

        :param segment_name: Name of the segment to update.
        :type segment_name: str

        :param fetch_options Fetch options for getting segment definitions.
        :type fetch_options splitio.api.FetchOptions

        :param till: Passed till from Streaming.
        :type till: int

        :return: last change number
        :rtype: int
        """
        while True:  # Fetch until since==till
            change_number = self._segment_storage.get_change_number(segment_name)
            if change_number is None:
                change_number = -1
            if till is not None and till < change_number:
                # the passed till is less than change_number, no need to perform updates
                return change_number

            try:
                segment_changes = self._api.fetch_segment(segment_name, change_number,
                                                          fetch_options)
            except APIException as exc:
                _LOGGER.error('Exception raised while fetching segment %s', segment_name)
                _LOGGER.debug('Exception information: ', exc_info=True)
                raise exc

            if change_number == -1:  # first time fetching the segment
                new_segment = segments.from_raw(segment_changes)
                self._segment_storage.put(new_segment)
            else:
                self._segment_storage.update(
                    segment_name,
                    segment_changes['added'],
                    segment_changes['removed'],
                    segment_changes['till']
                )

            if segment_changes['till'] == segment_changes['since']:
                return segment_changes['till']

    def _attempt_segment_sync(self, segment_name, fetch_options, till=None):
        """
        Hit endpoint, update storage and return True if sync is complete.

        :param segment_name: Name of the segment to update.
        :type segment_name: str

        :param fetch_options Fetch options for getting feature flag definitions.
        :type fetch_options splitio.api.FetchOptions

        :param till: Passed till from Streaming.
        :type till: int

        :return: Flags to check if it should perform bypass or operation ended
        :rtype: bool, int, int
        """
        self._backoff.reset()
        remaining_attempts = _ON_DEMAND_FETCH_BACKOFF_MAX_RETRIES
        while True:
            remaining_attempts -= 1
            change_number = self._fetch_until(segment_name, fetch_options, till)
            if till is None or till <= change_number:
                return True, remaining_attempts, change_number

            elif remaining_attempts <= 0:
                return False, remaining_attempts, change_number

            how_long = self._backoff.get()
            time.sleep(how_long)

    def synchronize_segment(self, segment_name, till=None):
        """
        Update a segment from queue

        :param segment_name: Name of the segment to update.
        :type segment_name: str

        :param till: ChangeNumber received.
        :type till: int

        :return: True if no error occurs. False otherwise.
        :rtype: bool
        """
        fetch_options = FetchOptions(True, spec=None)  # Set Cache-Control to no-cache
        successful_sync, remaining_attempts, change_number = self._attempt_segment_sync(segment_name, fetch_options, till)
        attempts = _ON_DEMAND_FETCH_BACKOFF_MAX_RETRIES - remaining_attempts
        if successful_sync:  # succedeed sync
            _LOGGER.debug('Refresh completed in %d attempts.', attempts)
            return True
<<<<<<< HEAD

        with_cdn_bypass = FetchOptions(True, change_number)  # Set flag for bypassing CDN
=======
        with_cdn_bypass = FetchOptions(True, change_number, spec=None)  # Set flag for bypassing CDN
>>>>>>> cf7efcdc
        without_cdn_successful_sync, remaining_attempts, change_number = self._attempt_segment_sync(segment_name, with_cdn_bypass, till)
        without_cdn_attempts = _ON_DEMAND_FETCH_BACKOFF_MAX_RETRIES - remaining_attempts
        if without_cdn_successful_sync:
            _LOGGER.debug('Refresh completed bypassing the CDN in %d attempts.',
                          without_cdn_attempts)
            return True

        _LOGGER.debug('No changes fetched after %d attempts with CDN bypassed.',
                        without_cdn_attempts)
        return False

    def synchronize_segments(self, segment_names = None, dont_wait = False):
        """
        Submit all current segments and wait for them to finish depend on dont_wait flag, then set the ready flag.

        :param segment_names: Optional, array of segment names to update.
        :type segment_name: {str}

        :param dont_wait: Optional, instruct the function to not wait for task completion
        :type segment_name: boolean

        :return: True if no error occurs or dont_wait flag is True. False otherwise.
        :rtype: bool
        """
        if segment_names is None:
            segment_names = self._feature_flag_storage.get_segment_names()

        for segment_name in segment_names:
            self._worker_pool.submit_work(segment_name)
        if (dont_wait):
            return True

        return not self._worker_pool.wait_for_completion()

    def segment_exist_in_storage(self, segment_name):
        """
        Check if a segment exists in the storage

        :param segment_name: Name of the segment
        :type segment_name: str

        :return: True if segment exist. False otherwise.
        :rtype: bool
        """
        return self._segment_storage.get(segment_name) != None


class SegmentSynchronizerAsync(object):
    def __init__(self, segment_api, feature_flag_storage, segment_storage):
        """
        Class constructor.

        :param segment_api: API to retrieve segments from backend.
        :type segment_api: splitio.api.SegmentApi

        :param feature_flag_storage: Feature Flag Storage.
        :type feature_flag_storage: splitio.storage.InMemorySplitStorage

        :param segment_storage: Segment storage reference.
        :type segment_storage: splitio.storage.SegmentStorage

        """
        self._api = segment_api
        self._feature_flag_storage = feature_flag_storage
        self._segment_storage = segment_storage
        self._worker_pool = workerpool.WorkerPoolAsync(_MAX_WORKERS, self.synchronize_segment)
        self._worker_pool.start()
        self._backoff = Backoff(
                                _ON_DEMAND_FETCH_BACKOFF_BASE,
                                _ON_DEMAND_FETCH_BACKOFF_MAX_WAIT)

    def recreate(self):
        """
        Create worker_pool on forked processes.

        """
        self._worker_pool = workerpool.WorkerPoolAsync(_MAX_WORKERS, self.synchronize_segment)
        self._worker_pool.start()

    async def shutdown(self):
        """
        Shutdown worker_pool

        """
        await self._worker_pool.stop()

    async def _fetch_until(self, segment_name, fetch_options, till=None):
        """
        Hit endpoint, update storage and return when since==till.

        :param segment_name: Name of the segment to update.
        :type segment_name: str

        :param fetch_options Fetch options for getting segment definitions.
        :type fetch_options splitio.api.FetchOptions

        :param till: Passed till from Streaming.
        :type till: int

        :return: last change number
        :rtype: int
        """
        while True:  # Fetch until since==till
            change_number = await self._segment_storage.get_change_number(segment_name)
            if change_number is None:
                change_number = -1
            if till is not None and till < change_number:
                # the passed till is less than change_number, no need to perform updates
                return change_number

            try:
                segment_changes = await self._api.fetch_segment(segment_name, change_number,
                                                          fetch_options)
            except APIException as exc:
                _LOGGER.error('Exception raised while fetching segment %s', segment_name)
                _LOGGER.debug('Exception information: ', exc_info=True)
                raise exc

            if change_number == -1:  # first time fetching the segment
                new_segment = segments.from_raw(segment_changes)
                await self._segment_storage.put(new_segment)
            else:
                await self._segment_storage.update(
                    segment_name,
                    segment_changes['added'],
                    segment_changes['removed'],
                    segment_changes['till']
                )

            if segment_changes['till'] == segment_changes['since']:
                return segment_changes['till']

    async def _attempt_segment_sync(self, segment_name, fetch_options, till=None):
        """
        Hit endpoint, update storage and return True if sync is complete.

        :param segment_name: Name of the segment to update.
        :type segment_name: str

        :param fetch_options Fetch options for getting feature flag definitions.
        :type fetch_options splitio.api.FetchOptions

        :param till: Passed till from Streaming.
        :type till: int

        :return: Flags to check if it should perform bypass or operation ended
        :rtype: bool, int, int
        """
        self._backoff.reset()
        remaining_attempts = _ON_DEMAND_FETCH_BACKOFF_MAX_RETRIES
        while True:
            remaining_attempts -= 1
            change_number = await self._fetch_until(segment_name, fetch_options, till)
            if till is None or till <= change_number:
                return True, remaining_attempts, change_number

            elif remaining_attempts <= 0:
                return False, remaining_attempts, change_number

            how_long = self._backoff.get()
            await asyncio.sleep(how_long)

    async def synchronize_segment(self, segment_name, till=None):
        """
        Update a segment from queue

        :param segment_name: Name of the segment to update.
        :type segment_name: str

        :param till: ChangeNumber received.
        :type till: int

        :return: True if no error occurs. False otherwise.
        :rtype: bool
        """
        fetch_options = FetchOptions(True)  # Set Cache-Control to no-cache
        successful_sync, remaining_attempts, change_number = await self._attempt_segment_sync(segment_name, fetch_options, till)
        attempts = _ON_DEMAND_FETCH_BACKOFF_MAX_RETRIES - remaining_attempts
        if successful_sync:  # succedeed sync
            _LOGGER.debug('Refresh completed in %d attempts.', attempts)
            return True

        with_cdn_bypass = FetchOptions(True, change_number)  # Set flag for bypassing CDN
        without_cdn_successful_sync, remaining_attempts, change_number = await self._attempt_segment_sync(segment_name, with_cdn_bypass, till)
        without_cdn_attempts = _ON_DEMAND_FETCH_BACKOFF_MAX_RETRIES - remaining_attempts
        if without_cdn_successful_sync:
            _LOGGER.debug('Refresh completed bypassing the CDN in %d attempts.',
                          without_cdn_attempts)
            return True

        _LOGGER.debug('No changes fetched after %d attempts with CDN bypassed.',
                        without_cdn_attempts)
        return False

    async def synchronize_segments(self, segment_names = None, dont_wait = False):
        """
        Submit all current segments and wait for them to finish depend on dont_wait flag, then set the ready flag.

        :param segment_names: Optional, array of segment names to update.
        :type segment_name: {str}

        :param dont_wait: Optional, instruct the function to not wait for task completion
        :type segment_name: boolean

        :return: True if no error occurs or dont_wait flag is True. False otherwise.
        :rtype: bool
        """
        if segment_names is None:
            segment_names = await self._feature_flag_storage.get_segment_names()

        self._jobs = await self._worker_pool.submit_work(segment_names)
        if (dont_wait):
            return True

        return await self._jobs.await_completion()

    async def segment_exist_in_storage(self, segment_name):
        """
        Check if a segment exists in the storage

        :param segment_name: Name of the segment
        :type segment_name: str

        :return: True if segment exist. False otherwise.
        :rtype: bool
        """
        return await self._segment_storage.get(segment_name) != None


class LocalSegmentSynchronizerBase(object):
    """Localhost mode segment base synchronizer."""

    _DEFAULT_SEGMENT_TILL = -1

    def _sanitize_segment(self, parsed):
        """
        Sanitize json elements.

        :param parsed: segment dict
        :type parsed: Dict

        :return: sanitized segment structure dict
        :rtype: Dict
        """
        if 'name' not in parsed or parsed['name'] is None:
            _LOGGER.warning("Segment does not have [name] element, skipping")
            raise Exception("Segment does not have [name] element")
        if parsed['name'].strip() == '':
            _LOGGER.warning("Segment [name] element is blank, skipping")
            raise Exception("Segment [name] element is blank")

        for element in [('till', -1, -1, None, None, [0]),
                        ('added', [], None, None, None, None),
                        ('removed', [], None, None, None, None)
                        ]:
            parsed = util._sanitize_object_element(parsed, 'segment', element[0], element[1], lower_value=element[2], upper_value=element[3], in_list=None, not_in_list=element[5])
        parsed = util._sanitize_object_element(parsed, 'segment', 'since', parsed['till'], -1, parsed['till'], None, [0])

        return parsed


class LocalSegmentSynchronizer(LocalSegmentSynchronizerBase):
    """Localhost mode segment synchronizer."""

    def __init__(self, segment_folder, feature_flag_storage, segment_storage):
        """
        Class constructor.

        :param segment_folder: patch to the segment folder
        :type segment_folder: str

        :param feature_flag_storage: Feature flag Storage.
        :type feature_flag_storage: splitio.storage.InMemorySplitStorage

        :param segment_storage: Segment storage reference.
        :type segment_storage: splitio.storage.SegmentStorage

        """
        self._segment_folder = segment_folder
        self._feature_flag_storage = feature_flag_storage
        self._segment_storage = segment_storage
        self._segment_sha = {}

    def synchronize_segments(self, segment_names = None):
        """
        Loop through given segment names and synchronize each one.

        :param segment_names: Optional, array of segment names to update.
        :type segment_name: {str}

        :return: True if no error occurs. False otherwise.
        :rtype: bool
        """
        _LOGGER.info('Synchronizing segments now.')
        if segment_names is None:
            segment_names = self._feature_flag_storage.get_segment_names()

        return_flag = True
        for segment_name in segment_names:
            if not self.synchronize_segment(segment_name):
                return_flag = False

        return return_flag

    def synchronize_segment(self, segment_name, till=None):
        """
        Update a segment from queue

        :param segment_name: Name of the segment to update.
        :type segment_name: str

        :param till: ChangeNumber received.
        :type till: int

        :return: True if no error occurs. False otherwise.
        :rtype: bool
        """
        try:
            fetched = self._read_segment_from_json_file(segment_name)
            fetched_sha = util._get_sha(json.dumps(fetched))
            if not self.segment_exist_in_storage(segment_name):
                    self._segment_sha[segment_name] = fetched_sha
                    self._segment_storage.put(segments.from_raw(fetched))
                    _LOGGER.debug("segment %s is added to storage", segment_name)
                    return True

            if fetched_sha == self._segment_sha[segment_name]:
                return True

            self._segment_sha[segment_name] = fetched_sha
            if self._segment_storage.get_change_number(segment_name) > fetched['till'] and fetched['till'] != self._DEFAULT_SEGMENT_TILL:
                return True

            self._segment_storage.update(segment_name, fetched['added'], fetched['removed'], fetched['till'])
            _LOGGER.debug("segment %s is updated", segment_name)
        except Exception as e:
            _LOGGER.error("Could not fetch segment: %s \n" + str(e), segment_name)
            return False

        return True

    def _read_segment_from_json_file(self, filename):
        """
        Parse a segment and store in segment storage.

        :param filename: Path of the file containing Feature flag
        :type filename: str.

        :return: Sanitized segment structure
        :rtype: Dict
        """
        try:
            with open(os.path.join(self._segment_folder, "%s.json" % filename), 'r') as flo:
                parsed = json.load(flo)
            santitized_segment = self._sanitize_segment(parsed)
            return santitized_segment
        except Exception as exc:
            raise ValueError("Error parsing file %s. Make sure it's readable." % filename) from exc

    def segment_exist_in_storage(self, segment_name):
        """
        Check if a segment exists in the storage

        :param segment_name: Name of the segment
        :type segment_name: str

        :return: True if segment exist. False otherwise.
        :rtype: bool
        """
        return self._segment_storage.get(segment_name) != None


class LocalSegmentSynchronizerAsync(LocalSegmentSynchronizerBase):
    """Localhost mode segment async synchronizer."""

    def __init__(self, segment_folder, feature_flag_storage, segment_storage):
        """
        Class constructor.

        :param segment_folder: patch to the segment folder
        :type segment_folder: str

        :param feature_flag_storage: Feature flag Storage.
        :type feature_flag_storage: splitio.storage.InMemorySplitStorage

        :param segment_storage: Segment storage reference.
        :type segment_storage: splitio.storage.SegmentStorage

        """
        self._segment_folder = segment_folder
        self._feature_flag_storage = feature_flag_storage
        self._segment_storage = segment_storage
        self._segment_sha = {}

    async def synchronize_segments(self, segment_names = None):
        """
        Loop through given segment names and synchronize each one.

        :param segment_names: Optional, array of segment names to update.
        :type segment_name: {str}

        :return: True if no error occurs. False otherwise.
        :rtype: bool
        """
        _LOGGER.info('Synchronizing segments now.')
        if segment_names is None:
            segment_names = await self._feature_flag_storage.get_segment_names()

        return_flag = True
        for segment_name in segment_names:
            if not await self.synchronize_segment(segment_name):
                return_flag = False

        return return_flag

    async def synchronize_segment(self, segment_name, till=None):
        """
        Update a segment from queue

        :param segment_name: Name of the segment to update.
        :type segment_name: str

        :param till: ChangeNumber received.
        :type till: int

        :return: True if no error occurs. False otherwise.
        :rtype: bool
        """
        try:
            fetched = await self._read_segment_from_json_file(segment_name)
            fetched_sha = util._get_sha(json.dumps(fetched))
            if not await self.segment_exist_in_storage(segment_name):
                    self._segment_sha[segment_name] = fetched_sha
                    await self._segment_storage.put(segments.from_raw(fetched))
                    _LOGGER.debug("segment %s is added to storage", segment_name)
                    return True

            if fetched_sha == self._segment_sha[segment_name]:
                return True

            self._segment_sha[segment_name] = fetched_sha
            if await self._segment_storage.get_change_number(segment_name) > fetched['till'] and fetched['till'] != self._DEFAULT_SEGMENT_TILL:
                return True

            await self._segment_storage.update(segment_name, fetched['added'], fetched['removed'], fetched['till'])
            _LOGGER.debug("segment %s is updated", segment_name)
        except Exception as e:
            _LOGGER.error("Could not fetch segment: %s \n" + str(e), segment_name)
            return False

        return True

    async def _read_segment_from_json_file(self, filename):
        """
        Parse a segment and store in segment storage.

        :param filename: Path of the file containing Feature flag
        :type filename: str.

        :return: Sanitized segment structure
        :rtype: Dict
        """
        try:
            async with aiofiles.open(os.path.join(self._segment_folder, "%s.json" % filename), 'r') as flo:
                parsed = json.loads(await flo.read())
            santitized_segment = self._sanitize_segment(parsed)
            return santitized_segment
        except Exception as exc:
            raise ValueError("Error parsing file %s. Make sure it's readable." % filename) from exc

    async def segment_exist_in_storage(self, segment_name):
        """
        Check if a segment exists in the storage

        :param segment_name: Name of the segment
        :type segment_name: str

        :return: True if segment exist. False otherwise.
        :rtype: bool
        """
        return await self._segment_storage.get(segment_name) != None<|MERGE_RESOLUTION|>--- conflicted
+++ resolved
@@ -155,12 +155,7 @@
         if successful_sync:  # succedeed sync
             _LOGGER.debug('Refresh completed in %d attempts.', attempts)
             return True
-<<<<<<< HEAD
-
-        with_cdn_bypass = FetchOptions(True, change_number)  # Set flag for bypassing CDN
-=======
         with_cdn_bypass = FetchOptions(True, change_number, spec=None)  # Set flag for bypassing CDN
->>>>>>> cf7efcdc
         without_cdn_successful_sync, remaining_attempts, change_number = self._attempt_segment_sync(segment_name, with_cdn_bypass, till)
         without_cdn_attempts = _ON_DEMAND_FETCH_BACKOFF_MAX_RETRIES - remaining_attempts
         if without_cdn_successful_sync:
