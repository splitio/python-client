import logging
import queue

from splitio.api import APIException
from splitio.engine.strategies import Counter


_LOGGER = logging.getLogger(__name__)


class ImpressionSynchronizer(object):
    def __init__(self, impressions_api, storage, bulk_size):
        """
        Class constructor.

        :param impressions_api: Impressions Api object to send data to the backend
        :type impressions_api: splitio.api.impressions.ImpressionsAPI
        :param storage: Impressions Storage
        :type storage: splitio.storage.ImpressionsStorage
        :param bulk_size: How many impressions to send per push.
        :type bulk_size: int

        """
        self._api = impressions_api
        self._impression_storage = storage
        self._bulk_size = bulk_size
        self._failed = queue.Queue()

    def _get_failed(self):
        """Return up to <BULK_SIZE> impressions stored in the failed impressions queue."""
        imps = []
        count = 0
        while count < self._bulk_size:
            try:
                imps.append(self._failed.get(False))
                count += 1
            except queue.Empty:
                # If no more items in queue, break the loop
                break
        return imps

    def _add_to_failed_queue(self, imps):
        """
        Add impressions that were about to be sent to a secondary queue for failed sends.

        :param imps: List of impressions that failed to be pushed.
        :type imps: list
        """
        for impression in imps:
            self._failed.put(impression, False)

    def synchronize_impressions(self):
        """Send impressions from both the failed and new queues."""
        to_send = self._get_failed()
        if len(to_send) < self._bulk_size:
            # If the amount of previously failed items is less than the bulk
            # size, try to complete with new impressions from storage
            to_send.extend(self._impression_storage.pop_many(self._bulk_size - len(to_send)))

        if not to_send:
            return

        try:
            self._api.flush_impressions(to_send)
        except APIException:
            _LOGGER.error('Exception raised while reporting impressions')
            _LOGGER.debug('Exception information: ', exc_info=True)
            self._add_to_failed_queue(to_send)


class ImpressionsCountSynchronizer(object):
    def __init__(self, impressions_api, impressions_counter):
        """
        Class constructor.

        :param impressions_api: Impressions Api object to send data to the backend
        :type impressions_api: splitio.api.impressions.ImpressionsAPI
        :param impressions_manager: Impressions manager instance
        :type impressions_counter: splitio.engine.strategies

        """
        self._impressions_api = impressions_api
        self._impressions_counter = impressions_counter

    def synchronize_counters(self):
        """Send impressions from both the failed and new queues."""
<<<<<<< HEAD
        to_send = self._impressions_manager._strategy._counter.pop_all()
=======
        to_send = self._impressions_counter.pop_all()
>>>>>>> e2e4dc8f
        if not to_send:
            return

        try:
            self._impressions_api.flush_counters(to_send)
        except APIException:
            _LOGGER.error('Exception raised while reporting impression counts')
            _LOGGER.debug('Exception information: ', exc_info=True)<|MERGE_RESOLUTION|>--- conflicted
+++ resolved
@@ -84,11 +84,7 @@
 
     def synchronize_counters(self):
         """Send impressions from both the failed and new queues."""
-<<<<<<< HEAD
         to_send = self._impressions_manager._strategy._counter.pop_all()
-=======
-        to_send = self._impressions_counter.pop_all()
->>>>>>> e2e4dc8f
         if not to_send:
             return
 
