"""A module for Split.io SDK Brokers"""
from __future__ import absolute_import, division, print_function, \
    unicode_literals

import weakref
import abc
import logging
import os
import os.path
import random
import re
import threading
from future.utils import raise_from


# If watchdog is installed enable auto-refreshing localhost broker
try:
    # For some reason watchdog and fsevents don't work as expected, and the
    # modified file event is not triggered. Forcing the observer to use Kqueue
    # if in osx, otherwise use deafult OS API.
    from watchdog.utils import platform
    if platform.is_darwin():
        from watchdog.observers.kqueue import KqueueObserver as Observer
    else:
        from watchdog.observers import Observer
    from watchdog.events import PatternMatchingEventHandler
    _LOCALHOST_BROKER_AUTO_REFRESH = True
except ImportError:
    _LOCALHOST_BROKER_AUTO_REFRESH = False

from splitio.api import SdkApi
from splitio.exceptions import TimeoutException
from splitio.metrics import Metrics, AsyncMetrics, ApiMetrics, \
    CacheBasedMetrics
from splitio.impressions import TreatmentLog, AsyncTreatmentLog, \
    SelfUpdatingTreatmentLog, CacheBasedTreatmentLog
from splitio.redis_support import RedisSplitCache, RedisImpressionsCache, \
    RedisMetricsCache, get_redis
from splitio.splits import SelfRefreshingSplitFetcher, SplitParser, \
    ApiSplitChangeFetcher, JSONFileSplitFetcher, InMemorySplitFetcher, \
    AllKeysSplit, CacheBasedSplitFetcher
from splitio.segments import ApiSegmentChangeFetcher, \
    SelfRefreshingSegmentFetcher, JSONFileSegmentFetcher
from splitio.config import DEFAULT_CONFIG, MAX_INTERVAL, parse_config_file
from splitio.uwsgi import UWSGISplitCache, UWSGIImpressionsCache, \
    UWSGIMetricsCache, get_uwsgi


def randomize_interval(value):
    """
    Generates a function that return a random integer in the [value/2,value)
    interval. The minimum generated value is 5.
    :param value: The maximum value for the random interval
    :type value: int
    :return: A function that returns a random integer in the interval.
    :rtype: function
    """
    def random_interval():
        return max(5, random.randint(value // 2, value))

    return random_interval


class BaseBroker(object):
    """
    Abstract class defining the interface that concrete brokers must implement,
    and including methods that use that interface to retrieve splits, log
    impressions and submit metrics.
    """

    __metaclass__ = abc.ABCMeta

    def __init__(self):
        """
        Class constructor, only sets up the logger
        """
        self._logger = logging.getLogger(self.__class__.__name__)

    def fetch_feature(self, name):
        """
        Fetch a feature
        :return: The split associated with that feature
        :rtype: Split
        """
        return self._split_fetcher.fetch(name)

    def get_change_number(self):
        """
        Returns the latest change number
        """
        return self._split_fetcher.change_number

    def log_impression(self, impression):
        """
        Logs an impression after a get_treatment call
        :return: The treatment log implementation.
        :rtype: TreatmentLog
        """
        return self._treatment_log.log(impression)

    def log_operation_time(self, operation, time):
        """Get the metrics implementation.
        :return: The metrics implementation.
        :rtype: Metrics
        """
        return self._metrics.time(operation, time)

    @abc.abstractmethod
    def get_split_fetcher(self):
        pass

    @abc.abstractmethod
    def get_metrics_handler(self):
        pass

    @abc.abstractmethod
    def get_impression_log(self):
        pass

    def destroy(self):
        pass


class JSONFileBroker(BaseBroker):
    def __init__(self, segment_changes_file_name, split_changes_file_name):
        """
        A Broker implementation that uses responses from the segmentChanges and
        splitChanges resources to provide access to splits. It is intended to be
        used on integration tests only.

        :param segment_changes_file_name: The name of the file with the
            segmentChanges response
        :type segment_changes_file_name: str
        :param split_changes_file_name: The name of the file with the
            splitChanges response
        :type split_changes_file_name: str
        """
        super(JSONFileBroker, self).__init__()
        self._segment_changes_file_name = segment_changes_file_name
        self._split_changes_file_name = split_changes_file_name
        self._split_fetcher = self._build_split_fetcher()
        self._treatment_log = TreatmentLog()
        self._metrics = Metrics()
        self._destroyed = False

    def _build_split_fetcher(self):
        """
        Build the json backed split fetcher
        :return: The json backed split fetcher
        :rtype: JSONFileSplitFetcher
        """
        segment_fetcher = JSONFileSegmentFetcher(self._segment_changes_file_name)
        split_parser = SplitParser(segment_fetcher)
        split_fetcher = JSONFileSplitFetcher(
            self._split_changes_file_name,
            split_parser
        )

        return split_fetcher

    def get_split_fetcher(self):
        """
        Get the split fetcher implementation for the broker.
        :return: The split fetcher
        :rtype: SplitFetcher
        """
        return self._split_fetcher

    def get_metrics_handler(self):
        """
        """
        return self._metrics

    def get_impression_log(self):
        """
        """
        return self._treatment_log


class SelfRefreshingBroker(BaseBroker):
<<<<<<< HEAD
    def __init__(self, api_key, config=None, sdk_api_base_url=None,
                 events_api_base_url=None, impression_listener=None):
        """
        A Broker implementation that refreshes itself at regular intervals.
        The config parameter is a dictionary that allows you to control the
        behaviour of the broker.
        The following configuration values are supported:
=======
    def __init__(
        self,
        api_key,
        config=None,
        sdk_api_base_url=None,
        events_api_base_url=None
    ):
        """
        A Broker implementation that refreshes itself at regular intervals.
        The config parameter is a dictionary that allows you to control the
        behaviour of the broker. The following configuration values are
        supported:
>>>>>>> 7ba89d18

        * connectionTimeout: The TCP connection timeout (Default: 1500ms)
        * readTimeout: The HTTP read timeout (Default: 1500ms)
        * featuresRefreshRate: The refresh rate for features (Default: 30s)
        * segmentsRefreshRate: The refresh rate for segments (Default: 60s)
        * metricsRefreshRate: The refresh rate for metrics (Default: 60s)
        * impressionsRefreshRate: The refresh rate for impressions
            (Default: 60s)
        * randomizeIntervals: Whether to randomize the refres intervals
<<<<<<< HEAD
        (Default: False)
=======
            (Default: False)
>>>>>>> 7ba89d18
        * ready: How long to wait (in seconds) for the broker to be initialized.
            0 to return immediately without waiting. (Default: 0s)

        :param api_key: The API key provided by Split.io
        :type api_key: str
        :param config: The configuration dictionary
        :type config: dict
        :param sdk_api_base_url: An override for the default API base URL.
        :type sdk_api_base_url: str
        :param events_api_base_url: An override for the default events base URL.
        :type events_api_base_url: str
        """
        super(SelfRefreshingBroker, self).__init__()

        self._api_key = api_key
        self._sdk_api_base_url = sdk_api_base_url
        self._events_api_base_url = events_api_base_url
        self._impression_listener = impression_listener

        self._init_config(config)
        self._sdk_api = self._build_sdk_api()
        self._split_fetcher = self._build_split_fetcher()
        self._treatment_log = self._build_treatment_log()
        self._metrics = self._build_metrics()
        self._start()

    def _init_config(self, config=None):
        self._config = dict(DEFAULT_CONFIG)
        if config is not None:
            self._config.update(config)

        segment_fetcher_interval = min(
            MAX_INTERVAL,
            self._config['segmentsRefreshRate']
        )
        split_fetcher_interval = min(
            MAX_INTERVAL,
            self._config['featuresRefreshRate']
        )
        impressions_interval = min(
            MAX_INTERVAL,
            self._config['impressionsRefreshRate']
        )

        if self._config['randomizeIntervals']:
            self._segment_fetcher_interval = randomize_interval(segment_fetcher_interval)
            self._split_fetcher_interval = randomize_interval(split_fetcher_interval)
            self._impressions_interval = randomize_interval(impressions_interval)
        else:
            self._segment_fetcher_interval = segment_fetcher_interval
            self._split_fetcher_interval = split_fetcher_interval
            self._impressions_interval = impressions_interval

        self._metrics_max_time_between_calls = min(
            MAX_INTERVAL,
            self._config['metricsRefreshRate']
        )
        self._metrics_max_call_count = self._config['maxMetricsCallsBeforeFlush']

        self._connection_timeout = self._config['connectionTimeout']
        self._read_timeout = self._config['readTimeout']
        self._max_impressions_log_size = self._config['maxImpressionsLogSize']
        self._ready = self._config['ready']

    def _build_sdk_api(self):
        return SdkApi(
            self._api_key,
            sdk_api_base_url=self._sdk_api_base_url,
            events_api_base_url=self._events_api_base_url,
            connect_timeout=self._connection_timeout,
            read_timeout=self._read_timeout
        )

    def _build_split_fetcher(self):
        """
        Build the self refreshing split fetcher
        :return: The self refreshing split fetcher
        :rtype: SelfRefreshingSplitFetcher
        """
        segment_change_fetcher = ApiSegmentChangeFetcher(self._sdk_api)
        segment_fetcher = SelfRefreshingSegmentFetcher(
            segment_change_fetcher,
            interval=self._segment_fetcher_interval
        )
        split_change_fetcher = ApiSplitChangeFetcher(self._sdk_api)
        split_parser = SplitParser(segment_fetcher)
        split_fetcher = SelfRefreshingSplitFetcher(
            split_change_fetcher,
            split_parser,
            interval=self._split_fetcher_interval
        )
        return split_fetcher

    def _build_treatment_log(self):
        """Build the treatment log implementation.
        :return: The treatment log implementation.
        :rtype: TreatmentLog
        """
        self_updating_treatment_log = SelfUpdatingTreatmentLog(
            self._sdk_api,
            max_count=self._max_impressions_log_size,
            interval=self._impressions_interval,
            listener=self._impression_listener
        )
        return AsyncTreatmentLog(self_updating_treatment_log)

    def _build_metrics(self):
        """Build the metrics implementation.
        :return: The metrics implementation.
        :rtype: Metrics
        """
        api_metrics = ApiMetrics(
            self._sdk_api,
            max_call_count=self._metrics_max_call_count,
            max_time_between_calls=self._metrics_max_time_between_calls
        )
        return AsyncMetrics(api_metrics)

    def _start(self):
        self._treatment_log.delegate.start()

        if self._ready > 0:
            event = threading.Event()

            thread = threading.Thread(target=self._fetch_splits, args=(event,))
            thread.daemon = True
            thread.start()

            flag_set = event.wait(self._ready / 1000)
            if not flag_set:
                self._logger.info(
                    'Timeout reached. Returning broker in partial state.'
                )
                raise TimeoutException()
        else:
            self._split_fetcher.start()

    def _fetch_splits(self, event):
        """
        Fetches the split and segment information blocking until it is done.
        """
        self._split_fetcher.refresh_splits(block_until_ready=True)
        self._split_fetcher.start(delayed_update=True)
        event.set()

    def get_split_fetcher(self):
        """
        Get the split fetcher implementation for the broker.
        :return: The split fetcher
        :rtype: SplitFetcher
        """
        return self._split_fetcher

    def get_metrics_handler(self):
        """
        """
        return self._metrics

    def get_impression_log(self):
        """
        """
        return self._treatment_log

    def destroy(self):
        self._split_fetcher.destroy()
        self._treatment_log.destroy()
        self._metrics.destroy()


class LocalhostBroker(BaseBroker):
    _COMMENT_LINE_RE = re.compile('^#.*$')
    _DEFINITION_LINE_RE = re.compile(
        '^(?<![^#])(?P<feature>[\w_]+)\s+(?P<treatment>[\w_]+)$'
    )

    def __init__(self, split_definition_file_name=None):
        """
        A broker implementation that builds its configuration from a split
        definition file. By default the definition is taken from $HOME/.split
        but the file name can be supplied as argument as well.

        The definition file has the following syntax:

        file: (comment | split_line)+
        comment : '#' string*\n
        split_line : feature_name ' ' treatment\n
        feature_name : string
        treatment : string

        :param split_definition_file_name: Name of definition file (Optional)
        :type split_definition_file_name: str
        """
        super(LocalhostBroker, self).__init__()

        if split_definition_file_name is None:
            self._split_definition_file_name = os.path.join(
                os.path.expanduser('~'), '.split'
            )
        else:
            self._split_definition_file_name = split_definition_file_name

        self._split_fetcher = self._build_split_fetcher()

        self._treatment_log = TreatmentLog()
        self._metrics = Metrics()

        if _LOCALHOST_BROKER_AUTO_REFRESH:
            event_handler = LocalhostBrokerFileEventHandler(
                self,
                [self._split_definition_file_name]
            )
            file_path = os.path.dirname(self._split_definition_file_name)
            self._observer = Observer()
            self._observer.schedule(event_handler, file_path, recursive=False)
            self._observer.start()

    def _build_split_fetcher(self):
        """
        Build the in memory split fetcher using the local environment split
        definition file
        :return: The in memory split fetcher
        :rtype: InMemorySplitFetcher
        """
        splits = self._parse_split_file(self._split_definition_file_name)
        split_fetcher = InMemorySplitFetcher(splits=splits)

        return split_fetcher

    def _parse_split_file(self, file_name):
        splits = dict()

        try:
            with open(file_name) as f:
                for line in f:
                    if line.strip() == '':
                        continue

                    comment_match = LocalhostBroker._COMMENT_LINE_RE.match(line)
                    if comment_match:
                        continue

                    definition_match = LocalhostBroker._DEFINITION_LINE_RE.match(line)
                    if definition_match:
                        splits[definition_match.group('feature')] = AllKeysSplit(
                            definition_match.group('feature'),
                            definition_match.group('treatment')
                        )
                        continue

                    self._logger.warning(
                        'Invalid line on localhost environment split '
                        'definition. Line = %s',
                        line
                    )
            return splits
        except IOError as e:
            raise_from(ValueError(
                'There was a problem with '
                'the splits definition file "{}"'.format(file_name)),
                e
            )

    def get_split_fetcher(self):
        """
        Get the split fetcher implementation for the broker.
        :return: The split fetcher
        :rtype: SplitFetcher
        """
        return self._split_fetcher

    def get_metrics_handler(self):
        """
        """
        return self._metrics

    def get_impression_log(self):
        """
        """
        return self._treatment_log


if _LOCALHOST_BROKER_AUTO_REFRESH:
    class LocalhostBrokerFileEventHandler(PatternMatchingEventHandler):
        '''
        '''
        def __init__(self, client_instance, *args, **kwargs):
            '''
            Store client to trigger re-parsing of file upon modifications
            detected. A weak refereance is used to break circular dependencies
            between this class and `LocalhostEnvironmentClient`.
            All arguments but `client_instance` are forwarded to the parent
            class `PatternMatchingEventHandler`
            '''
            self._client_instance = weakref.ref(client_instance)
            PatternMatchingEventHandler.__init__(self, *args, **kwargs)

        def on_moved(self, event):
            pass

        def on_created(self, event):
            pass

        def on_deleted(self, event):
            pass

        def on_modified(self, event):
            '''
            Rebuild split fetcher
            '''
            self._client_instance()._split_fetcher = (
                self._client_instance()._build_split_fetcher()
            )


class RedisBroker(BaseBroker):
    def __init__(self, redis):
        """A Broker implementation that uses Redis as its backend.
        :param redis: A redis broker
        :type redis: StrctRedis"""
        super(RedisBroker, self).__init__()

        split_cache = RedisSplitCache(redis)
        split_fetcher = CacheBasedSplitFetcher(split_cache)

        impressions_cache = RedisImpressionsCache(redis)
        delegate_treatment_log = CacheBasedTreatmentLog(impressions_cache)
        treatment_log = AsyncTreatmentLog(delegate_treatment_log)

        metrics_cache = RedisMetricsCache(redis)
        delegate_metrics = CacheBasedMetrics(metrics_cache)
        metrics = AsyncMetrics(delegate_metrics)

        self._split_fetcher = split_fetcher
        self._treatment_log = treatment_log
        self._metrics = metrics

    def get_split_fetcher(self):
        """
        Get the split fetcher implementation for the broker.
        :return: The split fetcher
        :rtype: SplitFetcher
        """
        return self._split_fetcher

    def get_metrics_handler(self):
        """
        """
        return self._metrics

    def get_impression_log(self):
        """
        """
        return self._treatment_log

    def get_metrics(self):
        """
        Get the metrics implementation for the broker.
        :return: The metrics
        :rtype: Metrics
        """
        return self._metrics


class UWSGIBroker(BaseBroker):
    def __init__(self, uwsgi, config=None):
        """
        A Broker implementation that consumes data from uwsgi cache framework.
        The config parameter is a dictionary that allows you to control the
        behaviour of the broker.

        :param config: The configuration dictionary
        :type config: dict
        """
        super(UWSGIBroker, self).__init__()

        split_cache = UWSGISplitCache(uwsgi)
        split_fetcher = CacheBasedSplitFetcher(split_cache)

        impressions_cache = UWSGIImpressionsCache(uwsgi)
        delegate_treatment_log = CacheBasedTreatmentLog(impressions_cache)
        treatment_log = AsyncTreatmentLog(delegate_treatment_log)

        metrics_cache = UWSGIMetricsCache(uwsgi)
        delegate_metrics = CacheBasedMetrics(metrics_cache)
        metrics = AsyncMetrics(delegate_metrics)

        self._split_fetcher = split_fetcher
        self._treatment_log = treatment_log
        self._metrics = metrics

    def get_split_fetcher(self):
        """
        Get the split fetcher implementation for the broker.
        :return: The split fetcher
        :rtype: SplitFetcher
        """
        return self._split_fetcher

    def get_metrics_handler(self):
        """
        """
        return self._metrics

    def get_impression_log(self):
        """
        """
        return self._treatment_log


def _init_config(api_key, **kwargs):
    config = kwargs.pop('config', dict())
    sdk_api_base_url = kwargs.pop('sdk_api_base_url', None)
    events_api_base_url = kwargs.pop('events_api_base_url', None)

    if 'config_file' in kwargs:
        file_config = parse_config_file(kwargs['config_file'])

        file_api_key = file_config.pop('apiKey', None)
        file_sdk_api_base_url = file_config.pop('sdkApiBaseUrl', None)
        file_events_api_base_url = file_config.pop('eventsApiBaseUrl', None)

        api_key = api_key or file_api_key
        sdk_api_base_url = sdk_api_base_url or file_sdk_api_base_url
        events_api_base_url = events_api_base_url or file_events_api_base_url

        file_config.update(config)
        config = file_config

    return api_key, config, sdk_api_base_url, events_api_base_url


def get_local_broker(api_key, **kwargs):
    """
    Builds a Split Broker that refreshes itself at regular intervals.

    The config_file parameter is the name of a file that contains the broker
    configuration. Here's an example of a config file:

    {
      "apiKey": "some-api-key",
      "sdkApiBaseUrl": "https://sdk.split.io/api",
      "eventsApiBaseUrl": "https://events.split.io/api",
      "connectionTimeout": 1500,
      "readTimeout": 1500,
      "featuresRefreshRate": 30,
      "segmentsRefreshRate": 60,
      "metricsRefreshRate": 60,
      "impressionsRefreshRate": 60,
      "randomizeIntervals": False,
      "maxImpressionsLogSize": -1,
      "maxMetricsCallsBeforeFlush": 1000,
      "ready": 0
    }

    The config parameter is a dictionary that allows you to control the
    behaviour of the broker. The following configuration values are supported:

    * connectionTimeout: The TCP connection timeout (Default: 1500ms)
    * readTimeout: The HTTP read timeout (Default: 1500ms)
    * featuresRefreshRate: The refresh rate for features (Default: 30s)
    * segmentsRefreshRate: The refresh rate for segments (Default: 60s)
    * metricsRefreshRate: The refresh rate for metrics (Default: 60s)
    * impressionsRefreshRate: The refresh rate for impressions (Default: 60s)
    * randomizeIntervals: Whether to randomize the refres intervals
        (Default: False)
    * ready: How long to wait (in seconds) for the broker to be initialized.
        0 to return immediately without waiting. (Default: 0s)

    If the api_key argument is 'localhost' a localhost environment broker is
    built based on the contents of a .split file in the user's home directory.
    The definition file has the following syntax:

        file: (comment | split_line)+
        comment : '#' string*\n
        split_line : feature_name ' ' treatment\n
        feature_name : string
        treatment : string

    It is possible to change the location of the split file by using the
    split_definition_file_name argument.

    :param api_key: The API key provided by Split.io
    :type api_key: str
    :param config_file: Filename of the config file
    :type config_file: str
    :param config: The configuration dictionary
    :type config: dict
    :param sdk_api_base_url: An override for the default API base URL.
    :type sdk_api_base_url: str
    :param events_api_base_url: An override for the default events base URL.
    :type events_api_base_url: str
    :param split_definition_file_name: Name of the definition file (Optional)
    :type split_definition_file_name: str
    """
    api_key, config, sdk_api_base_url, events_api_base_url = _init_config(
        api_key,
        **kwargs
    )

    if api_key == 'localhost':
        return LocalhostBroker(**kwargs)

    return SelfRefreshingBroker(
        api_key,
        config=config,
        sdk_api_base_url=sdk_api_base_url,
<<<<<<< HEAD
        events_api_base_url=events_api_base_url,
        impression_listener=kwargs.get('impression_listener')
=======
        events_api_base_url=events_api_base_url
>>>>>>> 7ba89d18
    )


def get_redis_broker(api_key, **kwargs):
    """
    Builds a Split Broker that that gets its information from a Redis instance.
    It also writes impressions and metrics to the same instance.

    In order for this work properly, you need to periodically call the
    update_splits and update_segments scripts.
    You also need to run the send_impressions and send_metrics scripts in order
    to push the impressions and metrics onto the Split.io backend.

    The config_file parameter is the name of a file that contains the broker
    configuration. Here's an example of a config file:

    {
      "apiKey": "some-api-key",
      "sdkApiBaseUrl": "https://sdk.split.io/api",
      "eventsApiBaseUrl": "https://events.split.io/api",
      "redisFactory": 'some.redis.factory',
      "redisHost": "localhost",
      "redisPort": 6879,
      "redisDb": 0,
    }

    If the redisFactory entry is present, it is used to build the redis broker
    instance, otherwise the values of redisHost, redisPort and redisDb are used.

    If the api_key argument is 'localhost' a localhost environment broker is
    built based on the contents of a .split file in the user's home directory.
    The definition file has the following syntax:

        file: (comment | split_line)+
        comment : '#' string*\n
        split_line : feature_name ' ' treatment\n
        feature_name : string
        treatment : string

    It is possible to change the location of the split file by using the
    split_definition_file_name argument.

    :param api_key: The API key provided by Split.io
    :type api_key: str
    :param config_file: Filename of the config file
    :type config_file: str
    :param sdk_api_base_url: An override for the default API base URL.
    :type sdk_api_base_url: str
    :param events_api_base_url: An override for the default events base URL.
    :type events_api_base_url: str
    :param split_definition_file_name: Name of the definition file (Optional)
    :type split_definition_file_name: str
    """
    api_key, config, _, _ = _init_config(api_key, **kwargs)

    if api_key == 'localhost':
        return LocalhostBroker(**kwargs)

    redis = get_redis(config)

    redis_broker = RedisBroker(redis)

    return redis_broker


def get_uwsgi_broker(api_key, **kwargs):
    """
    Builds a Split Broker that that gets its information from a uWSGI cache
    instance. It also writes impressions and metrics to the same instance.

    In order for this work properly, you need to periodically call the spooler
    uwsgi_update_splits and uwsgi_update_segments scripts.
    You also need to run the uwsgi_report_impressions and uwsgi_report_metrics
    scripts in order to push the impressions and metrics onto the Split.io
    backend.

    The config_file parameter is the name of a file that contains the broker
    configuration. Here's an example of a config file:

    {
      "apiKey": "some-api-key",
      "sdkApiBaseUrl": "https://sdk.split.io/api",
      "eventsApiBaseUrl": "https://events.split.io/api",
      "featuresRefreshRate": 30,
      "segmentsRefreshRate": 60,
      "metricsRefreshRate": 60,
      "impressionsRefreshRate": 60
    }

    If the api_key argument is 'localhost' a localhost environment broker is
    built based on the contents of a .split file in the user's home directory.
    The definition file has the following syntax:

        file: (comment | split_line)+
        comment : '#' string*\n
        split_line : feature_name ' ' treatment\n
        feature_name : string
        treatment : string

    It is possible to change the location of the split file by using the
    split_definition_file_name argument.

    :param api_key: The API key provided by Split.io
    :type api_key: str
    :param config_file: Filename of the config file
    :type config_file: str
    :param sdk_api_base_url: An override for the default API base URL.
    :type sdk_api_base_url: str
    :param events_api_base_url: An override for the default events base URL.
    :type events_api_base_url: str
    :param split_definition_file_name: Name of the definition file (Optional)
    :type split_definition_file_name: str
    """
    api_key, config, _, _ = _init_config(api_key, **kwargs)

    if api_key == 'localhost':
        return LocalhostBroker(**kwargs)

    uwsgi = get_uwsgi()
    uwsgi_broker = UWSGIBroker(uwsgi, config)

    return uwsgi_broker<|MERGE_RESOLUTION|>--- conflicted
+++ resolved
@@ -178,7 +178,6 @@
 
 
 class SelfRefreshingBroker(BaseBroker):
-<<<<<<< HEAD
     def __init__(self, api_key, config=None, sdk_api_base_url=None,
                  events_api_base_url=None, impression_listener=None):
         """
@@ -186,21 +185,6 @@
         The config parameter is a dictionary that allows you to control the
         behaviour of the broker.
         The following configuration values are supported:
-=======
-    def __init__(
-        self,
-        api_key,
-        config=None,
-        sdk_api_base_url=None,
-        events_api_base_url=None
-    ):
-        """
-        A Broker implementation that refreshes itself at regular intervals.
-        The config parameter is a dictionary that allows you to control the
-        behaviour of the broker. The following configuration values are
-        supported:
->>>>>>> 7ba89d18
-
         * connectionTimeout: The TCP connection timeout (Default: 1500ms)
         * readTimeout: The HTTP read timeout (Default: 1500ms)
         * featuresRefreshRate: The refresh rate for features (Default: 30s)
@@ -209,11 +193,7 @@
         * impressionsRefreshRate: The refresh rate for impressions
             (Default: 60s)
         * randomizeIntervals: Whether to randomize the refres intervals
-<<<<<<< HEAD
-        (Default: False)
-=======
             (Default: False)
->>>>>>> 7ba89d18
         * ready: How long to wait (in seconds) for the broker to be initialized.
             0 to return immediately without waiting. (Default: 0s)
 
@@ -720,12 +700,8 @@
         api_key,
         config=config,
         sdk_api_base_url=sdk_api_base_url,
-<<<<<<< HEAD
         events_api_base_url=events_api_base_url,
         impression_listener=kwargs.get('impression_listener')
-=======
-        events_api_base_url=events_api_base_url
->>>>>>> 7ba89d18
     )
 
 
