"""A module for Split.io Factories"""
from __future__ import absolute_import, division, print_function, unicode_literals

from splitio.clients import Client
from splitio.brokers import get_self_refreshing_broker, get_redis_broker, get_uwsgi_broker
from splitio.managers import RedisSplitManager, SelfRefreshingSplitManager, \
    LocalhostSplitManager, UWSGISplitManager

import logging


class SplitFactory(object):
    def __init__(self):
        """Basic interface of a SplitFactory. Specific implementations need to override the
        client and manager method.
        """
        self._logger = logging.getLogger(self.__class__.__name__)

    def client(self):  # pragma: no cover
        """Get the split client implementation. Subclasses need to override this method.
        :return: The split client implementation.
        :rtype: SplitClient
        """
        raise NotImplementedError()

    def manager(self):  # pragma: no cover
        """Get the split manager implementation. Subclasses need to override this method.
        :return: The split manager implementation.
        :rtype: SplitManager
        """
        raise NotImplementedError()


class MainSplitFactory(SplitFactory):
    def __init__(self, api_key, **kwargs):
        super(MainSplitFactory, self).__init__()

        config = dict()
        if 'config' in kwargs:
            config = kwargs['config']

        labels_enabled = config.get('labelsEnabled', True)
<<<<<<< HEAD
        impression_listener = config.get('impressionListener', None)
        if 'redisHost' in config:
=======
        if 'redisHost' in config or 'redisSentinels' in config:
>>>>>>> f5941c61
            broker = get_redis_broker(api_key, **kwargs)
            self._client = Client(broker, labels_enabled, impression_listener)
            self._manager = RedisSplitManager(broker)
        else:
            if 'uwsgiClient' in config and config['uwsgiClient']:
                broker = get_uwsgi_broker(api_key, **kwargs)
                self._client = Client(broker, labels_enabled, impression_listener)
                self._manager = UWSGISplitManager(broker)
            else:
                broker = get_self_refreshing_broker(api_key, **kwargs)
                self._client = Client(broker, labels_enabled, impression_listener)
                self._manager = SelfRefreshingSplitManager(broker)            

    def client(self):  # pragma: no cover
        """Get the split client implementation. Subclasses need to override this method.
        :return: The split client implementation.
        :rtype: SplitClient
        """
        return self._client

    def manager(self):  # pragma: no cover
        """Get the split manager implementation. Subclasses need to override this method.
        :return: The split manager implementation.
        :rtype: SplitManager
        """
        return self._manager


class LocalhostSplitFactory(SplitFactory):
    def __init__(self, **kwargs):
        super(LocalhostSplitFactory, self).__init__()

        if 'split_definition_file_name' in kwargs:
            broker = get_self_refreshing_broker(
                'localhost',
                split_definition_file_name=kwargs['split_definition_file_name']
            )
        else:
            broker = get_self_refreshing_broker('localhost')

        self._client = Client(broker)
        self._manager = LocalhostSplitManager(broker.get_split_fetcher())

    def client(self):  # pragma: no cover
        """Get the split client implementation.
        :return: The split client implementation.
        :rtype: SplitClient
        """
        return self._client

    def manager(self):  # pragma: no cover
        """Get the split manager implementation.
        :return: The split manager implementation.
        :rtype: SplitManager
        """
        return self._manager


def get_factory(api_key, **kwargs):
    """
    :param api_key:
    :param kwargs:
    :return:
    """
    if api_key == 'localhost':
        return LocalhostSplitFactory(**kwargs)
    else:
        return MainSplitFactory(api_key, **kwargs)<|MERGE_RESOLUTION|>--- conflicted
+++ resolved
@@ -40,12 +40,8 @@
             config = kwargs['config']
 
         labels_enabled = config.get('labelsEnabled', True)
-<<<<<<< HEAD
         impression_listener = config.get('impressionListener', None)
-        if 'redisHost' in config:
-=======
         if 'redisHost' in config or 'redisSentinels' in config:
->>>>>>> f5941c61
             broker = get_redis_broker(api_key, **kwargs)
             self._client = Client(broker, labels_enabled, impression_listener)
             self._manager = RedisSplitManager(broker)
