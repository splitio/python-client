"""Split Synchronization task."""

import logging
from splitio.tasks import BaseSynchronizationTask
from splitio.tasks.util.asynctask import AsyncTask


_LOGGER = logging.getLogger(__name__)


class SplitSynchronizationTask(BaseSynchronizationTask):
    """Split Synchronization task class."""
    def __init__(self, synchronize_splits, period):
        """
        Class constructor.

        :param synchronize_splits: Handler
        :type synchronize_splits: func
        :param period: Period of task
        :type period: int
        """
        self._logger = logging.getLogger(self.__class__.__name__)
        self._period = period
<<<<<<< HEAD
        self._task = AsyncTask(synchronize_splits, period, on_init=synchronize_splits)
=======
        self._split_storage = split_storage
        self._task = AsyncTask(self._update_splits, period, self._on_start)

    def _update_splits(self):
        """
        Hit endpoint, update storage and return True if sync is complete.

        :return: True if synchronization is complete.
        :rtype: bool
        """
        till = self._split_storage.get_change_number()
        if till is None:
            till = -1

        try:
            split_changes = self._api.fetch_splits(till)
        except APIException:
            self._logger.error('Exception raised while fetching splits')
            self._logger.debug('Exception information: ', exc_info=True)
            return False

        for split in split_changes.get('splits', []):
            if split['status'] == splits.Status.ACTIVE.value:
                self._split_storage.put(splits.from_raw(split))
            else:
                self._split_storage.remove(split['name'])

        self._split_storage.set_change_number(split_changes['till'])
        return split_changes['till'] == split_changes['since']

    def _on_start(self):
        """Wait until splits are in sync and set the flag to true."""
        while not self._update_splits():
            pass

        self._ready_flag.set()
        return True
>>>>>>> 1a8fde83

    def start(self):
        """Start the task."""
        self._task.start()

    def stop(self, event=None):
        """Stop the task. Accept an optional event to set when the task has finished."""
        self._task.stop(event)

    def is_running(self):
        """
        Return whether the task is running.

        :return: True if the task is running. False otherwise.
        :rtype bool
        """
        return self._task.running()<|MERGE_RESOLUTION|>--- conflicted
+++ resolved
@@ -19,49 +19,8 @@
         :param period: Period of task
         :type period: int
         """
-        self._logger = logging.getLogger(self.__class__.__name__)
         self._period = period
-<<<<<<< HEAD
         self._task = AsyncTask(synchronize_splits, period, on_init=synchronize_splits)
-=======
-        self._split_storage = split_storage
-        self._task = AsyncTask(self._update_splits, period, self._on_start)
-
-    def _update_splits(self):
-        """
-        Hit endpoint, update storage and return True if sync is complete.
-
-        :return: True if synchronization is complete.
-        :rtype: bool
-        """
-        till = self._split_storage.get_change_number()
-        if till is None:
-            till = -1
-
-        try:
-            split_changes = self._api.fetch_splits(till)
-        except APIException:
-            self._logger.error('Exception raised while fetching splits')
-            self._logger.debug('Exception information: ', exc_info=True)
-            return False
-
-        for split in split_changes.get('splits', []):
-            if split['status'] == splits.Status.ACTIVE.value:
-                self._split_storage.put(splits.from_raw(split))
-            else:
-                self._split_storage.remove(split['name'])
-
-        self._split_storage.set_change_number(split_changes['till'])
-        return split_changes['till'] == split_changes['since']
-
-    def _on_start(self):
-        """Wait until splits are in sync and set the flag to true."""
-        while not self._update_splits():
-            pass
-
-        self._ready_flag.set()
-        return True
->>>>>>> 1a8fde83
 
     def start(self):
         """Start the task."""
