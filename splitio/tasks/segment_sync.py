--- conflicted
+++ resolved
@@ -4,6 +4,9 @@
 from splitio.api import APIException
 from splitio.tasks import BaseSynchronizationTask
 from splitio.tasks.util import asynctask, workerpool
+
+
+_LOGGER = logging.getLogger(__name__)
 
 
 class SegmentSynchronizationTask(BaseSynchronizationTask):
@@ -20,72 +23,8 @@
         :type worker_pool:  splitio.tasks.util.WorkerPool
 
         """
-        self._logger = logging.getLogger(self.__class__.__name__)
-<<<<<<< HEAD
         self._worker_pool = worker_pool
         self._task = asynctask.AsyncTask(synchronize_segments, period, on_init=synchronize_segments)
-=======
-        self._worker_pool = workerpool.WorkerPool(20, self._ensure_segment_is_updated)
-        self._task = asynctask.AsyncTask(self._main, period, on_init=self._on_init)
-        self._segment_api = segment_api
-        self._segment_storage = segment_storage
-        self._split_storage = split_storage
-        self._event = event
-        self._pending_initialization = []
-
-    def _update_segment(self, segment_name):
-        """
-        Update a segment by hitting the split backend.
-
-        :param segment_name: Name of the segment to update.
-        :type segment_name: str
-        """
-        since = self._segment_storage.get_change_number(segment_name)
-        if since is None:
-            since = -1
-
-        try:
-            segment_changes = self._segment_api.fetch_segment(segment_name, since)
-        except APIException:
-            self._logger.error('Exception raised while fetching segment %s', segment_name)
-            self._logger.debug('Exception information: ', exc_info=True)
-            return False
-
-        if since == -1:  # first time fetching the segment
-            new_segment = segments.from_raw(segment_changes)
-            self._segment_storage.put(new_segment)
-        else:
-            self._segment_storage.update(
-                segment_name,
-                segment_changes['added'],
-                segment_changes['removed'],
-                segment_changes['till']
-            )
-
-        return segment_changes['till'] == segment_changes['since']
-
-    def _main(self):
-        """Submit all current segments and wait for them to finish."""
-        segment_names = self._split_storage.get_segment_names()
-        for segment_name in segment_names:
-            self._worker_pool.submit_work(segment_name)
-
-    def _on_init(self):
-        """Submit all current segments and wait for them to finish, then set the ready flag."""
-        self._main()
-        self._worker_pool.wait_for_completion()
-        self._event.set()
-
-    def _ensure_segment_is_updated(self, segment_name):
-        """
-        Update a segment by hitting the split backend.
-
-        :param segment_name: Name of the segment to update.
-        :type segment_name: str
-        """
-        while not self._update_segment(segment_name):
-            pass
->>>>>>> 1a8fde83
 
     def start(self):
         """Start segment synchronization."""
