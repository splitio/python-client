"""Impressions syncrhonization task."""
from __future__ import absolute_import, division, print_function, \
    unicode_literals

import logging

from six.moves import queue

from splitio.tasks import BaseSynchronizationTask
from splitio.tasks.util.asynctask import AsyncTask


_LOGGER = logging.getLogger(__name__)


class ImpressionsSyncTask(BaseSynchronizationTask):
    """Impressions synchronization task uses an asynctask.AsyncTask to send impressions."""

    def __init__(self, synchronize_impressions, period):
        """
        Class constructor.

        :param synchronize_impressions: sender
        :type synchronize_impressions: func
        :param period: How many seconds to wait between subsequent impressions pushes to the BE.
        :type period: int

        """
<<<<<<< HEAD
        self._period = period
        self._task = AsyncTask(synchronize_impressions, self._period,
                               on_stop=synchronize_impressions)
=======
        Add impressions that were about to be sent to a secondary queue for failed sends.

        :param imps: List of impressions that failed to be pushed.
        :type imps: list
        """
        for impression in imps:
            self._failed.put(impression, False)

    def _send_impressions(self):
        """Send impressions from both the failed and new queues."""
        to_send = self._get_failed()
        if len(to_send) < self._bulk_size:
            # If the amount of previously failed items is less than the bulk
            # size, try to complete with new impressions from storage
            to_send.extend(self._storage.pop_many(self._bulk_size - len(to_send)))

        if not to_send:
            return

        try:
            self._impressions_api.flush_impressions(to_send)
        except APIException:
            self._logger.error('Exception raised while reporting impressions')
            self._logger.debug('Exception information: ', exc_info=True)
            self._add_to_failed_queue(to_send)
>>>>>>> 1a8fde83

    def start(self):
        """Start executing the impressions synchronization task."""
        self._task.start()

    def stop(self, event=None):
        """Stop executing the impressions synchronization task."""
        self._task.stop(event)

    def is_running(self):
        """
        Return whether the task is running or not.

        :return: True if the task is running. False otherwise.
        :rtype: bool
        """
        return self._task.running()

    def flush(self):
        """Flush impressions in storage."""
<<<<<<< HEAD
        _LOGGER.debug('Forcing flush execution for impressions')
=======
        self._task.force_execution()


class ImpressionsCountSyncTask(BaseSynchronizationTask):
    """Impressions synchronization task uses an asynctask.AsyncTask to send impressions."""

    _PERIOD = 5 # 30 * 60 # 30 minutes

    def __init__(self, impressions_api, impressions_manager):
        """
        Class constructor.

        :param impressions_api: Impressions Api object to send data to the backend
        :type impressions_api: splitio.api.impressions.ImpressionsAPI

        :param impressions_manager: Impressions manager instance
        :type impressions_manager: splitio.engine.impressions.Manager
        """
        self._logger = logging.getLogger(self.__class__.__name__)
        self._impressions_api = impressions_api
        self._impressions_manager = impressions_manager
        self._task = AsyncTask(self._send_counters, self._PERIOD, on_stop=self._send_counters)

    def _send_counters(self):
        """Send impressions from both the failed and new queues."""
        to_send = self._impressions_manager.get_counts()
        if not to_send:
            return

        try:
            self._impressions_api.flush_counters(to_send)
        except APIException:
            self._logger.error('Exception raised while reporting impression counts')
            self._logger.debug('Exception information: ', exc_info=True)

    def start(self):
        """Start executing the impressions synchronization task."""
        self._task.start()

    def stop(self, event=None):
        """Stop executing the impressions synchronization task."""
        self._task.stop(event)

    def is_running(self):
        """
        Return whether the task is running or not.

        :return: True if the task is running. False otherwise.
        :rtype: bool
        """
        return self._task.running()

    def flush(self):
        """Flush impressions in storage."""
>>>>>>> 1a8fde83
        self._task.force_execution()<|MERGE_RESOLUTION|>--- conflicted
+++ resolved
@@ -26,37 +26,9 @@
         :type period: int
 
         """
-<<<<<<< HEAD
         self._period = period
         self._task = AsyncTask(synchronize_impressions, self._period,
                                on_stop=synchronize_impressions)
-=======
-        Add impressions that were about to be sent to a secondary queue for failed sends.
-
-        :param imps: List of impressions that failed to be pushed.
-        :type imps: list
-        """
-        for impression in imps:
-            self._failed.put(impression, False)
-
-    def _send_impressions(self):
-        """Send impressions from both the failed and new queues."""
-        to_send = self._get_failed()
-        if len(to_send) < self._bulk_size:
-            # If the amount of previously failed items is less than the bulk
-            # size, try to complete with new impressions from storage
-            to_send.extend(self._storage.pop_many(self._bulk_size - len(to_send)))
-
-        if not to_send:
-            return
-
-        try:
-            self._impressions_api.flush_impressions(to_send)
-        except APIException:
-            self._logger.error('Exception raised while reporting impressions')
-            self._logger.debug('Exception information: ', exc_info=True)
-            self._add_to_failed_queue(to_send)
->>>>>>> 1a8fde83
 
     def start(self):
         """Start executing the impressions synchronization task."""
@@ -77,43 +49,24 @@
 
     def flush(self):
         """Flush impressions in storage."""
-<<<<<<< HEAD
         _LOGGER.debug('Forcing flush execution for impressions')
-=======
         self._task.force_execution()
 
 
 class ImpressionsCountSyncTask(BaseSynchronizationTask):
     """Impressions synchronization task uses an asynctask.AsyncTask to send impressions."""
 
-    _PERIOD = 5 # 30 * 60 # 30 minutes
+    _PERIOD = 5  # 30 * 60 # 30 minutes
 
-    def __init__(self, impressions_api, impressions_manager):
+    def __init__(self, synchronize_counters):
         """
         Class constructor.
 
-        :param impressions_api: Impressions Api object to send data to the backend
-        :type impressions_api: splitio.api.impressions.ImpressionsAPI
+        :param synchronize_counters: Handler
+        :type synchronize_counters: func
 
-        :param impressions_manager: Impressions manager instance
-        :type impressions_manager: splitio.engine.impressions.Manager
         """
-        self._logger = logging.getLogger(self.__class__.__name__)
-        self._impressions_api = impressions_api
-        self._impressions_manager = impressions_manager
-        self._task = AsyncTask(self._send_counters, self._PERIOD, on_stop=self._send_counters)
-
-    def _send_counters(self):
-        """Send impressions from both the failed and new queues."""
-        to_send = self._impressions_manager.get_counts()
-        if not to_send:
-            return
-
-        try:
-            self._impressions_api.flush_counters(to_send)
-        except APIException:
-            self._logger.error('Exception raised while reporting impression counts')
-            self._logger.debug('Exception information: ', exc_info=True)
+        self._task = AsyncTask(synchronize_counters, self._PERIOD, on_stop=synchronize_counters)
 
     def start(self):
         """Start executing the impressions synchronization task."""
@@ -134,5 +87,4 @@
 
     def flush(self):
         """Flush impressions in storage."""
->>>>>>> 1a8fde83
         self._task.force_execution()