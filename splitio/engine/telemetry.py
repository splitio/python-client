--- conflicted
+++ resolved
@@ -5,7 +5,6 @@
 import logging
 _LOGGER = logging.getLogger(__name__)
 
-from  splitio.storage.inmemmory import InMemoryTelemetryStorage
 from splitio.models.telemetry import CounterConstants, UpdateFromSSE
 
 class TelemetryStorageProducerBase(object):
@@ -43,7 +42,6 @@
         self._telemetry_evaluation_producer = TelemetryEvaluationProducerAsync(telemetry_storage)
         self._telemetry_runtime_producer = TelemetryRuntimeProducerAsync(telemetry_storage)
 
-
 class TelemetryInitProducerBase(object):
     """Telemetry init producer base class."""
 
@@ -51,12 +49,14 @@
         try:
             import uwsgi
             return "uwsgi", str(uwsgi.worker_id())
+
         except ModuleNotFoundError:
             _LOGGER.debug("NO uwsgi")
             pass
 
         if 'gunicorn' in os.environ.get("SERVER_SOFTWARE", ""):
             return "gunicorn", str(os.getpid())
+
         else:
             return None, None
 
@@ -232,13 +232,8 @@
         """Record update from sse."""
         self._telemetry_storage.record_update_from_sse(event)
 
-<<<<<<< HEAD
 class TelemetryRuntimeProducerAsync(object):
     """Telemetry runtime producer async class."""
-=======
-class TelemetryStorageConsumer(object):
-    """Telemetry storage consumer class."""
->>>>>>> 14064fc0
 
     def __init__(self, telemetry_storage):
         """Constructor."""
@@ -437,7 +432,6 @@
         """
         exceptions = self.pop_exceptions()['methodExceptions']
         latencies = self.pop_latencies()['methodLatencies']
-<<<<<<< HEAD
         return self._to_json(exceptions, latencies)
 
 
@@ -517,31 +511,6 @@
                       'ev': http_latencies['event'],
                       'te': http_latencies['telemetry'],
                       'to': http_latencies['token']
-=======
-        return {
-            'mE': {
-                't': exceptions['treatment'],
-                'ts': exceptions['treatments'],
-                'tc': exceptions['treatment_with_config'],
-                'tcs': exceptions['treatments_with_config'],
-                'tf': exceptions['treatments_by_flag_set'],
-                'tfs': exceptions['treatments_by_flag_sets'],
-                'tcf': exceptions['treatments_with_config_by_flag_set'],
-                'tcfs': exceptions['treatments_with_config_by_flag_sets'],
-                'tr': exceptions['track']
-               },
-            'mL':  {
-                't': latencies['treatment'],
-                'ts': latencies['treatments'],
-                'tc': latencies['treatment_with_config'],
-                'tcs': latencies['treatments_with_config'],
-                'tf': latencies['treatments_by_flag_set'],
-                'tfs': latencies['treatments_by_flag_sets'],
-                'tcf': latencies['treatments_with_config_by_flag_set'],
-                'tcfs': latencies['treatments_with_config_by_flag_sets'],
-                'tr': latencies['track']
-               },
->>>>>>> 14064fc0
         }
 
     def _streaming_events_to_json(self, streaming_events):
@@ -625,20 +594,8 @@
             'iDr': self.get_impressions_stats(CounterConstants.IMPRESSIONS_DROPPED),
             'eQ': self.get_events_stats(CounterConstants.EVENTS_QUEUED),
             'eD': self.get_events_stats(CounterConstants.EVENTS_DROPPED),
-<<<<<<< HEAD
             'lS': self._last_synchronization_to_json(last_synchronization),
             'ufs': {event.value: self.pop_update_from_sse(event) for event in UpdateFromSSE},
-=======
-            'ufs': {event.value: self.pop_update_from_sse(event) for event in UpdateFromSSE},
-            'lS': {'sp': last_synchronization['split'],
-                      'se': last_synchronization['segment'],
-                      'im': last_synchronization['impression'],
-                      'ic': last_synchronization['impressionCount'],
-                      'ev': last_synchronization['event'],
-                      'te': last_synchronization['telemetry'],
-                      'to': last_synchronization['token']
-               },
->>>>>>> 14064fc0
             't': self.pop_tags(),
             'hE': self._http_errors_to_json(http_errors),
             'hL': self._http_latencies_to_json(http_latencies),
