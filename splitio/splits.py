--- conflicted
+++ resolved
@@ -787,7 +787,6 @@
     def fetch(self, feature):
         return self._split_cache.get_split(feature)
 
-<<<<<<< HEAD
     def fetch_all(self):
         """
         Feches all splits
@@ -795,8 +794,7 @@
         :rtype: list
         """
         return self._split_cache.get_splits()
-=======
+
     @property
     def change_number(self):
         return self._split_cache.get_change_number()
->>>>>>> 51bc6032
