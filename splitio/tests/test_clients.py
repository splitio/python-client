"""Unit tests for the matchers module"""
from __future__ import absolute_import, division, print_function, \
    unicode_literals

try:
    from unittest import mock
except ImportError:
    # Python 2
    import mock

import tempfile
import arrow
import os.path

from unittest import TestCase
from time import sleep

from splitio import get_factory
from splitio.clients import Client
from splitio.brokers import JSONFileBroker, LocalhostBroker, RedisBroker, \
    UWSGIBroker, randomize_interval, SelfRefreshingBroker
from splitio.exceptions import TimeoutException
from splitio.config import DEFAULT_CONFIG, MAX_INTERVAL, SDK_API_BASE_URL, \
    EVENTS_API_BASE_URL
from splitio.treatments import CONTROL
from splitio.tests.utils import MockUtilsMixin
from splitio.managers import SelfRefreshingSplitManager, UWSGISplitManager, RedisSplitManager


class RandomizeIntervalTests(TestCase, MockUtilsMixin):
    def setUp(self):
        self.some_value = mock.MagicMock()
        self.max_mock = self.patch_builtin('max')
        self.randint_mock = self.patch('splitio.brokers.random.randint')

    def test_returns_callable(self):
        """
        Tests that randomize_interval returns a callable
        """

        self.assertTrue(hasattr(randomize_interval(self.some_value), '__call__'))

    def test_returned_function_calls_randint(self):
        """
        Tests that the function returned by randomize_interval calls randint with the proper
        parameters
        """
        randomize_interval(self.some_value)()
        self.some_value.__floordiv__.assert_called_once_with(2)
        self.randint_mock.assert_called_once_with(self.some_value.__floordiv__.return_value,
                                                  self.some_value)

    def test_returned_function_calls_max(self):
        """
        Tests that the function returned by randomize_interval calls max with the proper
        parameters
        """
        randomize_interval(self.some_value)()
        self.max_mock.assert_called_once_with(5, self.randint_mock.return_value)

    def test_returned_function_returns_max_result(self):
        """
        Tests that the function returned by randomize_interval returns the result of calling max
        """
        self.assertEqual(self.max_mock.return_value, randomize_interval(self.some_value)())


class SelfRefreshingBrokerInitTests(TestCase, MockUtilsMixin):

    def setUp(self):
        self.build_sdk_api_mock = self.patch('splitio.brokers.SelfRefreshingBroker._build_sdk_api')
        self.build_split_fetcher_mock = self.patch(
            'splitio.brokers.SelfRefreshingBroker._build_split_fetcher')
        self.build_treatment_log_mock = self.patch(
            'splitio.brokers.SelfRefreshingBroker._build_treatment_log')
        self.build_metrics_mock = self.patch(
            'splitio.brokers.SelfRefreshingBroker._build_metrics')
        self.start_mock = self.patch(
            'splitio.brokers.SelfRefreshingBroker._start')

        self.some_api_key = mock.MagicMock()
        self.some_config = mock.MagicMock()

    def test_sets_api_key(self):
        """Test that __init__ sets api key to the given value"""
        broker = SelfRefreshingBroker(self.some_api_key)
        self.assertEqual(self.some_api_key, broker._api_key)

    def test_calls_build_sdk_api(self):
        """Test that __init__ calls _build_sdk_api"""
        client = SelfRefreshingBroker(self.some_api_key)
        self.build_sdk_api_mock.assert_called_once_with()
        self.assertEqual(self.build_sdk_api_mock.return_value, client._sdk_api)

    def test_calls_build_split_fetcher(self):
        """Test that __init__ calls _build_split_fetcher"""
        client = SelfRefreshingBroker(self.some_api_key)
        self.build_split_fetcher_mock.assert_called_once_with()
        self.assertEqual(self.build_split_fetcher_mock.return_value, client._split_fetcher)

    def test_calls_build_build_treatment_log(self):
        """Test that __init__ calls _build_treatment_log"""
        client = SelfRefreshingBroker(self.some_api_key)
        self.build_treatment_log_mock.assert_called_once_with()
        self.assertEqual(self.build_treatment_log_mock.return_value, client._treatment_log)

    def test_calls_build_treatment_log(self):
        """Test that __init__ calls _build_treatment_log"""
        client = SelfRefreshingBroker(self.some_api_key)
        self.build_treatment_log_mock.assert_called_once_with()
        self.assertEqual(self.build_treatment_log_mock.return_value, client._treatment_log)

    def test_calls_build_metrics(self):
        """Test that __init__ calls _build_metrics"""
        client = SelfRefreshingBroker(self.some_api_key)
        self.build_metrics_mock.assert_called_once_with()
        self.assertEqual(self.build_metrics_mock.return_value, client._metrics)

    def test_calls_start(self):
        """Test that __init__ calls _start"""
        SelfRefreshingBroker(self.some_api_key)
        self.start_mock.assert_called_once_with()


class SelfRefreshingBrokerStartTests(TestCase, MockUtilsMixin):
    def setUp(self):
        self.event_mock = self.patch('splitio.brokers.threading.Event')
        self.event_mock.return_value.wait.return_value = True
        self.thread_mock = self.patch('splitio.brokers.threading.Thread')
        self.build_sdk_api_mock = self.patch('splitio.brokers.SelfRefreshingBroker._build_sdk_api')
        self.build_split_fetcher_mock = self.patch(
            'splitio.brokers.SelfRefreshingBroker._build_split_fetcher')
        self.build_treatment_log_mock = self.patch(
            'splitio.brokers.SelfRefreshingBroker._build_treatment_log')
        self.build_metrics_mock = self.patch(
            'splitio.brokers.SelfRefreshingBroker._build_metrics')
        self.fetch_splits_mock = self.patch(
            'splitio.brokers.SelfRefreshingBroker._fetch_splits')

        self.some_api_key = mock.MagicMock()

    def test_calls_start_on_treatment_log_delegate(self):
        """Test that _start calls start on the treatment log delegate"""
        SelfRefreshingBroker(self.some_api_key, config={'ready': 0})
        self.build_treatment_log_mock.return_value.delegate.start.assert_called_once_with()

    def test_calls_start_on_treatment_log_delegate_with_timeout(self):
        """Test that _start calls start on the treatment log delegate when a timeout is given"""
        SelfRefreshingBroker(self.some_api_key, config={'ready': 10})
        self.build_treatment_log_mock.return_value.delegate.start.assert_called_once_with()

#    TODO: Remove This! This test is no longer value for the new asynctasks introduced.
# .  When all tasks are migrated to the new model, this should be removed
#    def test_no_event_or_thread_created_if_timeout_is_zero(self):
#        """Test that if timeout is zero, no threads or events are created"""
#        SelfRefreshingBroker(self.some_api_key, config={'ready': 0})
#        self.event_mock.assert_not_called()
#        self.thread_mock.assert_not_called()

    def test_split_fetcher_start_called_if_timeout_is_zero(self):
        """Test that if timeout is zero, start is called on the split fetcher"""
        SelfRefreshingBroker(self.some_api_key, config={'ready': 0})
        self.build_split_fetcher_mock.assert_called_once_with()

    def test_event_created_if_timeout_is_non_zero(self):
        """Test that if timeout is non-zero, an event is created"""
        SelfRefreshingBroker(self.some_api_key, config={'ready': 10})
        self.event_mock.assert_called_once_with()

    def test_wait_is_called_on_event_if_timeout_is_non_zero(self):
        """Test that if timeout is non-zero, wait is called on the event"""
        SelfRefreshingBroker(self.some_api_key, config={'ready': 10})
        self.event_mock.return_value.wait.asser_called_once_with(10)

#    TODO: Remove This! This test is no longer value for the new asynctasks introduced.
#    When all tasks are migrated to the new model, this should be removed
#    def test_thread_created_if_timeout_is_non_zero(self):
#        """Test that if timeout is non-zero, a thread with target _fetch_splits is created"""
#        SelfRefreshingBroker(self.some_api_key, config={'ready': 10})
#        self.thread_mock.assert_called_once_with(target=self.fetch_splits_mock,
#                                                 args=(self.event_mock.return_value,))
#        self.thread_mock.return_value.start.asser_called_once_with()

    def test_if_event_flag_is_not_set_an_exception_is_raised(self):
        """Test that if the event flag is not set, a TimeoutException is raised"""
        self.event_mock.return_value.wait.return_value = False
        with self.assertRaises(TimeoutException):
            SelfRefreshingBroker(self.some_api_key, config={'ready': 10})

    def test_if_event_flag_is_set_an_exception_is_not_raised(self):
        """Test that if the event flag is set, a TimeoutException is not raised"""
        try:
            SelfRefreshingBroker(self.some_api_key, config={'ready': 10})
        except Exception:
            self.fail('An unexpected exception was raised')


class SelfRefreshingBrokerFetchSplitsTests(TestCase, MockUtilsMixin):
    def setUp(self):
        self.some_event = mock.MagicMock()
        self.build_sdk_api_mock = self.patch('splitio.brokers.SelfRefreshingBroker._build_sdk_api')
        self.build_split_fetcher_mock = self.patch(
            'splitio.brokers.SelfRefreshingBroker._build_split_fetcher')
        self.build_treatment_log_mock = self.patch(
            'splitio.brokers.SelfRefreshingBroker._build_treatment_log')
        self.build_metrics_mock = self.patch(
            'splitio.brokers.SelfRefreshingBroker._build_metrics')

        self.some_api_key = mock.MagicMock()
        self.client = SelfRefreshingBroker(self.some_api_key, config={'ready': 10})
        self.build_split_fetcher_mock.reset_mock()

    def test_calls_refresh_splits_on_split_fetcher(self):
        """Test that _fetch_splits calls refresh_splits on split_fetcher"""
        self.client._fetch_splits(self.some_event)
        self.build_split_fetcher_mock.return_value.refresh_splits.assert_called_once_with(
            block_until_ready=True)

    def test_calls_start_on_split_fetcher(self):
        """Test that _fetch_splits calls start on split_fetcher"""
        self.client._fetch_splits(self.some_event)
        self.build_split_fetcher_mock.return_value.start.assert_called_once_with(
            delayed_update=True)

    def test_calls_set_on_event(self):
        """Test that _fetch_splits calls set on event"""
        self.client._fetch_splits(self.some_event)
        self.some_event.set.assert_called_once_with()


class SelfRefreshingBrokerInitConfigTests(TestCase, MockUtilsMixin):
    def setUp(self):
        self.build_sdk_api_mock = self.patch('splitio.brokers.SelfRefreshingBroker._build_sdk_api')
        self.build_split_fetcher_mock = self.patch(
            'splitio.brokers.SelfRefreshingBroker._build_split_fetcher')
        self.build_treatment_log_mock = self.patch(
            'splitio.brokers.SelfRefreshingBroker._build_treatment_log')
        self.build_metrics_mock = self.patch(
            'splitio.brokers.SelfRefreshingBroker._build_metrics')
        self.start_mock = self.patch(
            'splitio.brokers.SelfRefreshingBroker._start')
        self.some_api_key = mock.MagicMock()
        self.randomize_interval_side_effect = [mock.MagicMock(), mock.MagicMock(), mock.MagicMock()]
        self.randomize_interval_mock = self.patch(
            'splitio.brokers.randomize_interval', side_effect=self.randomize_interval_side_effect)

        self.some_config = {
            'connectionTimeout': mock.MagicMock(),
            'readTimeout': mock.MagicMock(),
            'featuresRefreshRate': 31,
            'segmentsRefreshRate': 32,
            'metricsRefreshRate': 33,
            'impressionsRefreshRate': 34,
            'randomizeIntervals': False,
            'maxImpressionsLogSize': -1,
            'maxMetricsCallsBeforeFlush': -1,
            'ready': 10,
            'sdkApiBaseUrl': SDK_API_BASE_URL,
            'eventsApiBaseUrl': EVENTS_API_BASE_URL,
            'splitSdkMachineName': None,
            'splitSdkMachineIp': None,
            'redisHost': 'localhost',
            'redisPort': 6379,
            'redisDb': 0,
            'redisPassword': None,
            'redisSocketTimeout': None,
            'redisSocketConnectTimeout': None,
            'redisSocketKeepalive': None,
            'redisSocketKeepaliveOptions': None,
            'redisConnectionPool': None,
            'redisUnixSocketPath': None,
            'redisEncoding': 'utf-8',
            'redisEncodingErrors': 'strict',
            'redisCharset': None,
            'redisErrors': None,
            'redisDecodeResponses': False,
            'redisRetryOnTimeout': False,
            'redisSsl': False,
            'redisSslKeyfile': None,
            'redisSslCertfile': None,
            'redisSslCertReqs': None,
            'redisSslCaCerts': None,
            'redisMaxConnections': None,
            'eventsPushRate': 60,
            'eventsQueueSize': 500,
        }

        self.client = SelfRefreshingBroker(self.some_api_key)

    def test_if_config_is_none_uses_default(self):
        """Test that if config is None _init_config uses the defaults"""
        self.client._init_config(config=None)
        self.assertDictEqual(DEFAULT_CONFIG, self.client._config)

    def test_it_uses_supplied_config(self):
        """Test that if config is not None, it uses the supplied config"""
        self.client._init_config(config=self.some_config)

        print('!1', self.some_config)
        print('!2', self.client._config)

        self.assertDictEqual(self.some_config, self.client._config)

    def test_forces_interval_max_on_intervals(self):
        """
        Tests that __init__ forces default maximum on intervals
        """
        self.some_config.update({
            'featuresRefreshRate': MAX_INTERVAL + 10,
            'segmentsRefreshRate': MAX_INTERVAL + 20,
            'metricsRefreshRate': MAX_INTERVAL + 30,
            'impressionsRefreshRate': MAX_INTERVAL + 40
        })
        self.client._init_config(config=self.some_config)
        self.assertEqual(MAX_INTERVAL, self.client._split_fetcher_interval)
        self.assertEqual(MAX_INTERVAL, self.client._segment_fetcher_interval)
        self.assertEqual(MAX_INTERVAL, self.client._impressions_interval)

    def test_randomizes_intervales_if_randomize_intervals_is_true(self):
        """
        Tests that __init__ calls randomize_interval on intervals if randomizeIntervals is True
        """
        self.some_config['randomizeIntervals'] = True
        self.client._init_config(config=self.some_config)
        self.assertListEqual([mock.call(self.some_config['segmentsRefreshRate']),
                              mock.call(self.some_config['featuresRefreshRate']),
                              mock.call(self.some_config['impressionsRefreshRate'])],
                             self.randomize_interval_mock.call_args_list)
        self.assertEqual(self.randomize_interval_side_effect[0],
                         self.client._segment_fetcher_interval)
        self.assertEqual(self.randomize_interval_side_effect[1],
                         self.client._split_fetcher_interval)
        self.assertEqual(self.randomize_interval_side_effect[2],
                         self.client._impressions_interval)


class SelfRefreshingBrokerBuildSdkApiTests(TestCase, MockUtilsMixin):
    def setUp(self):
        self.sdk_api_mock = self.patch('splitio.brokers.SdkApi')
        self.build_split_fetcher_mock = self.patch(
            'splitio.brokers.SelfRefreshingBroker._build_split_fetcher')
        self.build_treatment_log_mock = self.patch(
            'splitio.brokers.SelfRefreshingBroker._build_treatment_log')
        self.build_metrics_mock = self.patch(
            'splitio.brokers.SelfRefreshingBroker._build_metrics')
        self.start_mock = self.patch(
            'splitio.brokers.SelfRefreshingBroker._start')
        self.some_api_key = mock.MagicMock()
        self.client = SelfRefreshingBroker(self.some_api_key)

    def test_calls_sdk_api_constructor(self):
        """Test that _build_sdk_api calls SdkApi constructor"""
        self.sdk_api_mock.assert_called_once_with(
            self.some_api_key, sdk_api_base_url=self.client._sdk_api_base_url,
            events_api_base_url=self.client._events_api_base_url,
            connect_timeout=self.client._connection_timeout, read_timeout=self.client._read_timeout
        )


class SelfRefreshingBrokerBuildSplitFetcherTests(TestCase, MockUtilsMixin):
    def setUp(self):
        self.build_sdk_api_mock = self.patch('splitio.brokers.SelfRefreshingBroker._build_sdk_api')
        self.build_treatment_log_mock = self.patch(
            'splitio.brokers.SelfRefreshingBroker._build_treatment_log')
        self.build_metrics_mock = self.patch(
            'splitio.brokers.SelfRefreshingBroker._build_metrics')
        self.start_mock = self.patch(
            'splitio.brokers.SelfRefreshingBroker._start')
        self.some_api_key = mock.MagicMock()

        self.api_segment_change_fetcher_mock = self.patch('splitio.brokers.ApiSegmentChangeFetcher')
        self.self_refreshing_segment_fetcher_mock = self.patch(
            'splitio.brokers.SelfRefreshingSegmentFetcher')
        self.api_split_change_fetcher_mock = self.patch('splitio.brokers.ApiSplitChangeFetcher')
        self.split_parser_mock = self.patch('splitio.brokers.SplitParser')
        self.self_refreshing_split_fetcher_mock = self.patch(
            'splitio.brokers.SelfRefreshingSplitFetcher')

        self.some_api_key = mock.MagicMock()
        self.client = SelfRefreshingBroker(self.some_api_key)

    def test_builds_segment_change_fetcher(self):
        """Tests that _build_split_fetcher calls the ApiSegmentChangeFetcher constructor"""
        self.api_segment_change_fetcher_mock.assert_called_once_with(
            self.build_sdk_api_mock.return_value)

    def test_builds_segment_fetcher(self):
        """Tests that _build_split_fetcher calls the SelfRefreshingSegmentFetcher constructor"""
        self.self_refreshing_segment_fetcher_mock.assert_called_once_with(
            self.api_segment_change_fetcher_mock.return_value,
            interval=self.client._segment_fetcher_interval)

    def test_builds_split_change_fetcher(self):
        """Tests that _build_split_fetcher calls the ApiSplitChangeFetcher constructor"""
        self.api_split_change_fetcher_mock.assert_called_once_with(
            self.build_sdk_api_mock.return_value)

    def test_builds_split_parser(self):
        """Tests that _build_split_fetcher calls the SplitParser constructor"""
        self.split_parser_mock.assert_called_once_with(
            self.self_refreshing_segment_fetcher_mock.return_value)

    def test_builds_split_fetcher(self):
        """Tests that _build_split_fetcher calls the SplitParser constructor"""
        self.self_refreshing_split_fetcher_mock.assert_called_once_with(
            self.api_split_change_fetcher_mock.return_value, self.split_parser_mock.return_value,
            interval=self.client._split_fetcher_interval)

    def test_returns_split_fetcher(self):
        """Tests that _build_split_fetcher returns the result of calling the
        SelfRefreshingSplitFetcher constructor"""
        self.assertEqual(self.self_refreshing_split_fetcher_mock.return_value,
                         self.client._build_split_fetcher())


class SelfRefreshingBrokerBuildTreatmentLogTests(TestCase, MockUtilsMixin):
    def setUp(self):
        self.build_sdk_api_mock = self.patch('splitio.brokers.SelfRefreshingBroker._build_sdk_api')
        self.build_split_fetcher_mock = self.patch(
            'splitio.brokers.SelfRefreshingBroker._build_split_fetcher')
        self.build_metrics_mock = self.patch(
            'splitio.brokers.SelfRefreshingBroker._build_metrics')
        self.start_mock = self.patch(
            'splitio.brokers.SelfRefreshingBroker._start')
        self.some_api_key = mock.MagicMock()

        self.self_updating_treatment_log_mock = self.patch(
            'splitio.brokers.SelfUpdatingTreatmentLog')
        self.aync_treatment_log_mock = self.patch(
            'splitio.brokers.AsyncTreatmentLog')
        self.some_api_key = mock.MagicMock()
        self.client = SelfRefreshingBroker(self.some_api_key)

    def test_calls_self_updating_treatment_log_constructor(self):
        """Tests that _build_treatment_log calls SelfUpdatingTreatmentLog constructor"""
        self.self_updating_treatment_log_mock.assert_called_once_with(
            self.client._sdk_api,
            max_count=self.client._max_impressions_log_size,
            interval=self.client._impressions_interval
        )

    def test_calls_async_treatment_log_constructor(self):
        """Tests that _build_treatment_log calls AsyncTreatmentLog constructor"""
        self.aync_treatment_log_mock.assert_called_once_with(
            self.self_updating_treatment_log_mock.return_value)

    def test_returns_async_treatment_log(self):
        """Tests that _build_treatment_log returns an AsyncTreatmentLog"""
        self.assertEqual(self.aync_treatment_log_mock.return_value,
                         self.client._build_treatment_log())


class SelfRefreshingBrokerBuildMetricsTests(TestCase, MockUtilsMixin):
    def setUp(self):
        self.build_sdk_api_mock = self.patch('splitio.brokers.SelfRefreshingBroker._build_sdk_api')
        self.build_split_fetcher_mock = self.patch(
            'splitio.brokers.SelfRefreshingBroker._build_split_fetcher')
        self.build_treatment_log_mock = self.patch(
            'splitio.brokers.SelfRefreshingBroker._build_treatment_log')
        self.start_mock = self.patch(
            'splitio.brokers.SelfRefreshingBroker._start')
        self.some_api_key = mock.MagicMock()

        self.api_metrics_mock = self.patch(
            'splitio.brokers.ApiMetrics')
        self.aync_metrics_mock = self.patch(
            'splitio.brokers.AsyncMetrics')
        self.some_api_key = mock.MagicMock()
        self.client = SelfRefreshingBroker(self.some_api_key)

    def test_calls_api_metrics_constructor(self):
        """Tests that _build_metrics calls ApiMetrics constructor"""
        self.api_metrics_mock.assert_called_once_with(
            self.client._sdk_api, max_call_count=self.client._metrics_max_call_count,
            max_time_between_calls=self.client._metrics_max_time_between_calls)

    def test_calls_async_metrics_constructor(self):
        """Tests that _build_metrics calls AsyncMetrics constructor"""
        self.aync_metrics_mock.assert_called_once_with(
            self.api_metrics_mock.return_value)

    def test_returns_async_treatment_log(self):
        """Tests that _build_metrics returns an AsyncMetrics"""
        self.assertEqual(self.aync_metrics_mock.return_value, self.client._build_metrics())


class JSONFileBrokerIntegrationTests(TestCase):
    @classmethod
    def setUpClass(cls):
        cls.some_config = mock.MagicMock()
        cls.segment_changes_file_name = os.path.join(
            os.path.dirname(__file__),
            'segmentChanges.json'
        )
        cls.split_changes_file_name = os.path.join(
            os.path.dirname(__file__),
            'splitChanges.json'
        )
<<<<<<< HEAD
        cls.client = Client(JSONFileBroker(cls.segment_changes_file_name,
                            cls.split_changes_file_name))
=======
        cls.client = Client(JSONFileBroker(cls.some_config, cls.segment_changes_file_name, cls.split_changes_file_name))
>>>>>>> 42e4d763
        cls.on_treatment = 'on'
        cls.off_treatment = 'off'
        cls.some_key = 'some_key'
        cls.fake_id_in_segment = 'fake_id_1'
        cls.fake_id_not_in_segment = 'foobar'
        cls.fake_id_on_key = 'fake_id_on'
        cls.fake_id_off_key = 'fake_id_off'
        cls.fake_id_some_treatment_key = 'fake_id_some_treatment'
        cls.attribute_name = 'some_attribute'
        cls.unknown_feature_name = 'foobar'
        cls.in_between_datetime = arrow.get(2016, 4, 25, 16, 0).timestamp
        cls.not_in_between_datetime = arrow.get(2015, 4, 25, 16, 0).timestamp
        cls.in_between_number = 42
        cls.not_in_between_number = 85
        cls.equal_to_datetime = arrow.get(2016, 4, 25, 16, 0).timestamp
        cls.not_equal_to_datetime = arrow.get(2015, 4, 25, 16, 0).timestamp
        cls.equal_to_number = 50
        cls.not_equal_to_number = 85
        cls.greater_than_or_equal_to_datetime = arrow.get(2016, 4, 25, 16, 0).timestamp
        cls.not_greater_than_or_equal_to_datetime = arrow.get(2015, 4, 25, 16, 0).timestamp
        cls.greater_than_or_equal_to_number = 50
        cls.not_greater_than_or_equal_to_number = 32
        cls.less_than_or_equal_to_datetime = arrow.get(2015, 4, 25, 16, 0).timestamp
        cls.not_less_than_or_equal_to_datetime = arrow.get(2016, 4, 25, 16, 0).timestamp
        cls.less_than_or_equal_to_number = 32
        cls.not_less_than_or_equal_to_number = 50
        cls.multi_condition_equal_to_number = 42
        cls.multi_condition_not_equal_to_number = 85
        cls.in_whitelist = 'bitsy'
        cls.not_in_whitelist = 'foobar'

    #
    # basic tests
    #

    def test_no_key_returns_control(self):
        """
        Tests that get_treatment returns control treatment if the key is None
        """
        self.assertEqual(CONTROL, self.client.get_treatment(
            None, 'test_in_segment'))

    def test_unknown_feature_returns_control(self):
        """
        Tests that get_treatment returns control treatment if feature is unknown
        """
        self.assertEqual(CONTROL, self.client.get_treatment(
            self.some_key, self.unknown_feature_name))

    #
    # test_between_datetime tests
    #

    def test_test_between_datetime_include_on_user(self):
        """
        Test that get_treatment returns on for the test_between_datetime feature using the user key
        included for on treatment
        """
        self.assertEqual(self.on_treatment, self.client.get_treatment(
            self.fake_id_on_key, 'test_between_datetime',
            {self.attribute_name: self.in_between_datetime}))

    def test_test_between_datetime_include_on_user_no_attribute_match(self):
        """
        Test that get_treatment returns on for the test_between_datetime feature using the user key
        included for on treatment even while there is no attribute match
        """
        self.assertEqual(self.on_treatment, self.client.get_treatment(
            self.fake_id_on_key, 'test_between_datetime',
            {self.attribute_name: self.not_in_between_datetime}))

    def test_test_between_datetime_include_off_user(self):
        """
        Test that get_treatment returns off for the test_between_datetime feature using the user key
        included for off treatment
        """
        self.assertEqual(self.off_treatment, self.client.get_treatment(
            self.fake_id_off_key, 'test_between_datetime',
            {self.attribute_name: self.in_between_datetime}))

    def test_test_between_datetime_some_key_attribute_match(self):
        """
        Test that get_treatment returns on for the test_between_datetime feature using the some key
        while the attribute matches (100% for on treatment)
        """
        self.assertEqual(self.on_treatment, self.client.get_treatment(
            self.some_key, 'test_between_datetime',
            {self.attribute_name: self.in_between_datetime}))

    def test_test_between_datetime_some_key_no_attribute_match(self):
        """
        Test that get_treatment returns off for the test_between_datetime feature using the some key
        while the attribute doesn't match (100% for on treatment)
        """
        self.assertEqual(self.off_treatment, self.client.get_treatment(
            self.some_key, 'test_between_datetime',
            {self.attribute_name: self.not_in_between_datetime}))

    def test_test_between_datetime_some_key_no_attributes(self):
        """
        Test that get_treatment returns off for the test_between_datetime feature using the some key
        and no attributes
        """
        self.assertEqual(self.off_treatment, self.client.get_treatment(
            self.some_key, 'test_between_datetime'))

    #
    # test_between_number tests
    #

    def test_test_between_number_include_on_user(self):
        """
        Test that get_treatment returns on for the test_between_number feature using the user key
        included for on treatment
        """
        self.assertEqual(self.on_treatment, self.client.get_treatment(
            self.fake_id_on_key, 'test_between_number',
            {self.attribute_name: self.in_between_number}))

    def test_test_between_number_include_on_user_no_attribute_match(self):
        """
        Test that get_treatment returns on for the test_between_number feature using the user key
        included for on treatment even while there is no attribute match
        """
        self.assertEqual(self.on_treatment, self.client.get_treatment(
            self.fake_id_on_key, 'test_between_number',
            {self.attribute_name: self.not_in_between_number}))

    def test_test_between_number_include_off_user(self):
        """
        Test that get_treatment returns off for the test_between_number feature using the user key
        included for off treatment
        """
        self.assertEqual(self.off_treatment, self.client.get_treatment(
            self.fake_id_off_key, 'test_between_number',
            {self.attribute_name: self.in_between_number}))

    def test_test_between_number_some_key_attribute_match(self):
        """
        Test that get_treatment returns on for the test_between_number feature using the some key
        while the attribute matches (100% for on treatment)
        """
        self.assertEqual(self.on_treatment, self.client.get_treatment(
            self.some_key, 'test_between_number',
            {self.attribute_name: self.in_between_number}))

    def test_test_between_number_some_key_no_attribute_match(self):
        """
        Test that get_treatment returns off for the test_between_number feature using the some key
        while the attribute doesn't match (100% for on treatment)
        """
        self.assertEqual(self.off_treatment, self.client.get_treatment(
            self.some_key, 'test_between_number',
            {self.attribute_name: self.not_in_between_number}))

    def test_test_between_number_some_key_no_attributes(self):
        """
        Test that get_treatment returns off for the test_between_number feature using the some key
        and no attributes
        """
        self.assertEqual(self.off_treatment, self.client.get_treatment(
            self.some_key, 'test_between_number'))

    #
    # test_equal_to_datetime tests
    #

    def test_test_equal_to_datetime_include_on_user(self):
        """
        Test that get_treatment returns on for the test_equal_to_datetime feature using the user key
        included for on treatment
        """
        self.assertEqual(self.on_treatment, self.client.get_treatment(
            self.fake_id_on_key, 'test_equal_to_datetime',
            {self.attribute_name: self.equal_to_datetime}))

    def test_test_equal_to_datetime_include_on_user_no_attribute_match(self):
        """
        Test that get_treatment returns on for the test_equal_to_datetime feature using the user key
        included for on treatment even while there is no attribute match
        """
        self.assertEqual(self.on_treatment, self.client.get_treatment(
            self.fake_id_on_key, 'test_equal_to_datetime',
            {self.attribute_name: self.not_equal_to_datetime}))

    def test_test_equal_to_datetime_include_off_user(self):
        """
        Test that get_treatment returns off for the test_equal_to_datetime feature using the user
        key included for off treatment
        """
        self.assertEqual(self.off_treatment, self.client.get_treatment(
            self.fake_id_off_key, 'test_equal_to_datetime',
            {self.attribute_name: self.equal_to_datetime}))

    def test_test_equal_to_datetime_some_key_attribute_match(self):
        """
        Test that get_treatment returns on for the test_equal_to_datetime feature using the some key
        while the attribute matches (100% for on treatment)
        """
        self.assertEqual(self.on_treatment, self.client.get_treatment(
            self.some_key, 'test_equal_to_datetime',
            {self.attribute_name: self.equal_to_datetime}))

    def test_test_equal_to_datetime_some_key_no_attribute_match(self):
        """
        Test that get_treatment returns off for the test_equal_to_datetime feature using the some
        key while the attribute doesn't match (100% for on treatment)
        """
        self.assertEqual(self.off_treatment, self.client.get_treatment(
            self.some_key, 'test_equal_to_datetime',
            {self.attribute_name: self.not_equal_to_datetime}))

    def test_test_equal_to_datetime_some_key_no_attributes(self):
        """
        Test that get_treatment returns off for the test_equal_to_datetime feature using the some
        key and no attributes
        """
        self.assertEqual(self.off_treatment, self.client.get_treatment(
            self.some_key, 'test_equal_to_datetime'))

    #
    # test_equal_to_number tests
    #

    def test_test_equal_to_number_include_on_user(self):
        """
        Test that get_treatment returns on for the test_equal_to_number feature using the user key
        included for on treatment
        """
        self.assertEqual(self.on_treatment, self.client.get_treatment(
            self.fake_id_on_key, 'test_equal_to_number',
            {self.attribute_name: self.equal_to_number}))

    def test_test_equal_to_number_include_on_user_no_attribute_match(self):
        """
        Test that get_treatment returns on for the test_equal_to_number feature using the user key
        included for on treatment even while there is no attribute match
        """
        self.assertEqual(self.on_treatment, self.client.get_treatment(
            self.fake_id_on_key, 'test_equal_to_number',
            {self.attribute_name: self.not_equal_to_number}))

    def test_test_equal_to_number_include_off_user(self):
        """
        Test that get_treatment returns off for the test_equal_to_number feature using the user key
        included for off treatment
        """
        self.assertEqual(self.off_treatment, self.client.get_treatment(
            self.fake_id_off_key, 'test_equal_to_number',
            {self.attribute_name: self.equal_to_number}))

    def test_test_equal_to_number_some_key_attribute_match(self):
        """
        Test that get_treatment returns on for the test_equal_to_number feature using the some key
        while the attribute matches (100% for on treatment)
        """
        self.assertEqual(self.on_treatment, self.client.get_treatment(
            self.some_key, 'test_equal_to_number',
            {self.attribute_name: self.equal_to_number}))

    def test_test_equal_to_number_some_key_no_attribute_match(self):
        """
        Test that get_treatment returns off for the test_equal_to_number feature using the some key
        while the attribute doesn't match (100% for on treatment)
        """
        self.assertEqual(self.off_treatment, self.client.get_treatment(
            self.some_key, 'test_equal_to_number',
            {self.attribute_name: self.not_equal_to_number}))

    def test_test_equal_to_number_some_key_no_attributes(self):
        """
        Test that get_treatment returns off for the test_equal_to_number feature using the some key
        and no attributes
        """
        self.assertEqual(self.off_treatment, self.client.get_treatment(
            self.some_key, 'test_equal_to_number'))

    #
    # test_greater_than_or_equal_to_datetime tests
    #

    def test_test_greater_than_or_equal_to_datetime_include_on_user(self):
        """
        Test that get_treatment returns on for the test_greater_than_or_equal_to_datetime feature
        using the user key included for on treatment
        """
        self.assertEqual(self.on_treatment, self.client.get_treatment(
            self.fake_id_on_key, 'test_greatr_than_or_equal_to_datetime',
            {self.attribute_name: self.greater_than_or_equal_to_datetime}))

    def test_test_greater_than_or_equal_to_datetime_include_on_user_no_attribute_match(self):
        """
        Test that get_treatment returns on for the test_greater_than_or_equal_to_datetime feature
        using the user key included for on treatment even while there is no attribute match
        """
        self.assertEqual(self.on_treatment, self.client.get_treatment(
            self.fake_id_on_key, 'test_greatr_than_or_equal_to_datetime',
            {self.attribute_name: self.not_greater_than_or_equal_to_datetime}))

    def test_test_greater_than_or_equal_to_datetime_include_off_user(self):
        """
        Test that get_treatment returns off for the test_greater_than_or_equal_to_datetime feature
        using the user key included for off treatment
        """
        self.assertEqual(self.off_treatment, self.client.get_treatment(
            self.fake_id_off_key, 'test_greatr_than_or_equal_to_datetime',
            {self.attribute_name: self.greater_than_or_equal_to_datetime}))

    def test_test_greater_than_or_equal_to_datetime_some_key_attribute_match(self):
        """
        Test that get_treatment returns on for the test_greater_than_or_equal_to_datetime feature
        using the some key while the attribute matches (100% for on treatment)
        """
        self.assertEqual(self.on_treatment, self.client.get_treatment(
            self.some_key, 'test_greatr_than_or_equal_to_datetime',
            {self.attribute_name: self.greater_than_or_equal_to_datetime}))

    def test_test_greater_than_or_equal_to_datetime_some_key_no_attribute_match(self):
        """
        Test that get_treatment returns off for the test_greater_than_or_equal_to_datetime feature
        using the some key while the attribute doesn't match (100% for on treatment)
        """
        self.assertEqual(self.off_treatment, self.client.get_treatment(
            self.some_key, 'test_greatr_than_or_equal_to_datetime',
            {self.attribute_name: self.not_greater_than_or_equal_to_datetime}))

    def test_test_greater_than_or_equal_to_datetime_some_key_no_attributes(self):
        """
        Test that get_treatment returns off for the test_greater_than_or_equal_to_datetime feature
        using the some key and no attributes
        """
        self.assertEqual(self.off_treatment, self.client.get_treatment(
            self.some_key, 'test_greatr_than_or_equal_to_datetime'))

    #
    # test_greater_than_or_equal_to_number tests
    #

    def test_test_greater_than_or_equal_to_number_include_on_user(self):
        """
        Test that get_treatment returns on for the test_greater_than_or_equal_to_number feature
        using the user key included for on treatment
        """
        self.assertEqual(self.on_treatment, self.client.get_treatment(
            self.fake_id_on_key, 'test_greatr_than_or_equal_to_number',
            {self.attribute_name: self.greater_than_or_equal_to_number}))

    def test_test_greater_than_or_equal_to_number_include_on_user_no_attribute_match(self):
        """
        Test that get_treatment returns on for the test_greater_than_or_equal_to_number feature
        using the user key included for on treatment even while there is no attribute match
        """
        self.assertEqual(self.on_treatment, self.client.get_treatment(
            self.fake_id_on_key, 'test_greatr_than_or_equal_to_number',
            {self.attribute_name: self.not_greater_than_or_equal_to_number}))

    def test_test_greater_than_or_equal_to_number_include_off_user(self):
        """
        Test that get_treatment returns off for the test_greater_than_or_equal_to_number feature
        using the user key included for off treatment
        """
        self.assertEqual(self.off_treatment, self.client.get_treatment(
            self.fake_id_off_key, 'test_greatr_than_or_equal_to_number',
            {self.attribute_name: self.greater_than_or_equal_to_datetime}))

    def test_test_greater_than_or_equal_to_number_some_key_attribute_match(self):
        """
        Test that get_treatment returns on for the test_greater_than_or_equal_to_number feature
        using the some key while the attribute matches (100% for on treatment)
        """
        self.assertEqual(self.on_treatment, self.client.get_treatment(
            self.some_key, 'test_greatr_than_or_equal_to_number',
            {self.attribute_name: self.greater_than_or_equal_to_datetime}))

    def test_test_greater_than_or_equal_to_number_some_key_no_attribute_match(self):
        """
        Test that get_treatment returns off for the test_greater_than_or_equal_to_number feature
        using the some key while the attribute doesn't match (100% for on treatment)
        """
        self.assertEqual(self.off_treatment, self.client.get_treatment(
            self.some_key, 'test_greatr_than_or_equal_to_number',
            {self.attribute_name: self.not_greater_than_or_equal_to_number}))

    def test_test_greater_than_or_equal_to_number_some_key_no_attributes(self):
        """
        Test that get_treatment returns off for the test_greater_than_or_equal_to_number feature
        using the some key and no attributes
        """
        self.assertEqual(self.off_treatment, self.client.get_treatment(
            self.some_key, 'test_greatr_than_or_equal_to_number'))

    #
    # test_less_than_or_equal_to_datetime tests
    #

    def test_test_less_than_or_equal_to_datetime_include_on_user(self):
        """
        Test that get_treatment returns on for the test_less_than_or_equal_to_datetime feature
        using the user key included for on treatment
        """
        self.assertEqual(self.on_treatment, self.client.get_treatment(
            self.fake_id_on_key, 'test_less_than_or_equal_to_datetime',
            {self.attribute_name: self.less_than_or_equal_to_datetime}))

    def test_test_less_than_or_equal_to_datetime_include_on_user_no_attribute_match(self):
        """
        Test that get_treatment returns on for the test_less_than_or_equal_to_datetime feature
        using the user key included for on treatment even while there is no attribute match
        """
        self.assertEqual(self.on_treatment, self.client.get_treatment(
            self.fake_id_on_key, 'test_less_than_or_equal_to_datetime',
            {self.attribute_name: self.not_less_than_or_equal_to_datetime}))

    def test_test_less_than_or_equal_to_datetime_include_off_user(self):
        """
        Test that get_treatment returns off for the test_less_than_or_equal_to_datetime feature
        using the user key included for off treatment
        """
        self.assertEqual(self.off_treatment, self.client.get_treatment(
            self.fake_id_off_key, 'test_less_than_or_equal_to_datetime',
            {self.attribute_name: self.less_than_or_equal_to_datetime}))

    def test_test_less_than_or_equal_to_datetime_some_key_attribute_match(self):
        """
        Test that get_treatment returns on for the test_less_than_or_equal_to_datetime feature
        using the some key while the attribute matches (100% for on treatment)
        """
        self.assertEqual(self.on_treatment, self.client.get_treatment(
            self.some_key, 'test_less_than_or_equal_to_datetime',
            {self.attribute_name: self.less_than_or_equal_to_datetime}))

    def test_test_less_than_or_equal_to_datetime_some_key_no_attribute_match(self):
        """
        Test that get_treatment returns off for the test_less_than_or_equal_to_datetime feature
        using the some key while the attribute doesn't match (100% for on treatment)
        """
        self.assertEqual(self.off_treatment, self.client.get_treatment(
            self.some_key, 'test_less_than_or_equal_to_datetime',
            {self.attribute_name: self.not_less_than_or_equal_to_datetime}))

    def test_test_less_than_or_equal_to_datetime_some_key_no_attributes(self):
        """
        Test that get_treatment returns off for the test_less_than_or_equal_to_datetime feature
        using the some key and no attributes
        """
        self.assertEqual(self.off_treatment, self.client.get_treatment(
            self.some_key, 'test_less_than_or_equal_to_datetime'))

    #
    # test_in_segment tests
    #

    def test_test_in_segment_include_on_user(self):
        """
        Test that get_treatment returns on for the test_in_segment feature using the user key
        included for on treatment
        """
        self.assertEqual(self.on_treatment, self.client.get_treatment(
            self.fake_id_on_key, 'test_in_segment'))

    def test_test_in_segment_include_off_user(self):
        """
        Test that get_treatment returns off for the test_in_segment feature using the user key
        included for off treatment
        """
        self.assertEqual(self.off_treatment, self.client.get_treatment(
            self.fake_id_off_key, 'test_in_segment'))

    def test_test_in_segment_in_segment_key(self):
        """
        Test that get_treatment returns on for the test_in_segment feature using a key in the
        segment
        """
        self.assertEqual(self.on_treatment, self.client.get_treatment(
            self.fake_id_in_segment, 'test_in_segment'))

    def test_test_in_segment_not_in_segment_key(self):
        """
        Test that get_treatment returns off for the test_in_segment feature using a key not in the
        segment
        """
        self.assertEqual(self.off_treatment, self.client.get_treatment(
            self.fake_id_not_in_segment, 'test_in_segment'))

    #
    # test_in_segment_multi_treatment tests
    #

    def test_test_in_segment_multi_treatment_include_on_user(self):
        """
        Test that get_treatment returns on for the test_in_segment_multi_treatment feature using
        the user key included for on treatment
        """
        self.assertEqual(self.on_treatment, self.client.get_treatment(
            self.fake_id_on_key, 'test_in_segment_multi_treatment'))

    def test_test_in_segment_multi_treatment_include_off_user(self):
        """
        Test that get_treatment returns off for the test_in_segment_multi_treatment feature using
        the user key included for off treatment
        """
        self.assertEqual(self.off_treatment, self.client.get_treatment(
            self.fake_id_off_key, 'test_in_segment_multi_treatment'))

    def test_test_in_segment_multi_treatment_include_some_treatment_user(self):
        """
        Test that get_treatment returns on for the test_in_segment_multi_treatment feature using
        the user key included for some_treatment treatment
        """
        self.assertEqual(self.on_treatment, self.client.get_treatment(
            self.fake_id_on_key, 'test_in_segment_multi_treatment'))

    def test_test_in_segment_multi_treatment_in_segment_key(self):
        """
        Test that get_treatment returns on for the test_in_segment_multi_treatment feature using a
        key in the segment
        """
        self.assertEqual(self.on_treatment, self.client.get_treatment(
            self.fake_id_in_segment, 'test_in_segment_multi_treatment'))

    def test_test_in_segment_multi_treatment_not_in_segment_key(self):
        """
        Test that get_treatment returns off for the test_in_segment_multi_treatment feature using a
        key not in the segment
        """
        self.assertEqual(self.off_treatment, self.client.get_treatment(
            self.fake_id_not_in_segment, 'test_in_segment_multi_treatment'))

    #
    # test_multi_condition tests
    #

    def test_test_multi_condition_include_on_user(self):
        """
        Test that get_treatment returns on for the test_multi_condition feature using the user key
        included for on treatment
        """
        self.assertEqual(self.on_treatment, self.client.get_treatment(
            self.fake_id_on_key, 'test_multi_condition',
            {self.attribute_name: self.multi_condition_not_equal_to_number}))

    def test_test_multi_condition_include_off_user(self):
        """
        Test that get_treatment returns off for the test_multi_condition feature using the user key
        included for off treatment
        """
        self.assertEqual(self.off_treatment, self.client.get_treatment(
            self.fake_id_off_key, 'test_multi_condition',
            {self.attribute_name: self.multi_condition_equal_to_number}))

    def test_test_multi_condition_in_segment_key_no_attribute_match(self):
        """
        Test that get_treatment returns on for the test_multi_condition feature using a key in the
        segment
        """
        self.assertEqual(self.on_treatment, self.client.get_treatment(
            self.fake_id_in_segment, 'test_multi_condition',
            {self.attribute_name: self.multi_condition_not_equal_to_number}))

    def test_test_multi_condition_not_in_segment_key_attribute_match(self):
        """
        Test that get_treatment returns on for the test_multi_condition feature using a key not in
        the segment
        """
        self.assertEqual(self.on_treatment, self.client.get_treatment(
            self.fake_id_not_in_segment, 'test_multi_condition',
            {self.attribute_name: self.multi_condition_equal_to_number}))

    def test_test_multi_condition_not_in_segment_key_no_attribute_match(self):
        """
        Test that get_treatment returns off for the test_multi_condition feature using a key not in
        the segment
        """
        self.assertEqual(self.off_treatment, self.client.get_treatment(
            self.fake_id_not_in_segment, 'test_multi_condition',
            {self.attribute_name: self.multi_condition_not_equal_to_number}))

    #
    # test_whitelist tests
    #

    def test_test_whitelist_include_on_user(self):
        """
        Test that get_treatment returns on for the test_whitelist feature using the user key
        included for on treatment
        """
        self.assertEqual(self.on_treatment, self.client.get_treatment(
            self.fake_id_on_key, 'test_whitelist',
            {self.attribute_name: self.not_in_whitelist}))

    def test_test_whitelist_include_off_user(self):
        """
        Test that get_treatment returns off for the test_whitelist feature using the user key
        included for off treatment
        """
        self.assertEqual(self.off_treatment, self.client.get_treatment(
            self.fake_id_off_key, 'test_whitelist',
            {self.attribute_name: self.not_in_whitelist}))

    def test_test_whitelist_in_whitelist(self):
        """
        Test that get_treatment returns on for the test_whitelist feature using an attribute
        in the whitelist
        """
        self.assertEqual(self.on_treatment, self.client.get_treatment(
            self.fake_id_in_segment, 'test_whitelist',
            {self.attribute_name: self.in_whitelist}))

    def test_test_whitelist_not_in_whitelist(self):
        """
        Test that get_treatment returns off for the test_whitelist feature using an attribute not
        in the whitelist
        """
        self.assertEqual(self.off_treatment, self.client.get_treatment(
            self.fake_id_not_in_segment, 'test_whitelist',
            {self.attribute_name: self.not_in_whitelist}))

    #
    # test_killed tests
    #

    def test_test_killed_include_on_user(self):
        """
        Test that get_treatment returns off for the test_killed feature using the user key
        included for on treatment
        """
        self.assertEqual(self.off_treatment, self.client.get_treatment(
            self.fake_id_on_key, 'test_killed'))

    def test_test_killed_include_off_user(self):
        """
        Test that get_treatment returns off for the test_killed feature using the user key
        included for off treatment
        """
        self.assertEqual(self.off_treatment, self.client.get_treatment(
            self.fake_id_off_key, 'test_killed'))

    def test_test_killed_in_segment_key(self):
        """
        Test that get_treatment returns off for the test_killed feature using a key in the
        segment
        """
        self.assertEqual(self.off_treatment, self.client.get_treatment(
            self.fake_id_in_segment, 'test_killed'))

    def test_test_killed_not_in_segment_key(self):
        """
        Test that get_treatment returns off for the test_killed feature using a key not in the
        segment
        """
        self.assertEqual(self.off_treatment, self.client.get_treatment(
            self.fake_id_not_in_segment, 'test_killed'))

'''
class LocalhostEnvironmentClientParseSplitFileTests(TestCase, MockUtilsMixin):
    def setUp(self):
        self.some_file_name = mock.MagicMock()
        self.all_keys_split_side_effect = [mock.MagicMock(), mock.MagicMock()]
        self.all_keys_split_mock = self.patch('splitio.brokers.AllKeysSplit',
                                              side_effect=self.all_keys_split_side_effect)
        self.build_split_fetcher_mock = self.patch(
            'splitio.tests.test_clients.LocalhostBroker._build_split_fetcher')

        self.open_mock = self.patch_builtin('open')
        self.some_config = mock.MagicMock()
        self.broker = LocalhostBroker(self.some_config)
        self.threading_mock = self.patch('threading.Thread')
        self.broker = LocalhostBroker()

    def test_skips_comment_lines(self):
        """Test that _parse_split_file skips comment lines"""
        self.open_mock.return_value.__enter__.return_value.__iter__.return_value = [
            '#feature treatment']
        self.broker._parse_split_file(self.some_file_name)
        self.all_keys_split_mock.assert_not_called()

    def test_skips_illegal_lines(self):
        """Test that _parse_split_file skips illegal lines"""
        self.open_mock.return_value.__enter__.return_value.__iter__.return_value = [
            '!feature treat$ment']
        self.broker._parse_split_file(self.some_file_name)
        self.all_keys_split_mock.assert_not_called()

    def test_parses_definition_lines(self):
        """Test that _parse_split_file skips comment lines"""
        self.open_mock.return_value.__enter__.return_value.__iter__.return_value = [
            'feature1 treatment1', 'feature2 treatment2']
        self.broker._parse_split_file(self.some_file_name)
        self.assertListEqual([mock.call('feature1', 'treatment1'),
                              mock.call('feature2', 'treatment2')],
                             self.all_keys_split_mock.call_args_list)

    def test_returns_dict_with_parsed_splits(self):
        """Test that _parse_split_file skips comment lines"""
        self.open_mock.return_value.__enter__.return_value.__iter__.return_value = [
            'feature1 treatment1', 'feature2 treatment2']
        self.assertDictEqual({'feature1': self.all_keys_split_side_effect[0],
                              'feature2': self.all_keys_split_side_effect[1]},
                             self.broker._parse_split_file(self.some_file_name))

    def test_raises_value_error_if_ioerror_is_raised(self):
        """Raises a ValueError if an IOError is raised"""
        self.open_mock.side_effect = IOError()
        with self.assertRaises(ValueError):
            self.broker._parse_split_file(self.some_file_name)

class LocalhostBrokerOffTheGrid(TestCase):
<<<<<<< HEAD
    """
    Tests for LocalhostEnvironmentClient. Auto update config behaviour
    """
    def test_auto_update_splits(self):
        """
        Verifies that the split file is automatically re-parsed as soon as it's
        modified
        """
=======
    \'''
    Tests for LocalhostEnvironmentClient. Auto update config behaviour
    \'''
    def test_auto_update_splits(self):
        \'''
        Verifies that the split file is automatically re-parsed as soon as it's
        modified
        \'''
>>>>>>> 42e4d763
        with tempfile.NamedTemporaryFile(mode='w') as split_file:
            split_file.write('a_test_split off\n')
            split_file.flush()

            factory = get_factory("localhost", split_definition_file_name=split_file.name)
            client = factory.client()
            self.assertEqual(client.get_treatment('x', 'a_test_split'), 'off')

            split_file.truncate()
            split_file.write('a_test_split on\n')
            split_file.flush()
            sleep(5)

            self.assertEqual(client.get_treatment('x', 'a_test_split'), 'on')
            client.destroy()
'''



class TestClientDestroy(TestCase):
    """
    """

    def setUp(self):
        self.some_api_key = mock.MagicMock()
        self.some_config = mock.MagicMock()

    def test_self_refreshing_destroy(self):
        broker = SelfRefreshingBroker(self.some_api_key)
        client = Client(broker)
        manager = SelfRefreshingSplitManager(broker)
        client.destroy()
        self.assertEqual(client.get_treatment('asd', 'asd'), CONTROL)
        self.assertEqual(manager.splits(), [])
        self.assertEqual(manager.split_names(), [])

    def test_redis_destroy(self):
        broker = RedisBroker(self.some_api_key, self.some_config)
        client = Client(broker)
        manager = RedisSplitManager(broker)
        client.destroy()
        self.assertEqual(client.get_treatment('asd', 'asd'), CONTROL)
        self.assertEqual(manager.splits(), [])
        self.assertEqual(manager.split_names(), [])

    def test_uwsgi_destroy(self):
        broker = UWSGIBroker(self.some_api_key, {'eventsQueueSize': 30})
        client = Client(broker)
        manager = UWSGISplitManager(broker)
        client.destroy()
        self.assertEqual(client.get_treatment('asd', 'asd'), CONTROL)
        self.assertEqual(manager.splits(), [])
        self.assertEqual(manager.split_names(), [])<|MERGE_RESOLUTION|>--- conflicted
+++ resolved
@@ -8,16 +8,13 @@
     # Python 2
     import mock
 
-import tempfile
 import arrow
 import os.path
 
 from unittest import TestCase
-from time import sleep
-
-from splitio import get_factory
+
 from splitio.clients import Client
-from splitio.brokers import JSONFileBroker, LocalhostBroker, RedisBroker, \
+from splitio.brokers import JSONFileBroker, RedisBroker, \
     UWSGIBroker, randomize_interval, SelfRefreshingBroker
 from splitio.exceptions import TimeoutException
 from splitio.config import DEFAULT_CONFIG, MAX_INTERVAL, SDK_API_BASE_URL, \
@@ -496,12 +493,8 @@
             os.path.dirname(__file__),
             'splitChanges.json'
         )
-<<<<<<< HEAD
-        cls.client = Client(JSONFileBroker(cls.segment_changes_file_name,
+        cls.client = Client(JSONFileBroker(cls.some_config, cls.segment_changes_file_name,
                             cls.split_changes_file_name))
-=======
-        cls.client = Client(JSONFileBroker(cls.some_config, cls.segment_changes_file_name, cls.split_changes_file_name))
->>>>>>> 42e4d763
         cls.on_treatment = 'on'
         cls.off_treatment = 'off'
         cls.some_key = 'some_key'
@@ -1155,6 +1148,7 @@
         self.assertEqual(self.off_treatment, self.client.get_treatment(
             self.fake_id_not_in_segment, 'test_killed'))
 
+
 '''
 class LocalhostEnvironmentClientParseSplitFileTests(TestCase, MockUtilsMixin):
     def setUp(self):
@@ -1209,7 +1203,6 @@
             self.broker._parse_split_file(self.some_file_name)
 
 class LocalhostBrokerOffTheGrid(TestCase):
-<<<<<<< HEAD
     """
     Tests for LocalhostEnvironmentClient. Auto update config behaviour
     """
@@ -1218,16 +1211,6 @@
         Verifies that the split file is automatically re-parsed as soon as it's
         modified
         """
-=======
-    \'''
-    Tests for LocalhostEnvironmentClient. Auto update config behaviour
-    \'''
-    def test_auto_update_splits(self):
-        \'''
-        Verifies that the split file is automatically re-parsed as soon as it's
-        modified
-        \'''
->>>>>>> 42e4d763
         with tempfile.NamedTemporaryFile(mode='w') as split_file:
             split_file.write('a_test_split off\n')
             split_file.flush()
@@ -1244,7 +1227,6 @@
             self.assertEqual(client.get_treatment('x', 'a_test_split'), 'on')
             client.destroy()
 '''
-
 
 
 class TestClientDestroy(TestCase):
