--- conflicted
+++ resolved
@@ -25,185 +25,11 @@
 from splitio.tests.utils import MockUtilsMixin
 
 
-# class ClientTests(TestCase, MockUtilsMixin):
-#     def setUp(self):
-#         self.some_key = mock.MagicMock()
-#         self.some_feature = mock.MagicMock()
-#         self.some_attributes = mock.MagicMock()
-#
-#         self.some_conditions = [
-#             mock.MagicMock(),
-#             mock.MagicMock(),
-#             mock.MagicMock()
-#         ]
-#         self.some_algo = mock.MagicMock()
-#         self.some_split = mock.MagicMock()
-#         self.some_split.killed = False
-#         self.some_split.conditions.__iter__.return_value = self.some_conditions
-#         self.splitter_mock = self.patch('splitio.clients.Splitter')
-#         self.client = Client()
-#         self.get_split_fetcher_mock = self.patch_object(self.client, 'get_split_fetcher')
-#         self.get_treatment_log_mock = self.patch_object(self.client, 'get_treatment_log')
-#         self.get_metrics = self.patch_object(self.client, 'get_metrics')
-#         self.record_stats_mock = self.patch_object(self.client, '_record_stats')
-#
-#     def test_get_splitter_returns_a_splitter(self):
-#         """Test that get_splitter returns a splitter"""
-#         self.assertEqual(self.splitter_mock.return_value, self.client.get_splitter())
-#
-#     def test_get_treatment_returns_control_if_key_is_none(self):
-#         """Test that get_treatment returns CONTROL treatment if key is None"""
-#         self.assertEqual(CONTROL, self.client.get_treatment(None, self.some_feature,
-#                                                             self.some_attributes))
-#
-#     def test_get_treatment_returns_control_if_feature_is_none(self):
-#         """Test that get_treatment returns CONTROL treatment if feature is None"""
-#         self.assertEqual(CONTROL, self.client.get_treatment(self.some_key, None,
-#                                                             self.some_attributes))
-#
-#     def test_get_treatment_calls_split_fetcher_fetch(self):
-#         """Test that get_treatment calls split fetcher fetch"""
-#         self.client.get_treatment(self.some_key, self.some_feature, self.some_attributes)
-#         self.get_split_fetcher_mock.return_value.fetch.assert_called_once_with(self.some_feature)
-#
-#     def test_get_treatment_returns_control_if_get_split_fetcher_raises_exception(self):
-#         """Test that get_treatment returns CONTROL treatment if get_split_fetcher raises an
-#         exception"""
-#         self.get_split_fetcher_mock.side_effect = Exception()
-#         self.assertEqual(CONTROL, self.client.get_treatment(self.some_key, self.some_feature,
-#                                                             self.some_attributes))
-#
-#     def test_get_treatment_returns_control_if_fetch_raises_exception(self):
-#         """Test that get_treatment returns CONTROL treatment if fetch raises an exception"""
-#         self.get_split_fetcher_mock.return_value.fetch.side_effect = Exception()
-#         self.assertEqual(CONTROL, self.client.get_treatment(self.some_key, self.some_feature,
-#                                                             self.some_attributes))
-#
-#     def test_get_treatment_returns_control_if_split_is_none(self):
-#         """Test that get_treatment returns CONTROL treatment if split is None"""
-#         self.get_split_fetcher_mock.return_value.fetch.return_value = None
-#         self.assertEqual(CONTROL, self.client.get_treatment(self.some_key, self.some_feature,
-#                                                             self.some_attributes))
-#
-#     def test_get_treatment_returns_control_if_get_treatment_for_split_raises_exception(self):
-#         """Test that get_treatment returns CONTROL treatment _get_treatment_for_split raises an
-#         exception"""
-#         self.some_split.killed = False
-#         self.get_split_fetcher_mock.return_value.fetch.return_value = self.some_split
-#         self.patch_object(self.client, '_get_treatment_for_split', side_effect=Exception())
-#         self.assertEqual(CONTROL, self.client.get_treatment(self.some_key, self.some_feature,
-#                                                             self.some_attributes))
-#
-#     def test_get_treatment_returns_default_treatment_if_feature_is_killed(self):
-#         """Test that get_treatment returns default treatment if split is Killed"""
-#         self.some_split.killed = True
-#         self.get_split_fetcher_mock.return_value.fetch.return_value = self.some_split
-#         self.assertEqual(self.some_split.default_treatment,
-#                          self.client.get_treatment(self.some_key, self.some_feature,
-#                                                             self.some_attributes))
-#
-#     def test_get_treatment_returns_default_treatment_if_no_conditions_match(self):
-#         """Test that _get_treatment_for_split returns None if no split conditions_match"""
-#         self.some_conditions[0].matcher.match.return_value = False
-#         self.some_conditions[1].matcher.match.return_value = False
-#         self.some_conditions[2].matcher.match.return_value = False
-#
-#         treatment, label = self.client._get_treatment_for_split(self.some_split, self.some_key,
-#                                                               self.some_feature)
-#
-#         self.assertEqual(None, treatment)
-#         self.assertEqual(None, label)
-#
-#     def test_get_treatment_calls_condition_matcher_match_with_short_circuit(self):
-#         """
-#         Test that _get_treatment_for_split calls the conditions matcher match method until a match
-#         is found
-#         """
-#         self.some_conditions[0].matcher.match.return_value = False
-#         self.some_conditions[1].matcher.match.return_value = True
-#         self.some_conditions[2].matcher.match.return_value = False
-#         self.client._get_treatment_for_split(self.some_split, self.some_key, self.some_key, self.some_attributes)
-#         self.some_conditions[0].matcher.match.assert_called_once_with(
-#             self.some_key, attributes=self.some_attributes)
-#         self.some_conditions[1].matcher.match.assert_called_once_with(
-#             self.some_key, attributes=self.some_attributes)
-#         self.some_conditions[2].matcher.match.assert_not_called()
-#
-#     def test_get_treatment_calls_get_splitter_if_a_condition_match(self):
-#         """
-#         Test that _get_treatment_for_split calls get_treatment on splitter if a condition match
-#         """
-#         self.some_conditions[0].matcher.match.return_value = False
-#         self.some_conditions[1].matcher.match.return_value = True
-#         self.client._get_treatment_for_split(self.some_split, self.some_key, self.some_key, self.some_attributes)
-#         self.splitter_mock.return_value.get_treatment.assert_called_once_with(
-#             self.some_key, self.some_split.seed, self.some_conditions[1].partitions,
-#             self.some_split.algo
-#         )
-#
-#     def test_get_treatment_calls_record_stats(self):
-#         """Test that get_treatment calls get_split_fetcher"""
-#         get_treatment_for_split_mock = self.patch_object(self.client, '_get_treatment_for_split')
-#         self.client.get_treatment(self.some_key, self.some_feature, self.some_attributes)
-#
-#         impression = self.client._build_impression(self.some_key, self.some_feature, 'some_treatment', 'some_label',
-#                                                    -1, self.some_key, mock.ANY)
-#
-#         self.client._record_stats(impression, mock.ANY, 'sdk.getTreatment')
-#
-# class ClientRecordStatsTests(TestCase, MockUtilsMixin):
-#     def setUp(self):
-#         self.some_key = mock.MagicMock()
-#         self.some_feature = mock.MagicMock()
-#         self.some_treatment = mock.MagicMock()
-#         self.some_start = 123456000
-#         self.some_operation = mock.MagicMock()
-#
-#         self.client = Client()
-#         self.get_treatment_log_mock = self.patch_object(self.client, 'get_treatment_log')
-#         self.get_metrics_mock = self.patch_object(self.client, 'get_metrics')
-#         self.arrow_mock = self.patch('splitio.clients.time')
-#         self.arrow_mock.utcnow.return_value.timestamp = 123457
-#
-#     def test_record_stats_calls_treatment_log_log(self):
-#         """Test that _record_stats calls log on the treatment log"""
-#
-#         impression = self.client._build_impression(self.some_key, self.some_feature, self.some_treatment, 'some_label',
-#                                                    -1, self.some_key, self.some_start)
-#
-#         self.client._record_stats(impression, self.some_start, self.some_operation)
-#
-#         self.get_treatment_log_mock.return_value.log.assert_called_once_with(impression)
-#
-#     def test_record_stats_doesnt_raise_an_exception_if_log_does(self):
-#         """Test that _record_stats doesn't raise an exception if log does"""
-#         self.get_treatment_log_mock.return_value.log.side_effect = Exception()
-#         try:
-#
-#             impression = self.client._build_impression(self.some_key, self.some_feature, self.some_treatment,
-#                                                        'some_label',
-#                                                        -1, self.some_key, self.some_start)
-#
-#             self.client._record_stats(impression, self.some_start, self.some_operation)
-#         except:
-#             self.fail('Unexpected exception raised')
-#
-#     def test_record_stats_calls_metrics_time(self):
-#         """Test that _record_stats calls time on the metrics object"""
-#
-#         impression = self.client._build_impression(self.some_key, self.some_feature, self.some_treatment, 'some_label',
-#                                             -1, self.some_key, self.some_start)
-#
-#         self.client._record_stats(impression, self.some_start, self.some_operation)
-#
-#         self.get_metrics_mock.return_value.time.assert_called_once()
-
-
 class RandomizeIntervalTests(TestCase, MockUtilsMixin):
     def setUp(self):
         self.some_value = mock.MagicMock()
         self.max_mock = self.patch_builtin('max')
-        self.randint_mock = self.patch('splitio.brokers.randint')
+        self.randint_mock = self.patch('splitio.brokers.random.randint')
 
     def test_returns_callable(self):
         """
@@ -301,9 +127,9 @@
 
 class SelfRefreshingBrokerStartTests(TestCase, MockUtilsMixin):
     def setUp(self):
-        self.event_mock = self.patch('splitio.brokers.Event')
+        self.event_mock = self.patch('splitio.brokers.threading.Event')
         self.event_mock.return_value.wait.return_value = True
-        self.thread_mock = self.patch('splitio.brokers.Thread')
+        self.thread_mock = self.patch('splitio.brokers.threading.Thread')
         self.build_sdk_api_mock = self.patch('splitio.brokers.SelfRefreshingBroker._build_sdk_api')
         self.build_split_fetcher_mock = self.patch(
             'splitio.brokers.SelfRefreshingBroker._build_split_fetcher')
@@ -1362,11 +1188,10 @@
         """Raises a ValueError if an IOError is raised"""
         self.open_mock.side_effect = IOError()
         with self.assertRaises(ValueError):
-<<<<<<< HEAD
-            self.client._parse_split_file(self.some_file_name)
-
-
-class LocalhostEnvironmentClientOffTheGrid(TestCase):
+            self.broker._parse_split_file(self.some_file_name)
+
+
+class LocalhostBrokerOffTheGrid(TestCase):
     '''
     Tests for LocalhostEnvironmentClient. Auto update config behaviour
     '''
@@ -1379,8 +1204,8 @@
             split_file.write('a_test_split off\n')
             split_file.flush()
 
-            client = LocalhostEnvironmentClient(
-                split_definition_file_name=split_file.name
+            client = Client(
+                LocalhostBroker(split_definition_file_name=split_file.name)
             )
 
             self.assertEqual(client.get_treatment('x', 'a_test_split'), 'off')
@@ -1390,7 +1215,4 @@
             split_file.flush()
             sleep(1)
 
-            self.assertEqual(client.get_treatment('x', 'a_test_split'), 'on')
-=======
-            self.broker._parse_split_file(self.some_file_name)
->>>>>>> b6e6546a
+            self.assertEqual(client.get_treatment('x', 'a_test_split'), 'on')