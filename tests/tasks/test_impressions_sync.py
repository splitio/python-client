--- conflicted
+++ resolved
@@ -10,11 +10,7 @@
 from splitio.sync.impression import ImpressionSynchronizer, ImpressionsCountSynchronizer
 from splitio.engine.impressions import Manager as ImpressionsManager
 from splitio.engine.strategies import Counter
-<<<<<<< HEAD
 from splitio.engine.strategies.strategy_optimized_mode import StrategyOptimizedMode
-=======
->>>>>>> 8bdc4029
-
 
 class ImpressionsSyncTests(object):
     """Impressions Syncrhonization task test cases."""
@@ -68,11 +64,7 @@
         api = mocker.Mock(spec=ImpressionsAPI)
         api.flush_counters.return_value = HttpResponse(200, '')
         impressions_sync.ImpressionsCountSyncTask._PERIOD = 1
-<<<<<<< HEAD
         impression_synchronizer = ImpressionsCountSynchronizer(api, ImpressionsManager(mocker.Mock(), StrategyOptimizedMode(counter)))
-=======
-        impression_synchronizer = ImpressionsCountSynchronizer(api, counter)
->>>>>>> 8bdc4029
         task = impressions_sync.ImpressionsCountSyncTask(
             impression_synchronizer.synchronize_counters
         )
