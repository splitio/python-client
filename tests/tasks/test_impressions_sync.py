--- conflicted
+++ resolved
@@ -7,12 +7,9 @@
 from splitio.storage import ImpressionStorage
 from splitio.models.impressions import Impression
 from splitio.api.impressions import ImpressionsAPI
-<<<<<<< HEAD
-from splitio.synchronizers.impression import ImpressionSynchronizer
-=======
+from splitio.synchronizers.impression import ImpressionSynchronizer, ImpressionsCountSynchronizer
 from splitio.engine.impressions import Manager as ImpressionsManager
 from splitio.engine.impressions import Counter
->>>>>>> 1a8fde83
 
 
 class ImpressionsSyncTests(object):
@@ -67,7 +64,10 @@
         api = mocker.Mock(spec=ImpressionsAPI)
         api.flush_counters.return_value = HttpResponse(200, '')
         impressions_sync.ImpressionsCountSyncTask._PERIOD = 1
-        task = impressions_sync.ImpressionsCountSyncTask(api, manager)
+        impression_synchronizer = ImpressionsCountSynchronizer(api, manager)
+        task = impressions_sync.ImpressionsCountSyncTask(
+            impression_synchronizer.synchronize_counters
+        )
         task.start()
         time.sleep(2)
         assert task.is_running()
