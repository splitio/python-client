"""Unit tests for the input_validator module."""
<<<<<<< HEAD
#pylint: disable=protected-access,too-many-statements,no-self-use,line-too-long
=======
#pylint: disable=line-too-long,protected-access,no-self-use,too-many-statements
>>>>>>> 27d9cc22

from __future__ import absolute_import, division, print_function, \
    unicode_literals

import logging

from splitio.client.factory import SplitFactory, get_factory
from splitio.client.client import CONTROL, Client
from splitio.client.manager import SplitManager
from splitio.client.key import Key
from splitio.storage import SplitStorage, EventStorage, ImpressionStorage, TelemetryStorage, \
    SegmentStorage
from splitio.models.splits import Split


class ClientInputValidationTests(object):
    """Input validation test cases."""

    def test_get_treatment(self, mocker):
        """Test get_treatment validation."""
        split_mock = mocker.Mock(spec=Split)
        default_treatment_mock = mocker.PropertyMock()
        default_treatment_mock.return_value = 'default_treatment'
        type(split_mock).default_treatment = default_treatment_mock
        conditions_mock = mocker.PropertyMock()
        conditions_mock.return_value = []
        type(split_mock).conditions = conditions_mock
        storage_mock = mocker.Mock(spec=SplitStorage)
        storage_mock.get.return_value = split_mock

        def _get_storage_mock(storage):
            return {
                'splits': storage_mock,
                'segments': mocker.Mock(spec=SegmentStorage),
                'impressions': mocker.Mock(spec=ImpressionStorage),
                'events': mocker.Mock(spec=EventStorage),
                'telemetry': mocker.Mock(spec=TelemetryStorage)
            }[storage]
        factory_mock = mocker.Mock(spec=SplitFactory)
        factory_mock._get_storage.side_effect = _get_storage_mock
        factory_destroyed = mocker.PropertyMock()
        factory_destroyed.return_value = False
        type(factory_mock).destroyed = factory_destroyed

        client = Client(factory_mock)
        client._logger = mocker.Mock()
        mocker.patch('splitio.client.input_validator._LOGGER', new=client._logger)

        assert client.get_treatment(None, 'some_feature') == CONTROL
        assert client._logger.error.mock_calls == [
            mocker.call('%s: you passed a null key, key must be a non-empty string.', 'get_treatment')
        ]

        client._logger.reset_mock()
        assert client.get_treatment('', 'some_feature') == CONTROL
        assert client._logger.error.mock_calls == [
            mocker.call('%s: you passed an empty %s, %s must be a non-empty string.', 'get_treatment', 'key', 'key')
        ]

        client._logger.reset_mock()
        key = ''.join('a' for _ in range(0, 255))
        assert client.get_treatment(key, 'some_feature') == CONTROL
        assert client._logger.error.mock_calls == [
            mocker.call('%s: %s too long - must be %s characters or less.', 'get_treatment', 'key', 250)
        ]

        client._logger.reset_mock()
        assert client.get_treatment(12345, 'some_feature') == 'default_treatment'
        assert client._logger.warning.mock_calls == [
            mocker.call('%s: %s %s is not of type string, converting.', 'get_treatment', 'key', 12345)
        ]

        client._logger.reset_mock()
        assert client.get_treatment(float('nan'), 'some_feature') == CONTROL
        assert client._logger.error.mock_calls == [
            mocker.call('%s: you passed an invalid %s, %s must be a non-empty string.', 'get_treatment', 'key', 'key')
        ]

        client._logger.reset_mock()
        assert client.get_treatment(float('inf'), 'some_feature') == CONTROL
        assert client._logger.error.mock_calls == [
            mocker.call('%s: you passed an invalid %s, %s must be a non-empty string.', 'get_treatment', 'key', 'key')
        ]

        client._logger.reset_mock()
        assert client.get_treatment(True, 'some_feature') == CONTROL
        assert client._logger.error.mock_calls == [
            mocker.call('%s: you passed an invalid %s, %s must be a non-empty string.', 'get_treatment', 'key', 'key')
        ]

        client._logger.reset_mock()
        assert client.get_treatment([], 'some_feature') == CONTROL
        assert client._logger.error.mock_calls == [
            mocker.call('%s: you passed an invalid %s, %s must be a non-empty string.', 'get_treatment', 'key', 'key')
        ]

        client._logger.reset_mock()
        assert client.get_treatment('some_key', None) == CONTROL
        assert client._logger.error.mock_calls == [
            mocker.call('%s: you passed a null %s, %s must be a non-empty string.', 'get_treatment', 'feature_name', 'feature_name')
        ]

        client._logger.reset_mock()
        assert client.get_treatment('some_key', 123) == CONTROL
        assert client._logger.error.mock_calls == [
            mocker.call('%s: you passed an invalid %s, %s must be a non-empty string.', 'get_treatment', 'feature_name', 'feature_name')
        ]

        client._logger.reset_mock()
        assert client.get_treatment('some_key', True) == CONTROL
        assert client._logger.error.mock_calls == [
            mocker.call('%s: you passed an invalid %s, %s must be a non-empty string.', 'get_treatment', 'feature_name', 'feature_name')
        ]

        client._logger.reset_mock()
        assert client.get_treatment('some_key', []) == CONTROL
        assert client._logger.error.mock_calls == [
            mocker.call('%s: you passed an invalid %s, %s must be a non-empty string.', 'get_treatment', 'feature_name', 'feature_name')
        ]

        client._logger.reset_mock()
        assert client.get_treatment('some_key', '') == CONTROL
        assert client._logger.error.mock_calls == [
            mocker.call('%s: you passed an empty %s, %s must be a non-empty string.', 'get_treatment', 'feature_name', 'feature_name')
        ]

        client._logger.reset_mock()
        assert client.get_treatment('some_key', 'some_feature') == 'default_treatment'
        assert client._logger.error.mock_calls == []
        assert client._logger.warning.mock_calls == []

        client._logger.reset_mock()
        assert client.get_treatment(Key(None, 'bucketing_key'), 'some_feature') == CONTROL
        assert client._logger.error.mock_calls == [
            mocker.call('%s: you passed a null %s, %s must be a non-empty string.', 'get_treatment', 'matching_key', 'matching_key')
        ]

        client._logger.reset_mock()
        assert client.get_treatment(Key('', 'bucketing_key'), 'some_feature') == CONTROL
        assert client._logger.error.mock_calls == [
            mocker.call('%s: you passed an empty %s, %s must be a non-empty string.', 'get_treatment', 'matching_key', 'matching_key')
        ]

        client._logger.reset_mock()
        assert client.get_treatment(Key(float('nan'), 'bucketing_key'), 'some_feature') == CONTROL
        assert client._logger.error.mock_calls == [
<<<<<<< HEAD
            mocker.call('get_treatment: you passed an invalid matching_key, matching_key must be a non-empty string.')
=======
            mocker.call('%s: you passed an invalid %s, %s must be a non-empty string.', 'get_treatment', 'matching_key', 'matching_key')
>>>>>>> 27d9cc22
        ]

        client._logger.reset_mock()
        assert client.get_treatment(Key(float('inf'), 'bucketing_key'), 'some_feature') == CONTROL
        assert client._logger.error.mock_calls == [
<<<<<<< HEAD
            mocker.call('get_treatment: you passed an invalid matching_key, matching_key must be a non-empty string.')
=======
            mocker.call('%s: you passed an invalid %s, %s must be a non-empty string.', 'get_treatment', 'matching_key', 'matching_key')
>>>>>>> 27d9cc22
        ]

        client._logger.reset_mock()
        assert client.get_treatment(Key(True, 'bucketing_key'), 'some_feature') == CONTROL
        assert client._logger.error.mock_calls == [
<<<<<<< HEAD
            mocker.call('get_treatment: you passed an invalid matching_key, matching_key must be a non-empty string.')
=======
            mocker.call('%s: you passed an invalid %s, %s must be a non-empty string.', 'get_treatment', 'matching_key', 'matching_key')
>>>>>>> 27d9cc22
        ]

        client._logger.reset_mock()
        assert client.get_treatment(Key([], 'bucketing_key'), 'some_feature') == CONTROL
        assert client._logger.error.mock_calls == [
<<<<<<< HEAD
            mocker.call('get_treatment: you passed an invalid matching_key, matching_key must be a non-empty string.')
=======
            mocker.call('%s: you passed an invalid %s, %s must be a non-empty string.', 'get_treatment', 'matching_key', 'matching_key')
>>>>>>> 27d9cc22
        ]

        client._logger.reset_mock()
        assert client.get_treatment(Key(12345, 'bucketing_key'), 'some_feature') == 'default_treatment'
        assert client._logger.warning.mock_calls == [
<<<<<<< HEAD
            mocker.call('get_treatment: matching_key 12345 is not of type string, ' 'converting.')
=======
            mocker.call('%s: %s %s is not of type string, converting.', 'get_treatment', 'matching_key', 12345)
>>>>>>> 27d9cc22
        ]

        client._logger.reset_mock()
        key = ''.join('a' for _ in range(0, 255))
        assert client.get_treatment(Key(key, 'bucketing_key'), 'some_feature') == CONTROL
        assert client._logger.error.mock_calls == [
            mocker.call('%s: %s too long - must be %s characters or less.', 'get_treatment', 'matching_key', 250)
        ]

        client._logger.reset_mock()
        assert client.get_treatment(Key('mathcing_key', None), 'some_feature') == CONTROL
        assert client._logger.error.mock_calls == [
            mocker.call('%s: you passed a null %s, %s must be a non-empty string.', 'get_treatment', 'bucketing_key', 'bucketing_key')
        ]

        client._logger.reset_mock()
        assert client.get_treatment(Key('mathcing_key', True), 'some_feature') == CONTROL
        assert client._logger.error.mock_calls == [
            mocker.call('%s: you passed an invalid %s, %s must be a non-empty string.', 'get_treatment', 'bucketing_key', 'bucketing_key')
        ]

        client._logger.reset_mock()
        assert client.get_treatment(Key('mathcing_key', []), 'some_feature') == CONTROL
        assert client._logger.error.mock_calls == [
            mocker.call('%s: you passed an invalid %s, %s must be a non-empty string.', 'get_treatment', 'bucketing_key', 'bucketing_key')
        ]

        client._logger.reset_mock()
        assert client.get_treatment(Key('mathcing_key', ''), 'some_feature') == CONTROL
        assert client._logger.error.mock_calls == [
            mocker.call('%s: you passed an empty %s, %s must be a non-empty string.', 'get_treatment', 'bucketing_key', 'bucketing_key')
        ]

        client._logger.reset_mock()
        assert client.get_treatment(Key('mathcing_key', 12345), 'some_feature') == 'default_treatment'
        assert client._logger.warning.mock_calls == [
            mocker.call('%s: %s %s is not of type string, converting.', 'get_treatment', 'bucketing_key', 12345)
        ]

        client._logger.reset_mock()
        assert client.get_treatment('mathcing_key', 'some_feature', True) == CONTROL
        assert client._logger.error.mock_calls == [
            mocker.call('%s: attributes must be of type dictionary.', 'get_treatment')
        ]

        client._logger.reset_mock()
        assert client.get_treatment('mathcing_key', 'some_feature', {'test': 'test'}) == 'default_treatment'
        assert client._logger.error.mock_calls == []

        client._logger.reset_mock()
        assert client.get_treatment('mathcing_key', 'some_feature', None) == 'default_treatment'
        assert client._logger.error.mock_calls == []

        client._logger.reset_mock()
        assert client.get_treatment('mathcing_key', '  some_feature   ', None) == 'default_treatment'
        assert client._logger.warning.mock_calls == [
            mocker.call('%s: feature_name \'%s\' has extra whitespace, trimming.', 'get_treatment', '  some_feature   ')
        ]

    def test_get_treatment_with_config(self, mocker):
        """Test get_treatment validation."""
        split_mock = mocker.Mock(spec=Split)
        default_treatment_mock = mocker.PropertyMock()
        default_treatment_mock.return_value = 'default_treatment'
        type(split_mock).default_treatment = default_treatment_mock
        conditions_mock = mocker.PropertyMock()
        conditions_mock.return_value = []
        type(split_mock).conditions = conditions_mock
        def _configs(treatment):
            return '{"some": "property"}' if treatment == 'default_treatment' else None
        split_mock.get_configurations_for.side_effect = _configs
        storage_mock = mocker.Mock(spec=SplitStorage)
        storage_mock.get.return_value = split_mock

        def _get_storage_mock(storage):
            return {
                'splits': storage_mock,
                'segments': mocker.Mock(spec=SegmentStorage),
                'impressions': mocker.Mock(spec=ImpressionStorage),
                'events': mocker.Mock(spec=EventStorage),
                'telemetry': mocker.Mock(spec=TelemetryStorage)
            }[storage]
        factory_mock = mocker.Mock(spec=SplitFactory)
        factory_mock._get_storage.side_effect = _get_storage_mock
        factory_destroyed = mocker.PropertyMock()
        factory_destroyed.return_value = False
        type(factory_mock).destroyed = factory_destroyed

        client = Client(factory_mock)
        client._logger = mocker.Mock()
        mocker.patch('splitio.client.input_validator._LOGGER', new=client._logger)

        assert client.get_treatment_with_config(None, 'some_feature') == (CONTROL, None)
        assert client._logger.error.mock_calls == [
            mocker.call('get_treatment_with_config: you passed a null key, key must be a non-empty string.')
        ]

        client._logger.reset_mock()
        assert client.get_treatment_with_config('', 'some_feature') == (CONTROL, None)
        assert client._logger.error.mock_calls == [
            mocker.call('get_treatment_with_config: you passed an empty key, key must be a non-empty string.')
        ]

        client._logger.reset_mock()
        key = ''.join('a' for _ in range(0, 255))
        assert client.get_treatment_with_config(key, 'some_feature') == (CONTROL, None)
        assert client._logger.error.mock_calls == [
            mocker.call('get_treatment_with_config: key too long - must be 250 characters or less.')
        ]

        client._logger.reset_mock()
        assert client.get_treatment_with_config(12345, 'some_feature') == ('default_treatment', '{"some": "property"}')
        assert client._logger.warning.mock_calls == [
            mocker.call('get_treatment_with_config: key 12345 is not of type string, converting.')
        ]

        client._logger.reset_mock()
        assert client.get_treatment_with_config(float('nan'), 'some_feature') == (CONTROL, None)
        assert client._logger.error.mock_calls == [
            mocker.call('get_treatment_with_config: you passed an invalid key, key must be a non-empty string.')
        ]

        client._logger.reset_mock()
        assert client.get_treatment_with_config(float('inf'), 'some_feature') == (CONTROL, None)
        assert client._logger.error.mock_calls == [
            mocker.call('get_treatment_with_config: you passed an invalid key, key must be a non-empty string.')
        ]

        client._logger.reset_mock()
        assert client.get_treatment_with_config(True, 'some_feature') == (CONTROL, None)
        assert client._logger.error.mock_calls == [
            mocker.call('get_treatment_with_config: you passed an invalid key, key must be a non-empty string.')
        ]

        client._logger.reset_mock()
        assert client.get_treatment_with_config([], 'some_feature') == (CONTROL, None)
        assert client._logger.error.mock_calls == [
            mocker.call('get_treatment_with_config: you passed an invalid key, key must be a non-empty string.')
        ]

        client._logger.reset_mock()
        assert client.get_treatment_with_config('some_key', None) == (CONTROL, None)
        assert client._logger.error.mock_calls == [
            mocker.call('get_treatment_with_config: you passed a null feature_name, feature_name must be a non-empty string.')
        ]

        client._logger.reset_mock()
        assert client.get_treatment_with_config('some_key', 123) == (CONTROL, None)
        assert client._logger.error.mock_calls == [
            mocker.call('get_treatment_with_config: you passed an invalid feature_name, feature_name must be a non-empty string.')
        ]

        client._logger.reset_mock()
        assert client.get_treatment_with_config('some_key', True) == (CONTROL, None)
        assert client._logger.error.mock_calls == [
            mocker.call('get_treatment_with_config: you passed an invalid feature_name, feature_name must be a non-empty string.')
        ]

        client._logger.reset_mock()
        assert client.get_treatment_with_config('some_key', []) == (CONTROL, None)
        assert client._logger.error.mock_calls == [
            mocker.call('get_treatment_with_config: you passed an invalid feature_name, feature_name must be a non-empty string.')
        ]

        client._logger.reset_mock()
        assert client.get_treatment_with_config('some_key', '') == (CONTROL, None)
        assert client._logger.error.mock_calls == [
            mocker.call('get_treatment_with_config: you passed an empty feature_name, feature_name must be a non-empty string.')
        ]

        client._logger.reset_mock()
        assert client.get_treatment_with_config('some_key', 'some_feature') == ('default_treatment', '{"some": "property"}')
        assert client._logger.error.mock_calls == []
        assert client._logger.warning.mock_calls == []

        client._logger.reset_mock()
        assert client.get_treatment_with_config(Key(None, 'bucketing_key'), 'some_feature') == (CONTROL, None)
        assert client._logger.error.mock_calls == [
            mocker.call('get_treatment_with_config: you passed a null matching_key, matching_key must be a non-empty string.')
        ]

        client._logger.reset_mock()
        assert client.get_treatment_with_config(Key('', 'bucketing_key'), 'some_feature') == (CONTROL, None)
        assert client._logger.error.mock_calls == [
            mocker.call('get_treatment_with_config: you passed an empty matching_key, matching_key must be a non-empty string.')
        ]

        client._logger.reset_mock()
        assert client.get_treatment_with_config(Key(float('nan'), 'bucketing_key'), 'some_feature') == (CONTROL, None)
        assert client._logger.error.mock_calls == [
            mocker.call('get_treatment_with_config: you passed an invalid matching_key, matching_key must be a non-empty string.')
        ]

        client._logger.reset_mock()
        assert client.get_treatment_with_config(Key(float('inf'), 'bucketing_key'), 'some_feature') == (CONTROL, None)
        assert client._logger.error.mock_calls == [
            mocker.call('get_treatment_with_config: you passed an invalid matching_key, matching_key must be a non-empty string.')
        ]

        client._logger.reset_mock()
        assert client.get_treatment_with_config(Key(True, 'bucketing_key'), 'some_feature') == (CONTROL, None)
        assert client._logger.error.mock_calls == [
            mocker.call('get_treatment_with_config: you passed an invalid matching_key, matching_key must be a non-empty string.')
        ]

        client._logger.reset_mock()
        assert client.get_treatment_with_config(Key([], 'bucketing_key'), 'some_feature') == (CONTROL, None)
        assert client._logger.error.mock_calls == [
            mocker.call('get_treatment_with_config: you passed an invalid matching_key, matching_key must be a non-empty string.')
        ]

        client._logger.reset_mock()
        assert client.get_treatment_with_config(Key(12345, 'bucketing_key'), 'some_feature') == ('default_treatment', '{"some": "property"}')
        assert client._logger.warning.mock_calls == [
            mocker.call('get_treatment_with_config: matching_key 12345 is not of type string, ' 'converting.')
        ]

        client._logger.reset_mock()
        key = ''.join('a' for _ in range(0, 255))
        assert client.get_treatment_with_config(Key(key, 'bucketing_key'), 'some_feature') == (CONTROL, None)
        assert client._logger.error.mock_calls == [
            mocker.call('get_treatment_with_config: matching_key too long - must be 250 characters or less.')
        ]

        client._logger.reset_mock()
        assert client.get_treatment_with_config(Key('mathcing_key', None), 'some_feature') == (CONTROL, None)
        assert client._logger.error.mock_calls == [
            mocker.call('get_treatment_with_config: you passed a null bucketing_key, bucketing_key must be a non-empty string.')
        ]

        client._logger.reset_mock()
        assert client.get_treatment_with_config(Key('mathcing_key', True), 'some_feature') == (CONTROL, None)
        assert client._logger.error.mock_calls == [
            mocker.call('get_treatment_with_config: you passed an invalid bucketing_key, bucketing_key must be a non-empty string.')
        ]

        client._logger.reset_mock()
        assert client.get_treatment_with_config(Key('mathcing_key', []), 'some_feature') == (CONTROL, None)
        assert client._logger.error.mock_calls == [
            mocker.call('get_treatment_with_config: you passed an invalid bucketing_key, bucketing_key must be a non-empty string.')
        ]

        client._logger.reset_mock()
        assert client.get_treatment_with_config(Key('mathcing_key', ''), 'some_feature') == (CONTROL, None)
        assert client._logger.error.mock_calls == [
            mocker.call('get_treatment_with_config: you passed an empty bucketing_key, bucketing_key must be a non-empty string.')
        ]

        client._logger.reset_mock()
        assert client.get_treatment_with_config(Key('mathcing_key', 12345), 'some_feature') == ('default_treatment', '{"some": "property"}')
        assert client._logger.warning.mock_calls == [
            mocker.call('get_treatment_with_config: bucketing_key 12345 is not of type string, converting.')
        ]

        client._logger.reset_mock()
        assert client.get_treatment_with_config('mathcing_key', 'some_feature', True) == (CONTROL, None)
        assert client._logger.error.mock_calls == [
            mocker.call('get_treatment_with_config: attributes must be of type dictionary.')
        ]

        client._logger.reset_mock()
        assert client.get_treatment_with_config('mathcing_key', 'some_feature', {'test': 'test'}) == ('default_treatment', '{"some": "property"}')
        assert client._logger.error.mock_calls == []

        client._logger.reset_mock()
        assert client.get_treatment_with_config('mathcing_key', 'some_feature', None) == ('default_treatment', '{"some": "property"}')
        assert client._logger.error.mock_calls == []

        client._logger.reset_mock()
        assert client.get_treatment_with_config('mathcing_key', '  some_feature   ', None) == ('default_treatment', '{"some": "property"}')
        assert client._logger.warning.mock_calls == [
            mocker.call('get_treatment_with_config: feature_name \'  some_feature   \' has extra whitespace, trimming.')
        ]

    def test_track(self, mocker):
        """Test track method()."""
        events_storage_mock = mocker.Mock(spec=EventStorage)
        events_storage_mock.put.return_value = True
        factory_mock = mocker.Mock(spec=SplitFactory)
        factory_destroyed = mocker.PropertyMock()
        factory_destroyed.return_value = False
        type(factory_mock).destroyed = factory_destroyed

        client = Client(factory_mock)
        client._events_storage = mocker.Mock(spec=EventStorage)
        client._events_storage.put.return_value = True
        client._logger = mocker.Mock()
        mocker.patch('splitio.client.input_validator._LOGGER', new=client._logger)

        assert client.track(None, "traffic_type", "event_type", 1) is False
        assert client._logger.error.mock_calls == [
            mocker.call("%s: you passed a null %s, %s must be a non-empty string.", 'track', 'key', 'key')
        ]

        client._logger.reset_mock()
        assert client.track("", "traffic_type", "event_type", 1) is False
        assert client._logger.error.mock_calls == [
            mocker.call("%s: you passed an empty %s, %s must be a non-empty string.", 'track', 'key', 'key')
        ]

        client._logger.reset_mock()
        assert client.track(12345, "traffic_type", "event_type", 1) is True
        assert client._logger.warning.mock_calls == [
            mocker.call("%s: %s %s is not of type string, converting.", 'track', 'key', 12345)
        ]

        client._logger.reset_mock()
        assert client.track(True, "traffic_type", "event_type", 1) is False
        assert client._logger.error.mock_calls == [
            mocker.call("%s: you passed an invalid %s, %s must be a non-empty string.", 'track', 'key', 'key')
        ]

        client._logger.reset_mock()
        assert client.track([], "traffic_type", "event_type", 1) is False
        assert client._logger.error.mock_calls == [
            mocker.call("%s: you passed an invalid %s, %s must be a non-empty string.", 'track', 'key', 'key')
        ]

        client._logger.reset_mock()
        key = ''.join('a' for _ in range(0, 255))
        assert client.track(key, "traffic_type", "event_type", 1) is False
        assert client._logger.error.mock_calls == [
            mocker.call("%s: %s too long - must be %s characters or less.", 'track', 'key', 250)
        ]

        client._logger.reset_mock()
        assert client.track("some_key", None, "event_type", 1) is False
        assert client._logger.error.mock_calls == [
            mocker.call("%s: you passed a null %s, %s must be a non-empty string.", 'track', 'traffic_type', 'traffic_type')
        ]

        client._logger.reset_mock()
        assert client.track("some_key", "", "event_type", 1) is False
        assert client._logger.error.mock_calls == [
            mocker.call("%s: you passed an empty %s, %s must be a non-empty string.", 'track', 'traffic_type', 'traffic_type')
        ]

        client._logger.reset_mock()
        assert client.track("some_key", 12345, "event_type", 1) is False
        assert client._logger.error.mock_calls == [
            mocker.call("%s: you passed an invalid %s, %s must be a non-empty string.", 'track', 'traffic_type', 'traffic_type')
        ]

        client._logger.reset_mock()
        assert client.track("some_key", True, "event_type", 1) is False
        assert client._logger.error.mock_calls == [
            mocker.call("%s: you passed an invalid %s, %s must be a non-empty string.", 'track', 'traffic_type', 'traffic_type')
        ]

        client._logger.reset_mock()
        assert client.track("some_key", [], "event_type", 1) is False
        assert client._logger.error.mock_calls == [
            mocker.call("%s: you passed an invalid %s, %s must be a non-empty string.", 'track', 'traffic_type', 'traffic_type')
        ]

        client._logger.reset_mock()
        assert client.track("some_key", "TRAFFIC_type", "event_type", 1) is True
        assert client._logger.warning.mock_calls == [
            mocker.call("track: %s should be all lowercase - converting string to lowercase.", 'TRAFFIC_type')
        ]

        assert client.track("some_key", "traffic_type", None, 1) is False
        assert client._logger.error.mock_calls == [
            mocker.call("%s: you passed a null %s, %s must be a non-empty string.", 'track', 'event_type', 'event_type')
        ]

        client._logger.reset_mock()
        assert client.track("some_key", "traffic_type", "", 1) is False
        assert client._logger.error.mock_calls == [
            mocker.call("%s: you passed an empty %s, %s must be a non-empty string.", 'track', 'event_type', 'event_type')
        ]

        client._logger.reset_mock()
        assert client.track("some_key", "traffic_type", True, 1) is False
        assert client._logger.error.mock_calls == [
            mocker.call("%s: you passed an invalid %s, %s must be a non-empty string.", 'track', 'event_type', 'event_type')
        ]

        client._logger.reset_mock()
        assert client.track("some_key", "traffic_type", [], 1) is False
        assert client._logger.error.mock_calls == [
            mocker.call("%s: you passed an invalid %s, %s must be a non-empty string.", 'track', 'event_type', 'event_type')
        ]

        client._logger.reset_mock()
        assert client.track("some_key", "traffic_type", 12345, 1) is False
        assert client._logger.error.mock_calls == [
            mocker.call("%s: you passed an invalid %s, %s must be a non-empty string.", 'track', 'event_type', 'event_type')
        ]

        client._logger.reset_mock()
        assert client.track("some_key", "traffic_type", "@@", 1) is False
        assert client._logger.error.mock_calls == [
            mocker.call("%s: you passed %s, event_type must adhere to the regular "
                        "expression %s. This means "
                        "an event name must be alphanumeric, cannot be more than 80 "
                        "characters long, and can only include a dash, underscore, "
                        "period, or colon as separators of alphanumeric characters.",
                        'track', '@@', '^[a-zA-Z0-9][-_.:a-zA-Z0-9]{0,79}$')
        ]

        client._logger.reset_mock()
        assert client.track("some_key", "traffic_type", "event_type", None) is True
        assert client._logger.error.mock_calls == []

        client._logger.reset_mock()
        assert client.track("some_key", "traffic_type", "event_type", 1) is True
        assert client._logger.error.mock_calls == []

        client._logger.reset_mock()
        assert client.track("some_key", "traffic_type", "event_type", 1.23) is True
        assert client._logger.error.mock_calls == []

        client._logger.reset_mock()
        assert client.track("some_key", "traffic_type", "event_type", "test") is False
        assert client._logger.error.mock_calls == [
            mocker.call("track: value must be a number.")
        ]

        client._logger.reset_mock()
        assert client.track("some_key", "traffic_type", "event_type", True) is False
        assert client._logger.error.mock_calls == [
            mocker.call("track: value must be a number.")
        ]

        client._logger.reset_mock()
        assert client.track("some_key", "traffic_type", "event_type", []) is False
        assert client._logger.error.mock_calls == [
            mocker.call("track: value must be a number.")
        ]

    def test_get_treatments(self, mocker):
        """Test getTreatments() method."""
        split_mock = mocker.Mock(spec=Split)
        default_treatment_mock = mocker.PropertyMock()
        default_treatment_mock.return_value = 'default_treatment'
        type(split_mock).default_treatment = default_treatment_mock
        conditions_mock = mocker.PropertyMock()
        conditions_mock.return_value = []
        type(split_mock).conditions = conditions_mock

        storage_mock = mocker.Mock(spec=SplitStorage)
        storage_mock.get.return_value = split_mock

        factory_mock = mocker.Mock(spec=SplitFactory)
        factory_mock._get_storage.return_value = storage_mock
        factory_destroyed = mocker.PropertyMock()
        factory_destroyed.return_value = False
        type(factory_mock).destroyed = factory_destroyed

        client = Client(factory_mock)
        client._logger = mocker.Mock()
        mocker.patch('splitio.client.input_validator._LOGGER', new=client._logger)

        assert client.get_treatments(None, ['some_feature']) == {'some_feature': CONTROL}
        assert client._logger.error.mock_calls == [
            mocker.call('%s: you passed a null key, key must be a non-empty string.', 'get_treatments')
        ]

        client._logger.reset_mock()
        assert client.get_treatments("", ['some_feature']) == {'some_feature': CONTROL}
        assert client._logger.error.mock_calls == [
            mocker.call('%s: you passed an empty %s, %s must be a non-empty string.', 'get_treatments', 'key', 'key')
        ]

        key = ''.join('a' for _ in range(0, 255))
        client._logger.reset_mock()
        assert client.get_treatments(key, ['some_feature']) == {'some_feature': CONTROL}
        assert client._logger.error.mock_calls == [
            mocker.call('%s: %s too long - must be %s characters or less.', 'get_treatments', 'key', 250)
        ]

        client._logger.reset_mock()
        assert client.get_treatments(12345, ['some_feature']) == {'some_feature': 'default_treatment'}
        assert client._logger.warning.mock_calls == [
            mocker.call('%s: %s %s is not of type string, converting.', 'get_treatments', 'key', 12345)
        ]

        client._logger.reset_mock()
        assert client.get_treatments(True, ['some_feature']) == {'some_feature': CONTROL}
        assert client._logger.error.mock_calls == [
            mocker.call('%s: you passed an invalid %s, %s must be a non-empty string.', 'get_treatments', 'key', 'key')
        ]

        client._logger.reset_mock()
        assert client.get_treatments([], ['some_feature']) == {'some_feature': CONTROL}
        assert client._logger.error.mock_calls == [
            mocker.call('%s: you passed an invalid %s, %s must be a non-empty string.', 'get_treatments', 'key', 'key')
        ]

        client._logger.reset_mock()
        assert client.get_treatments('some_key', None) == {}
        assert client._logger.error.mock_calls == [
            mocker.call('get_treatments: feature_names must be a non-empty array.')
        ]

        client._logger.reset_mock()
        assert client.get_treatments('some_key', True) == {}
        assert client._logger.error.mock_calls == [
            mocker.call('get_treatments: feature_names must be a non-empty array.')
        ]

        client._logger.reset_mock()
        assert client.get_treatments('some_key', 'some_string') == {}
        assert client._logger.error.mock_calls == [
            mocker.call('get_treatments: feature_names must be a non-empty array.')
        ]

        client._logger.reset_mock()
        assert client.get_treatments('some_key', []) == {}
        assert client._logger.error.mock_calls == [
            mocker.call('get_treatments: feature_names must be a non-empty array.')
        ]

        client._logger.reset_mock()
        assert client.get_treatments('some_key', [None, None]) == {}
        assert client._logger.error.mock_calls == [
            mocker.call('get_treatments: feature_names must be a non-empty array.')
        ]

        client._logger.reset_mock()
        assert client.get_treatments('some_key', [True]) == {}
        assert mocker.call('get_treatments: feature_names must be a non-empty array.') in client._logger.error.mock_calls

        client._logger.reset_mock()
        assert client.get_treatments('some_key', ['', '']) == {}
        assert mocker.call('get_treatments: feature_names must be a non-empty array.') in client._logger.error.mock_calls

        client._logger.reset_mock()
        assert client.get_treatments('some_key', ['some   ']) == {'some': 'default_treatment'}
        assert client._logger.warning.mock_calls == [
            mocker.call('%s: feature_name \'%s\' has extra whitespace, trimming.', 'get_treatments', 'some   ')
        ]

    def test_get_treatments_with_config(self, mocker):
        """Test getTreatments() method."""
        split_mock = mocker.Mock(spec=Split)
        default_treatment_mock = mocker.PropertyMock()
        default_treatment_mock.return_value = 'default_treatment'
        type(split_mock).default_treatment = default_treatment_mock
        conditions_mock = mocker.PropertyMock()
        conditions_mock.return_value = []
        type(split_mock).conditions = conditions_mock

        storage_mock = mocker.Mock(spec=SplitStorage)
        storage_mock.get.return_value = split_mock

        factory_mock = mocker.Mock(spec=SplitFactory)
        factory_mock._get_storage.return_value = storage_mock
        factory_destroyed = mocker.PropertyMock()
        factory_destroyed.return_value = False
        type(factory_mock).destroyed = factory_destroyed
        def _configs(treatment):
            return '{"some": "property"}' if treatment == 'default_treatment' else None
        split_mock.get_configurations_for.side_effect = _configs

        client = Client(factory_mock)
        client._logger = mocker.Mock()
        mocker.patch('splitio.client.input_validator._LOGGER', new=client._logger)

        assert client.get_treatments_with_config(None, ['some_feature']) == {'some_feature': (CONTROL, None)}
        assert client._logger.error.mock_calls == [
            mocker.call('get_treatments_with_config: you passed a null key, key must be a non-empty string.')
        ]

        client._logger.reset_mock()
        assert client.get_treatments_with_config("", ['some_feature']) == {'some_feature': (CONTROL, None)}
        assert client._logger.error.mock_calls == [
            mocker.call('get_treatments_with_config: you passed an empty key, key must be a non-empty string.')
        ]

        key = ''.join('a' for _ in range(0, 255))
        client._logger.reset_mock()
        assert client.get_treatments_with_config(key, ['some_feature']) == {'some_feature': (CONTROL, None)}
        assert client._logger.error.mock_calls == [
            mocker.call('get_treatments_with_config: key too long - must be 250 characters or less.')
        ]

        client._logger.reset_mock()
        assert client.get_treatments_with_config(12345, ['some_feature']) == {'some_feature': ('default_treatment', '{"some": "property"}')}
        assert client._logger.warning.mock_calls == [
            mocker.call('get_treatments_with_config: key 12345 is not of type string, converting.')
        ]

        client._logger.reset_mock()
        assert client.get_treatments_with_config(True, ['some_feature']) == {'some_feature': (CONTROL, None)}
        assert client._logger.error.mock_calls == [
            mocker.call('get_treatments_with_config: you passed an invalid key, key must be a non-empty string.')
        ]

        client._logger.reset_mock()
        assert client.get_treatments_with_config([], ['some_feature']) == {'some_feature': (CONTROL, None)}
        assert client._logger.error.mock_calls == [
            mocker.call('get_treatments_with_config: you passed an invalid key, key must be a non-empty string.')
        ]

        client._logger.reset_mock()
        assert client.get_treatments_with_config('some_key', None) == {}
        assert client._logger.error.mock_calls == [
            mocker.call('get_treatments_with_config: feature_names must be a non-empty array.')
        ]

        client._logger.reset_mock()
        assert client.get_treatments_with_config('some_key', True) == {}
        assert client._logger.error.mock_calls == [
            mocker.call('get_treatments_with_config: feature_names must be a non-empty array.')
        ]

        client._logger.reset_mock()
        assert client.get_treatments_with_config('some_key', 'some_string') == {}
        assert client._logger.error.mock_calls == [
            mocker.call('get_treatments_with_config: feature_names must be a non-empty array.')
        ]

        client._logger.reset_mock()
        assert client.get_treatments_with_config('some_key', []) == {}
        assert client._logger.error.mock_calls == [
            mocker.call('get_treatments_with_config: feature_names must be a non-empty array.')
        ]

        client._logger.reset_mock()
        assert client.get_treatments_with_config('some_key', [None, None]) == {}
        assert client._logger.error.mock_calls == [
            mocker.call('get_treatments_with_config: feature_names must be a non-empty array.')
        ]

        client._logger.reset_mock()
        assert client.get_treatments_with_config('some_key', [True]) == {}
        assert mocker.call('get_treatments_with_config: feature_names must be a non-empty array.') in client._logger.error.mock_calls

        client._logger.reset_mock()
        assert client.get_treatments_with_config('some_key', ['', '']) == {}
        assert mocker.call('get_treatments_with_config: feature_names must be a non-empty array.') in client._logger.error.mock_calls

        client._logger.reset_mock()
        assert client.get_treatments_with_config('some_key', ['some_feature   ']) == {'some_feature': ('default_treatment', '{"some": "property"}')}
        assert client._logger.warning.mock_calls == [
            mocker.call('get_treatments_with_config: feature_name \'some_feature   \' has extra whitespace, trimming.')
        ]


class ManagerInputValidationTests(object):  #pylint: disable=too-few-public-methods
    """Manager input validation test cases."""

    def test_split_(self, mocker):
        """Test split input validation."""
        storage_mock = mocker.Mock(spec=SplitStorage)
        split_mock = mocker.Mock(spec=Split)
        storage_mock.get.return_value = split_mock
        factory_mock = mocker.Mock(spec=SplitFactory)
        factory_mock._get_storage.return_value = storage_mock
        factory_destroyed = mocker.PropertyMock()
        factory_destroyed.return_value = False
        type(factory_mock).destroyed = factory_destroyed

        manager = SplitManager(factory_mock)
        manager._logger = mocker.Mock()
        mocker.patch('splitio.client.input_validator._LOGGER', new=manager._logger)

        assert manager.split(None) is None
        assert manager._logger.error.mock_calls == [
            mocker.call("%s: you passed a null %s, %s must be a non-empty string.", 'split', 'feature_name', 'feature_name')
        ]

        manager._logger.reset_mock()
        assert manager.split("") is None
        assert manager._logger.error.mock_calls == [
            mocker.call("%s: you passed an empty %s, %s must be a non-empty string.", 'split', 'feature_name', 'feature_name')
        ]

        manager._logger.reset_mock()
        assert manager.split(True) is None
        assert manager._logger.error.mock_calls == [
            mocker.call("%s: you passed an invalid %s, %s must be a non-empty string.", 'split', 'feature_name', 'feature_name')
        ]

        manager._logger.reset_mock()
        assert manager.split([]) is None
        assert manager._logger.error.mock_calls == [
            mocker.call("%s: you passed an invalid %s, %s must be a non-empty string.", 'split', 'feature_name', 'feature_name')
        ]

        manager._logger.reset_mock()
        manager.split('some_split')
        assert split_mock.to_split_view.mock_calls == [mocker.call()]
        assert manager._logger.error.mock_calls == []


<<<<<<< HEAD
#class TestInputSanitizationFactory(TestCase):
#
#    def setUp(self):
#        input_validator._LOGGER.error = mock.MagicMock()
#        self.logger_error = input_validator._LOGGER.error
#
#    def test_factory_with_null_apikey(self):
#        self.assertEqual(None, get_factory(None))
#        self.logger_error \
#            .assert_called_once_with("factory_instantiation: you passed a null apikey, apikey" +
#                                     " must be a non-empty string.")
#
#    def test_factory_with_empty_apikey(self):
#        self.assertEqual(None, get_factory(''))
#        self.logger_error \
#            .assert_called_once_with("factory_instantiation: you passed an empty apikey, apikey" +
#                                     " must be a non-empty string.")
#
#    def test_factory_with_invalid_apikey(self):
#        self.assertEqual(None, get_factory(True))
#        self.logger_error \
#            .assert_called_once_with("factory_instantiation: you passed an invalid apikey, apikey" +
#                                     " must be a non-empty string.")
#
#    def test_factory_with_invalid_apikey_redis(self):
#        config = {
#            'redisDb': 0,
#            'redisHost': 'localhost'
#        }
#        self.assertNotEqual(None, get_factory(True, config=config))
#        self.logger_error.assert_not_called()
#
#    def test_factory_with_invalid_config(self):
#        config = {
#            'some': 0
#        }
#        self.assertEqual(None, get_factory("apikey", config=config))
#        self.logger_error \
#            .assert_called_once_with('no ready parameter has been set - incorrect control '
#                                     + 'treatments could be logged')
#
#    def test_factory_with_invalid_null_ready(self):
#        config = {
#            'ready': None
#        }
#        self.assertEqual(None, get_factory("apikey", config=config))
#        self.logger_error \
#            .assert_called_once_with('no ready parameter has been set - incorrect control '
#                                     + 'treatments could be logged')
#
#    def test_factory_with_invalid_ready(self):
#        config = {
#            'ready': True
#        }
#        self.assertEqual(None, get_factory("apikey", config=config))
#        self.logger_error \
#            .assert_called_once_with('no ready parameter has been set - incorrect control '
#                                     + 'treatments could be logged')
=======

class FactoryInputValidationTests(object):  #pylint: disable=too-few-public-methods
    """Factory instantiation input validation test cases."""

    def test_input_validation_factory(self, mocker):
        """Test the input validators for factory instantiation."""
        logger = mocker.Mock(spec=logging.Logger)
        mocker.patch('splitio.client.input_validator._LOGGER', new=logger)

        assert get_factory(None) is None
        assert logger.error.mock_calls == [
            mocker.call("%s: you passed a null %s, %s must be a non-empty string.", 'factory_instantiation', 'apikey', 'apikey')
        ]

        logger.reset_mock()
        assert get_factory('') is None
        assert logger.error.mock_calls == [
            mocker.call("%s: you passed an empty %s, %s must be a non-empty string.", 'factory_instantiation', 'apikey', 'apikey')
        ]

        logger.reset_mock()
        assert get_factory(True) is None
        assert logger.error.mock_calls == [
            mocker.call("%s: you passed an invalid %s, %s must be a non-empty string.", 'factory_instantiation', 'apikey', 'apikey')
        ]

        logger.reset_mock()
        assert get_factory(True, config={'uwsgiCache': True}) is not None
        assert logger.error.mock_calls == []

        logger.reset_mock()
        assert get_factory(True, config={'redisHost': 'some-host'}) is not None
        assert logger.error.mock_calls == []
>>>>>>> 27d9cc22
<|MERGE_RESOLUTION|>--- conflicted
+++ resolved
@@ -1,9 +1,5 @@
 """Unit tests for the input_validator module."""
-<<<<<<< HEAD
 #pylint: disable=protected-access,too-many-statements,no-self-use,line-too-long
-=======
-#pylint: disable=line-too-long,protected-access,no-self-use,too-many-statements
->>>>>>> 27d9cc22
 
 from __future__ import absolute_import, division, print_function, \
     unicode_literals
@@ -150,51 +146,31 @@
         client._logger.reset_mock()
         assert client.get_treatment(Key(float('nan'), 'bucketing_key'), 'some_feature') == CONTROL
         assert client._logger.error.mock_calls == [
-<<<<<<< HEAD
-            mocker.call('get_treatment: you passed an invalid matching_key, matching_key must be a non-empty string.')
-=======
             mocker.call('%s: you passed an invalid %s, %s must be a non-empty string.', 'get_treatment', 'matching_key', 'matching_key')
->>>>>>> 27d9cc22
         ]
 
         client._logger.reset_mock()
         assert client.get_treatment(Key(float('inf'), 'bucketing_key'), 'some_feature') == CONTROL
         assert client._logger.error.mock_calls == [
-<<<<<<< HEAD
-            mocker.call('get_treatment: you passed an invalid matching_key, matching_key must be a non-empty string.')
-=======
             mocker.call('%s: you passed an invalid %s, %s must be a non-empty string.', 'get_treatment', 'matching_key', 'matching_key')
->>>>>>> 27d9cc22
         ]
 
         client._logger.reset_mock()
         assert client.get_treatment(Key(True, 'bucketing_key'), 'some_feature') == CONTROL
         assert client._logger.error.mock_calls == [
-<<<<<<< HEAD
-            mocker.call('get_treatment: you passed an invalid matching_key, matching_key must be a non-empty string.')
-=======
             mocker.call('%s: you passed an invalid %s, %s must be a non-empty string.', 'get_treatment', 'matching_key', 'matching_key')
->>>>>>> 27d9cc22
         ]
 
         client._logger.reset_mock()
         assert client.get_treatment(Key([], 'bucketing_key'), 'some_feature') == CONTROL
         assert client._logger.error.mock_calls == [
-<<<<<<< HEAD
-            mocker.call('get_treatment: you passed an invalid matching_key, matching_key must be a non-empty string.')
-=======
             mocker.call('%s: you passed an invalid %s, %s must be a non-empty string.', 'get_treatment', 'matching_key', 'matching_key')
->>>>>>> 27d9cc22
         ]
 
         client._logger.reset_mock()
         assert client.get_treatment(Key(12345, 'bucketing_key'), 'some_feature') == 'default_treatment'
         assert client._logger.warning.mock_calls == [
-<<<<<<< HEAD
-            mocker.call('get_treatment: matching_key 12345 is not of type string, ' 'converting.')
-=======
             mocker.call('%s: %s %s is not of type string, converting.', 'get_treatment', 'matching_key', 12345)
->>>>>>> 27d9cc22
         ]
 
         client._logger.reset_mock()
@@ -289,80 +265,80 @@
 
         assert client.get_treatment_with_config(None, 'some_feature') == (CONTROL, None)
         assert client._logger.error.mock_calls == [
-            mocker.call('get_treatment_with_config: you passed a null key, key must be a non-empty string.')
+            mocker.call('%s: you passed a null key, key must be a non-empty string.', 'get_treatment_with_config')
         ]
 
         client._logger.reset_mock()
         assert client.get_treatment_with_config('', 'some_feature') == (CONTROL, None)
         assert client._logger.error.mock_calls == [
-            mocker.call('get_treatment_with_config: you passed an empty key, key must be a non-empty string.')
+            mocker.call('%s: you passed an empty %s, %s must be a non-empty string.', 'get_treatment_with_config', 'key', 'key')
         ]
 
         client._logger.reset_mock()
         key = ''.join('a' for _ in range(0, 255))
         assert client.get_treatment_with_config(key, 'some_feature') == (CONTROL, None)
         assert client._logger.error.mock_calls == [
-            mocker.call('get_treatment_with_config: key too long - must be 250 characters or less.')
+            mocker.call('%s: %s too long - must be %s characters or less.', 'get_treatment_with_config', 'key', 250)
         ]
 
         client._logger.reset_mock()
         assert client.get_treatment_with_config(12345, 'some_feature') == ('default_treatment', '{"some": "property"}')
         assert client._logger.warning.mock_calls == [
-            mocker.call('get_treatment_with_config: key 12345 is not of type string, converting.')
+            mocker.call('%s: %s %s is not of type string, converting.', 'get_treatment_with_config', 'key', 12345)
         ]
 
         client._logger.reset_mock()
         assert client.get_treatment_with_config(float('nan'), 'some_feature') == (CONTROL, None)
         assert client._logger.error.mock_calls == [
-            mocker.call('get_treatment_with_config: you passed an invalid key, key must be a non-empty string.')
+            mocker.call('%s: you passed an invalid %s, %s must be a non-empty string.', 'get_treatment_with_config', 'key', 'key')
         ]
 
         client._logger.reset_mock()
         assert client.get_treatment_with_config(float('inf'), 'some_feature') == (CONTROL, None)
         assert client._logger.error.mock_calls == [
-            mocker.call('get_treatment_with_config: you passed an invalid key, key must be a non-empty string.')
+            mocker.call('%s: you passed an invalid %s, %s must be a non-empty string.', 'get_treatment_with_config', 'key', 'key')
         ]
 
         client._logger.reset_mock()
         assert client.get_treatment_with_config(True, 'some_feature') == (CONTROL, None)
         assert client._logger.error.mock_calls == [
-            mocker.call('get_treatment_with_config: you passed an invalid key, key must be a non-empty string.')
+            mocker.call('%s: you passed an invalid %s, %s must be a non-empty string.', 'get_treatment_with_config', 'key', 'key')
         ]
 
         client._logger.reset_mock()
         assert client.get_treatment_with_config([], 'some_feature') == (CONTROL, None)
         assert client._logger.error.mock_calls == [
-            mocker.call('get_treatment_with_config: you passed an invalid key, key must be a non-empty string.')
+            mocker.call('%s: you passed an invalid %s, %s must be a non-empty string.', 'get_treatment_with_config', 'key', 'key')
         ]
 
         client._logger.reset_mock()
         assert client.get_treatment_with_config('some_key', None) == (CONTROL, None)
         assert client._logger.error.mock_calls == [
-            mocker.call('get_treatment_with_config: you passed a null feature_name, feature_name must be a non-empty string.')
+            mocker.call('%s: you passed a null %s, %s must be a non-empty string.', 'get_treatment_with_config', 'feature_name', 'feature_name')
         ]
 
         client._logger.reset_mock()
         assert client.get_treatment_with_config('some_key', 123) == (CONTROL, None)
         assert client._logger.error.mock_calls == [
-            mocker.call('get_treatment_with_config: you passed an invalid feature_name, feature_name must be a non-empty string.')
+            mocker.call('%s: you passed an invalid %s, %s must be a non-empty string.', 'get_treatment_with_config', 'feature_name', 'feature_name')
         ]
 
         client._logger.reset_mock()
         assert client.get_treatment_with_config('some_key', True) == (CONTROL, None)
         assert client._logger.error.mock_calls == [
-            mocker.call('get_treatment_with_config: you passed an invalid feature_name, feature_name must be a non-empty string.')
+            mocker.call('%s: you passed an invalid %s, %s must be a non-empty string.', 'get_treatment_with_config', 'feature_name', 'feature_name')
         ]
 
         client._logger.reset_mock()
         assert client.get_treatment_with_config('some_key', []) == (CONTROL, None)
         assert client._logger.error.mock_calls == [
-            mocker.call('get_treatment_with_config: you passed an invalid feature_name, feature_name must be a non-empty string.')
+            mocker.call('%s: you passed an invalid %s, %s must be a non-empty string.', 'get_treatment_with_config', 'feature_name', 'feature_name')
         ]
 
         client._logger.reset_mock()
         assert client.get_treatment_with_config('some_key', '') == (CONTROL, None)
         assert client._logger.error.mock_calls == [
-            mocker.call('get_treatment_with_config: you passed an empty feature_name, feature_name must be a non-empty string.')
+            mocker.call('%s: you passed an empty %s, %s must be a non-empty string.', 'get_treatment_with_config', 'feature_name', 'feature_name')
         ]
 
         client._logger.reset_mock()
@@ -373,86 +349,86 @@
         client._logger.reset_mock()
         assert client.get_treatment_with_config(Key(None, 'bucketing_key'), 'some_feature') == (CONTROL, None)
         assert client._logger.error.mock_calls == [
-            mocker.call('get_treatment_with_config: you passed a null matching_key, matching_key must be a non-empty string.')
+            mocker.call('%s: you passed a null %s, %s must be a non-empty string.', 'get_treatment_with_config', 'matching_key', 'matching_key')
         ]
 
         client._logger.reset_mock()
         assert client.get_treatment_with_config(Key('', 'bucketing_key'), 'some_feature') == (CONTROL, None)
         assert client._logger.error.mock_calls == [
-            mocker.call('get_treatment_with_config: you passed an empty matching_key, matching_key must be a non-empty string.')
+            mocker.call('%s: you passed an empty %s, %s must be a non-empty string.', 'get_treatment_with_config', 'matching_key', 'matching_key')
         ]
 
         client._logger.reset_mock()
         assert client.get_treatment_with_config(Key(float('nan'), 'bucketing_key'), 'some_feature') == (CONTROL, None)
         assert client._logger.error.mock_calls == [
-            mocker.call('get_treatment_with_config: you passed an invalid matching_key, matching_key must be a non-empty string.')
+            mocker.call('%s: you passed an invalid %s, %s must be a non-empty string.', 'get_treatment_with_config', 'matching_key', 'matching_key')
         ]
 
         client._logger.reset_mock()
         assert client.get_treatment_with_config(Key(float('inf'), 'bucketing_key'), 'some_feature') == (CONTROL, None)
         assert client._logger.error.mock_calls == [
-            mocker.call('get_treatment_with_config: you passed an invalid matching_key, matching_key must be a non-empty string.')
+            mocker.call('%s: you passed an invalid %s, %s must be a non-empty string.', 'get_treatment_with_config', 'matching_key', 'matching_key')
         ]
 
         client._logger.reset_mock()
         assert client.get_treatment_with_config(Key(True, 'bucketing_key'), 'some_feature') == (CONTROL, None)
         assert client._logger.error.mock_calls == [
-            mocker.call('get_treatment_with_config: you passed an invalid matching_key, matching_key must be a non-empty string.')
+            mocker.call('%s: you passed an invalid %s, %s must be a non-empty string.', 'get_treatment_with_config', 'matching_key', 'matching_key')
         ]
 
         client._logger.reset_mock()
         assert client.get_treatment_with_config(Key([], 'bucketing_key'), 'some_feature') == (CONTROL, None)
         assert client._logger.error.mock_calls == [
-            mocker.call('get_treatment_with_config: you passed an invalid matching_key, matching_key must be a non-empty string.')
+            mocker.call('%s: you passed an invalid %s, %s must be a non-empty string.', 'get_treatment_with_config', 'matching_key', 'matching_key')
         ]
 
         client._logger.reset_mock()
         assert client.get_treatment_with_config(Key(12345, 'bucketing_key'), 'some_feature') == ('default_treatment', '{"some": "property"}')
         assert client._logger.warning.mock_calls == [
-            mocker.call('get_treatment_with_config: matching_key 12345 is not of type string, ' 'converting.')
+            mocker.call('%s: %s %s is not of type string, converting.', 'get_treatment_with_config', 'matching_key', 12345)
         ]
 
         client._logger.reset_mock()
         key = ''.join('a' for _ in range(0, 255))
         assert client.get_treatment_with_config(Key(key, 'bucketing_key'), 'some_feature') == (CONTROL, None)
         assert client._logger.error.mock_calls == [
-            mocker.call('get_treatment_with_config: matching_key too long - must be 250 characters or less.')
+            mocker.call('%s: %s too long - must be %s characters or less.', 'get_treatment_with_config', 'matching_key', 250)
         ]
 
         client._logger.reset_mock()
         assert client.get_treatment_with_config(Key('mathcing_key', None), 'some_feature') == (CONTROL, None)
         assert client._logger.error.mock_calls == [
-            mocker.call('get_treatment_with_config: you passed a null bucketing_key, bucketing_key must be a non-empty string.')
+            mocker.call('%s: you passed a null %s, %s must be a non-empty string.', 'get_treatment_with_config', 'bucketing_key', 'bucketing_key')
         ]
 
         client._logger.reset_mock()
         assert client.get_treatment_with_config(Key('mathcing_key', True), 'some_feature') == (CONTROL, None)
         assert client._logger.error.mock_calls == [
-            mocker.call('get_treatment_with_config: you passed an invalid bucketing_key, bucketing_key must be a non-empty string.')
+            mocker.call('%s: you passed an invalid %s, %s must be a non-empty string.', 'get_treatment_with_config', 'bucketing_key', 'bucketing_key')
         ]
 
         client._logger.reset_mock()
         assert client.get_treatment_with_config(Key('mathcing_key', []), 'some_feature') == (CONTROL, None)
         assert client._logger.error.mock_calls == [
-            mocker.call('get_treatment_with_config: you passed an invalid bucketing_key, bucketing_key must be a non-empty string.')
+            mocker.call('%s: you passed an invalid %s, %s must be a non-empty string.', 'get_treatment_with_config', 'bucketing_key', 'bucketing_key')
         ]
 
         client._logger.reset_mock()
         assert client.get_treatment_with_config(Key('mathcing_key', ''), 'some_feature') == (CONTROL, None)
         assert client._logger.error.mock_calls == [
-            mocker.call('get_treatment_with_config: you passed an empty bucketing_key, bucketing_key must be a non-empty string.')
+            mocker.call('%s: you passed an empty %s, %s must be a non-empty string.', 'get_treatment_with_config', 'bucketing_key', 'bucketing_key')
         ]
 
         client._logger.reset_mock()
         assert client.get_treatment_with_config(Key('mathcing_key', 12345), 'some_feature') == ('default_treatment', '{"some": "property"}')
         assert client._logger.warning.mock_calls == [
-            mocker.call('get_treatment_with_config: bucketing_key 12345 is not of type string, converting.')
+            mocker.call('%s: %s %s is not of type string, converting.', 'get_treatment_with_config', 'bucketing_key', 12345)
         ]
 
         client._logger.reset_mock()
         assert client.get_treatment_with_config('mathcing_key', 'some_feature', True) == (CONTROL, None)
         assert client._logger.error.mock_calls == [
-            mocker.call('get_treatment_with_config: attributes must be of type dictionary.')
+            mocker.call('%s: attributes must be of type dictionary.', 'get_treatment_with_config')
         ]
 
         client._logger.reset_mock()
@@ -466,7 +442,7 @@
         client._logger.reset_mock()
         assert client.get_treatment_with_config('mathcing_key', '  some_feature   ', None) == ('default_treatment', '{"some": "property"}')
         assert client._logger.warning.mock_calls == [
-            mocker.call('get_treatment_with_config: feature_name \'  some_feature   \' has extra whitespace, trimming.')
+            mocker.call('%s: feature_name \'%s\' has extra whitespace, trimming.', 'get_treatment_with_config', '  some_feature   ')
         ]
 
     def test_track(self, mocker):
@@ -688,40 +664,40 @@
         client._logger.reset_mock()
         assert client.get_treatments('some_key', None) == {}
         assert client._logger.error.mock_calls == [
-            mocker.call('get_treatments: feature_names must be a non-empty array.')
+            mocker.call('%s: feature_names must be a non-empty array.', 'get_treatments')
         ]
 
         client._logger.reset_mock()
         assert client.get_treatments('some_key', True) == {}
         assert client._logger.error.mock_calls == [
-            mocker.call('get_treatments: feature_names must be a non-empty array.')
+            mocker.call('%s: feature_names must be a non-empty array.', 'get_treatments')
         ]
 
         client._logger.reset_mock()
         assert client.get_treatments('some_key', 'some_string') == {}
         assert client._logger.error.mock_calls == [
-            mocker.call('get_treatments: feature_names must be a non-empty array.')
+            mocker.call('%s: feature_names must be a non-empty array.', 'get_treatments')
         ]
 
         client._logger.reset_mock()
         assert client.get_treatments('some_key', []) == {}
         assert client._logger.error.mock_calls == [
-            mocker.call('get_treatments: feature_names must be a non-empty array.')
+            mocker.call('%s: feature_names must be a non-empty array.', 'get_treatments')
         ]
 
         client._logger.reset_mock()
         assert client.get_treatments('some_key', [None, None]) == {}
         assert client._logger.error.mock_calls == [
-            mocker.call('get_treatments: feature_names must be a non-empty array.')
+            mocker.call('%s: feature_names must be a non-empty array.', 'get_treatments')
         ]
 
         client._logger.reset_mock()
         assert client.get_treatments('some_key', [True]) == {}
-        assert mocker.call('get_treatments: feature_names must be a non-empty array.') in client._logger.error.mock_calls
+        assert mocker.call('%s: feature_names must be a non-empty array.', 'get_treatments') in client._logger.error.mock_calls
 
         client._logger.reset_mock()
         assert client.get_treatments('some_key', ['', '']) == {}
-        assert mocker.call('get_treatments: feature_names must be a non-empty array.') in client._logger.error.mock_calls
+        assert mocker.call('%s: feature_names must be a non-empty array.', 'get_treatments') in client._logger.error.mock_calls
 
         client._logger.reset_mock()
         assert client.get_treatments('some_key', ['some   ']) == {'some': 'default_treatment'}
@@ -757,82 +733,82 @@
 
         assert client.get_treatments_with_config(None, ['some_feature']) == {'some_feature': (CONTROL, None)}
         assert client._logger.error.mock_calls == [
-            mocker.call('get_treatments_with_config: you passed a null key, key must be a non-empty string.')
+            mocker.call('%s: you passed a null key, key must be a non-empty string.', 'get_treatments_with_config')
         ]
 
         client._logger.reset_mock()
         assert client.get_treatments_with_config("", ['some_feature']) == {'some_feature': (CONTROL, None)}
         assert client._logger.error.mock_calls == [
-            mocker.call('get_treatments_with_config: you passed an empty key, key must be a non-empty string.')
+            mocker.call('%s: you passed an empty %s, %s must be a non-empty string.', 'get_treatments_with_config', 'key', 'key')
         ]
 
         key = ''.join('a' for _ in range(0, 255))
         client._logger.reset_mock()
         assert client.get_treatments_with_config(key, ['some_feature']) == {'some_feature': (CONTROL, None)}
         assert client._logger.error.mock_calls == [
-            mocker.call('get_treatments_with_config: key too long - must be 250 characters or less.')
+            mocker.call('%s: %s too long - must be %s characters or less.', 'get_treatments_with_config', 'key', 250)
         ]
 
         client._logger.reset_mock()
         assert client.get_treatments_with_config(12345, ['some_feature']) == {'some_feature': ('default_treatment', '{"some": "property"}')}
         assert client._logger.warning.mock_calls == [
-            mocker.call('get_treatments_with_config: key 12345 is not of type string, converting.')
+            mocker.call('%s: %s %s is not of type string, converting.', 'get_treatments_with_config', 'key', 12345)
         ]
 
         client._logger.reset_mock()
         assert client.get_treatments_with_config(True, ['some_feature']) == {'some_feature': (CONTROL, None)}
         assert client._logger.error.mock_calls == [
-            mocker.call('get_treatments_with_config: you passed an invalid key, key must be a non-empty string.')
+            mocker.call('%s: you passed an invalid %s, %s must be a non-empty string.', 'get_treatments_with_config', 'key', 'key')
         ]
 
         client._logger.reset_mock()
         assert client.get_treatments_with_config([], ['some_feature']) == {'some_feature': (CONTROL, None)}
         assert client._logger.error.mock_calls == [
-            mocker.call('get_treatments_with_config: you passed an invalid key, key must be a non-empty string.')
+            mocker.call('%s: you passed an invalid %s, %s must be a non-empty string.', 'get_treatments_with_config', 'key', 'key')
         ]
 
         client._logger.reset_mock()
         assert client.get_treatments_with_config('some_key', None) == {}
         assert client._logger.error.mock_calls == [
-            mocker.call('get_treatments_with_config: feature_names must be a non-empty array.')
+            mocker.call('%s: feature_names must be a non-empty array.', 'get_treatments_with_config')
         ]
 
         client._logger.reset_mock()
         assert client.get_treatments_with_config('some_key', True) == {}
         assert client._logger.error.mock_calls == [
-            mocker.call('get_treatments_with_config: feature_names must be a non-empty array.')
+            mocker.call('%s: feature_names must be a non-empty array.', 'get_treatments_with_config')
         ]
 
         client._logger.reset_mock()
         assert client.get_treatments_with_config('some_key', 'some_string') == {}
         assert client._logger.error.mock_calls == [
-            mocker.call('get_treatments_with_config: feature_names must be a non-empty array.')
+            mocker.call('%s: feature_names must be a non-empty array.', 'get_treatments_with_config')
         ]
 
         client._logger.reset_mock()
         assert client.get_treatments_with_config('some_key', []) == {}
         assert client._logger.error.mock_calls == [
-            mocker.call('get_treatments_with_config: feature_names must be a non-empty array.')
+            mocker.call('%s: feature_names must be a non-empty array.', 'get_treatments_with_config')
         ]
 
         client._logger.reset_mock()
         assert client.get_treatments_with_config('some_key', [None, None]) == {}
         assert client._logger.error.mock_calls == [
-            mocker.call('get_treatments_with_config: feature_names must be a non-empty array.')
+            mocker.call('%s: feature_names must be a non-empty array.', 'get_treatments_with_config')
         ]
 
         client._logger.reset_mock()
         assert client.get_treatments_with_config('some_key', [True]) == {}
-        assert mocker.call('get_treatments_with_config: feature_names must be a non-empty array.') in client._logger.error.mock_calls
+        assert mocker.call('%s: feature_names must be a non-empty array.', 'get_treatments_with_config') in client._logger.error.mock_calls
 
         client._logger.reset_mock()
         assert client.get_treatments_with_config('some_key', ['', '']) == {}
-        assert mocker.call('get_treatments_with_config: feature_names must be a non-empty array.') in client._logger.error.mock_calls
+        assert mocker.call('%s: feature_names must be a non-empty array.', 'get_treatments_with_config') in client._logger.error.mock_calls
 
         client._logger.reset_mock()
         assert client.get_treatments_with_config('some_key', ['some_feature   ']) == {'some_feature': ('default_treatment', '{"some": "property"}')}
         assert client._logger.warning.mock_calls == [
-            mocker.call('get_treatments_with_config: feature_name \'some_feature   \' has extra whitespace, trimming.')
+            mocker.call('%s: feature_name \'%s\' has extra whitespace, trimming.', 'get_treatments_with_config', 'some_feature   ')
         ]
 
 
@@ -883,67 +859,6 @@
         assert manager._logger.error.mock_calls == []
 
 
-<<<<<<< HEAD
-#class TestInputSanitizationFactory(TestCase):
-#
-#    def setUp(self):
-#        input_validator._LOGGER.error = mock.MagicMock()
-#        self.logger_error = input_validator._LOGGER.error
-#
-#    def test_factory_with_null_apikey(self):
-#        self.assertEqual(None, get_factory(None))
-#        self.logger_error \
-#            .assert_called_once_with("factory_instantiation: you passed a null apikey, apikey" +
-#                                     " must be a non-empty string.")
-#
-#    def test_factory_with_empty_apikey(self):
-#        self.assertEqual(None, get_factory(''))
-#        self.logger_error \
-#            .assert_called_once_with("factory_instantiation: you passed an empty apikey, apikey" +
-#                                     " must be a non-empty string.")
-#
-#    def test_factory_with_invalid_apikey(self):
-#        self.assertEqual(None, get_factory(True))
-#        self.logger_error \
-#            .assert_called_once_with("factory_instantiation: you passed an invalid apikey, apikey" +
-#                                     " must be a non-empty string.")
-#
-#    def test_factory_with_invalid_apikey_redis(self):
-#        config = {
-#            'redisDb': 0,
-#            'redisHost': 'localhost'
-#        }
-#        self.assertNotEqual(None, get_factory(True, config=config))
-#        self.logger_error.assert_not_called()
-#
-#    def test_factory_with_invalid_config(self):
-#        config = {
-#            'some': 0
-#        }
-#        self.assertEqual(None, get_factory("apikey", config=config))
-#        self.logger_error \
-#            .assert_called_once_with('no ready parameter has been set - incorrect control '
-#                                     + 'treatments could be logged')
-#
-#    def test_factory_with_invalid_null_ready(self):
-#        config = {
-#            'ready': None
-#        }
-#        self.assertEqual(None, get_factory("apikey", config=config))
-#        self.logger_error \
-#            .assert_called_once_with('no ready parameter has been set - incorrect control '
-#                                     + 'treatments could be logged')
-#
-#    def test_factory_with_invalid_ready(self):
-#        config = {
-#            'ready': True
-#        }
-#        self.assertEqual(None, get_factory("apikey", config=config))
-#        self.logger_error \
-#            .assert_called_once_with('no ready parameter has been set - incorrect control '
-#                                     + 'treatments could be logged')
-=======
-
 class FactoryInputValidationTests(object):  #pylint: disable=too-few-public-methods
     """Factory instantiation input validation test cases."""
 
@@ -975,5 +890,4 @@
 
         logger.reset_mock()
         assert get_factory(True, config={'redisHost': 'some-host'}) is not None
-        assert logger.error.mock_calls == []
->>>>>>> 27d9cc22
+        assert logger.error.mock_calls == []