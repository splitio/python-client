"""Unit tests for the input_validator module."""
#pylint: disable=protected-access,too-many-statements,no-self-use,line-too-long

from __future__ import absolute_import, division, print_function, \
    unicode_literals

import logging

from splitio.client.factory import SplitFactory, get_factory
from splitio.client.client import CONTROL, Client
from splitio.client.manager import SplitManager
from splitio.client.key import Key
from splitio.storage import SplitStorage, EventStorage, ImpressionStorage, TelemetryStorage, \
    SegmentStorage
from splitio.models.splits import Split
from splitio.client import input_validator


class ClientInputValidationTests(object):
    """Input validation test cases."""

    def test_get_treatment(self, mocker):
        """Test get_treatment validation."""
        split_mock = mocker.Mock(spec=Split)
        default_treatment_mock = mocker.PropertyMock()
        default_treatment_mock.return_value = 'default_treatment'
        type(split_mock).default_treatment = default_treatment_mock
        conditions_mock = mocker.PropertyMock()
        conditions_mock.return_value = []
        type(split_mock).conditions = conditions_mock
        storage_mock = mocker.Mock(spec=SplitStorage)
        storage_mock.get.return_value = split_mock

        def _get_storage_mock(storage):
            return {
                'splits': storage_mock,
                'segments': mocker.Mock(spec=SegmentStorage),
                'impressions': mocker.Mock(spec=ImpressionStorage),
                'events': mocker.Mock(spec=EventStorage),
                'telemetry': mocker.Mock(spec=TelemetryStorage)
            }[storage]
        factory_mock = mocker.Mock(spec=SplitFactory)
        factory_mock._get_storage.side_effect = _get_storage_mock
        factory_destroyed = mocker.PropertyMock()
        factory_destroyed.return_value = False
        type(factory_mock).destroyed = factory_destroyed

        client = Client(factory_mock)
        client._logger = mocker.Mock()
        mocker.patch('splitio.client.input_validator._LOGGER', new=client._logger)

        assert client.get_treatment(None, 'some_feature') == CONTROL
        assert client._logger.error.mock_calls == [
            mocker.call('%s: you passed a null key, key must be a non-empty string.', 'get_treatment')
        ]

        client._logger.reset_mock()
        assert client.get_treatment('', 'some_feature') == CONTROL
        assert client._logger.error.mock_calls == [
            mocker.call('%s: you passed an empty %s, %s must be a non-empty string.', 'get_treatment', 'key', 'key')
        ]

        client._logger.reset_mock()
        key = ''.join('a' for _ in range(0, 255))
        assert client.get_treatment(key, 'some_feature') == CONTROL
        assert client._logger.error.mock_calls == [
            mocker.call('%s: %s too long - must be %s characters or less.', 'get_treatment', 'key', 250)
        ]

        client._logger.reset_mock()
        assert client.get_treatment(12345, 'some_feature') == 'default_treatment'
        assert client._logger.warning.mock_calls == [
            mocker.call('%s: %s %s is not of type string, converting.', 'get_treatment', 'key', 12345)
        ]

        client._logger.reset_mock()
        assert client.get_treatment(float('nan'), 'some_feature') == CONTROL
        assert client._logger.error.mock_calls == [
            mocker.call('%s: you passed an invalid %s, %s must be a non-empty string.', 'get_treatment', 'key', 'key')
        ]

        client._logger.reset_mock()
        assert client.get_treatment(float('inf'), 'some_feature') == CONTROL
        assert client._logger.error.mock_calls == [
            mocker.call('%s: you passed an invalid %s, %s must be a non-empty string.', 'get_treatment', 'key', 'key')
        ]

        client._logger.reset_mock()
        assert client.get_treatment(True, 'some_feature') == CONTROL
        assert client._logger.error.mock_calls == [
            mocker.call('%s: you passed an invalid %s, %s must be a non-empty string.', 'get_treatment', 'key', 'key')
        ]

        client._logger.reset_mock()
        assert client.get_treatment([], 'some_feature') == CONTROL
        assert client._logger.error.mock_calls == [
            mocker.call('%s: you passed an invalid %s, %s must be a non-empty string.', 'get_treatment', 'key', 'key')
        ]

        client._logger.reset_mock()
        assert client.get_treatment('some_key', None) == CONTROL
        assert client._logger.error.mock_calls == [
            mocker.call('%s: you passed a null %s, %s must be a non-empty string.', 'get_treatment', 'feature_name', 'feature_name')
        ]

        client._logger.reset_mock()
        assert client.get_treatment('some_key', 123) == CONTROL
        assert client._logger.error.mock_calls == [
            mocker.call('%s: you passed an invalid %s, %s must be a non-empty string.', 'get_treatment', 'feature_name', 'feature_name')
        ]

        client._logger.reset_mock()
        assert client.get_treatment('some_key', True) == CONTROL
        assert client._logger.error.mock_calls == [
            mocker.call('%s: you passed an invalid %s, %s must be a non-empty string.', 'get_treatment', 'feature_name', 'feature_name')
        ]

        client._logger.reset_mock()
        assert client.get_treatment('some_key', []) == CONTROL
        assert client._logger.error.mock_calls == [
            mocker.call('%s: you passed an invalid %s, %s must be a non-empty string.', 'get_treatment', 'feature_name', 'feature_name')
        ]

        client._logger.reset_mock()
        assert client.get_treatment('some_key', '') == CONTROL
        assert client._logger.error.mock_calls == [
            mocker.call('%s: you passed an empty %s, %s must be a non-empty string.', 'get_treatment', 'feature_name', 'feature_name')
        ]

        client._logger.reset_mock()
        assert client.get_treatment('some_key', 'some_feature') == 'default_treatment'
        assert client._logger.error.mock_calls == []
        assert client._logger.warning.mock_calls == []

        client._logger.reset_mock()
        assert client.get_treatment(Key(None, 'bucketing_key'), 'some_feature') == CONTROL
        assert client._logger.error.mock_calls == [
            mocker.call('%s: you passed a null %s, %s must be a non-empty string.', 'get_treatment', 'matching_key', 'matching_key')
        ]

        client._logger.reset_mock()
        assert client.get_treatment(Key('', 'bucketing_key'), 'some_feature') == CONTROL
        assert client._logger.error.mock_calls == [
            mocker.call('%s: you passed an empty %s, %s must be a non-empty string.', 'get_treatment', 'matching_key', 'matching_key')
        ]

        client._logger.reset_mock()
        assert client.get_treatment(Key(float('nan'), 'bucketing_key'), 'some_feature') == CONTROL
        assert client._logger.error.mock_calls == [
            mocker.call('%s: you passed an invalid %s, %s must be a non-empty string.', 'get_treatment', 'matching_key', 'matching_key')
        ]

        client._logger.reset_mock()
        assert client.get_treatment(Key(float('inf'), 'bucketing_key'), 'some_feature') == CONTROL
        assert client._logger.error.mock_calls == [
            mocker.call('%s: you passed an invalid %s, %s must be a non-empty string.', 'get_treatment', 'matching_key', 'matching_key')
        ]

        client._logger.reset_mock()
        assert client.get_treatment(Key(True, 'bucketing_key'), 'some_feature') == CONTROL
        assert client._logger.error.mock_calls == [
            mocker.call('%s: you passed an invalid %s, %s must be a non-empty string.', 'get_treatment', 'matching_key', 'matching_key')
        ]

        client._logger.reset_mock()
        assert client.get_treatment(Key([], 'bucketing_key'), 'some_feature') == CONTROL
        assert client._logger.error.mock_calls == [
            mocker.call('%s: you passed an invalid %s, %s must be a non-empty string.', 'get_treatment', 'matching_key', 'matching_key')
        ]

        client._logger.reset_mock()
        assert client.get_treatment(Key(12345, 'bucketing_key'), 'some_feature') == 'default_treatment'
        assert client._logger.warning.mock_calls == [
            mocker.call('%s: %s %s is not of type string, converting.', 'get_treatment', 'matching_key', 12345)
        ]

        client._logger.reset_mock()
        key = ''.join('a' for _ in range(0, 255))
        assert client.get_treatment(Key(key, 'bucketing_key'), 'some_feature') == CONTROL
        assert client._logger.error.mock_calls == [
            mocker.call('%s: %s too long - must be %s characters or less.', 'get_treatment', 'matching_key', 250)
        ]

        client._logger.reset_mock()
        assert client.get_treatment(Key('matching_key', None), 'some_feature') == CONTROL
        assert client._logger.error.mock_calls == [
            mocker.call('%s: you passed a null %s, %s must be a non-empty string.', 'get_treatment', 'bucketing_key', 'bucketing_key')
        ]

        client._logger.reset_mock()
        assert client.get_treatment(Key('matching_key', True), 'some_feature') == CONTROL
        assert client._logger.error.mock_calls == [
            mocker.call('%s: you passed an invalid %s, %s must be a non-empty string.', 'get_treatment', 'bucketing_key', 'bucketing_key')
        ]

        client._logger.reset_mock()
        assert client.get_treatment(Key('matching_key', []), 'some_feature') == CONTROL
        assert client._logger.error.mock_calls == [
            mocker.call('%s: you passed an invalid %s, %s must be a non-empty string.', 'get_treatment', 'bucketing_key', 'bucketing_key')
        ]

        client._logger.reset_mock()
        assert client.get_treatment(Key('matching_key', ''), 'some_feature') == CONTROL
        assert client._logger.error.mock_calls == [
            mocker.call('%s: you passed an empty %s, %s must be a non-empty string.', 'get_treatment', 'bucketing_key', 'bucketing_key')
        ]

        client._logger.reset_mock()
        assert client.get_treatment(Key('matching_key', 12345), 'some_feature') == 'default_treatment'
        assert client._logger.warning.mock_calls == [
            mocker.call('%s: %s %s is not of type string, converting.', 'get_treatment', 'bucketing_key', 12345)
        ]

        client._logger.reset_mock()
        assert client.get_treatment('matching_key', 'some_feature', True) == CONTROL
        assert client._logger.error.mock_calls == [
            mocker.call('%s: attributes must be of type dictionary.', 'get_treatment')
        ]

        client._logger.reset_mock()
        assert client.get_treatment('matching_key', 'some_feature', {'test': 'test'}) == 'default_treatment'
        assert client._logger.error.mock_calls == []

        client._logger.reset_mock()
        assert client.get_treatment('matching_key', 'some_feature', None) == 'default_treatment'
        assert client._logger.error.mock_calls == []

        client._logger.reset_mock()
        assert client.get_treatment('matching_key', '  some_feature   ', None) == 'default_treatment'
        assert client._logger.warning.mock_calls == [
            mocker.call('%s: feature_name \'%s\' has extra whitespace, trimming.', 'get_treatment', '  some_feature   ')
        ]

        client._logger.reset_mock()
        storage_mock.get.return_value = None
        assert client.get_treatment('matching_key', 'some_feature', None) == CONTROL
        assert client._logger.warning.mock_calls == [
            mocker.call(
                "%s: you passed \"%s\" that does not exist in this environment, "
                "please double check what Splits exist in the web console.",
                'get_treatment',
                'some_feature'
            )
        ]


    def test_get_treatment_with_config(self, mocker):
        """Test get_treatment validation."""
        split_mock = mocker.Mock(spec=Split)
        default_treatment_mock = mocker.PropertyMock()
        default_treatment_mock.return_value = 'default_treatment'
        type(split_mock).default_treatment = default_treatment_mock
        conditions_mock = mocker.PropertyMock()
        conditions_mock.return_value = []
        type(split_mock).conditions = conditions_mock
        def _configs(treatment):
            return '{"some": "property"}' if treatment == 'default_treatment' else None
        split_mock.get_configurations_for.side_effect = _configs
        storage_mock = mocker.Mock(spec=SplitStorage)
        storage_mock.get.return_value = split_mock

        def _get_storage_mock(storage):
            return {
                'splits': storage_mock,
                'segments': mocker.Mock(spec=SegmentStorage),
                'impressions': mocker.Mock(spec=ImpressionStorage),
                'events': mocker.Mock(spec=EventStorage),
                'telemetry': mocker.Mock(spec=TelemetryStorage)
            }[storage]
        factory_mock = mocker.Mock(spec=SplitFactory)
        factory_mock._get_storage.side_effect = _get_storage_mock
        factory_destroyed = mocker.PropertyMock()
        factory_destroyed.return_value = False
        type(factory_mock).destroyed = factory_destroyed

        client = Client(factory_mock)
        client._logger = mocker.Mock()
        mocker.patch('splitio.client.input_validator._LOGGER', new=client._logger)

        assert client.get_treatment_with_config(None, 'some_feature') == (CONTROL, None)
        assert client._logger.error.mock_calls == [
            mocker.call('%s: you passed a null key, key must be a non-empty string.', 'get_treatment_with_config')
        ]

        client._logger.reset_mock()
        assert client.get_treatment_with_config('', 'some_feature') == (CONTROL, None)
        assert client._logger.error.mock_calls == [
            mocker.call('%s: you passed an empty %s, %s must be a non-empty string.', 'get_treatment_with_config', 'key', 'key')
        ]

        client._logger.reset_mock()
        key = ''.join('a' for _ in range(0, 255))
        assert client.get_treatment_with_config(key, 'some_feature') == (CONTROL, None)
        assert client._logger.error.mock_calls == [
            mocker.call('%s: %s too long - must be %s characters or less.', 'get_treatment_with_config', 'key', 250)
        ]

        client._logger.reset_mock()
        assert client.get_treatment_with_config(12345, 'some_feature') == ('default_treatment', '{"some": "property"}')
        assert client._logger.warning.mock_calls == [
            mocker.call('%s: %s %s is not of type string, converting.', 'get_treatment_with_config', 'key', 12345)
        ]

        client._logger.reset_mock()
        assert client.get_treatment_with_config(float('nan'), 'some_feature') == (CONTROL, None)
        assert client._logger.error.mock_calls == [
            mocker.call('%s: you passed an invalid %s, %s must be a non-empty string.', 'get_treatment_with_config', 'key', 'key')
        ]

        client._logger.reset_mock()
        assert client.get_treatment_with_config(float('inf'), 'some_feature') == (CONTROL, None)
        assert client._logger.error.mock_calls == [
            mocker.call('%s: you passed an invalid %s, %s must be a non-empty string.', 'get_treatment_with_config', 'key', 'key')
        ]

        client._logger.reset_mock()
        assert client.get_treatment_with_config(True, 'some_feature') == (CONTROL, None)
        assert client._logger.error.mock_calls == [
            mocker.call('%s: you passed an invalid %s, %s must be a non-empty string.', 'get_treatment_with_config', 'key', 'key')
        ]

        client._logger.reset_mock()
        assert client.get_treatment_with_config([], 'some_feature') == (CONTROL, None)
        assert client._logger.error.mock_calls == [
            mocker.call('%s: you passed an invalid %s, %s must be a non-empty string.', 'get_treatment_with_config', 'key', 'key')
        ]

        client._logger.reset_mock()
        assert client.get_treatment_with_config('some_key', None) == (CONTROL, None)
        assert client._logger.error.mock_calls == [
            mocker.call('%s: you passed a null %s, %s must be a non-empty string.', 'get_treatment_with_config', 'feature_name', 'feature_name')
        ]

        client._logger.reset_mock()
        assert client.get_treatment_with_config('some_key', 123) == (CONTROL, None)
        assert client._logger.error.mock_calls == [
            mocker.call('%s: you passed an invalid %s, %s must be a non-empty string.', 'get_treatment_with_config', 'feature_name', 'feature_name')
        ]

        client._logger.reset_mock()
        assert client.get_treatment_with_config('some_key', True) == (CONTROL, None)
        assert client._logger.error.mock_calls == [
            mocker.call('%s: you passed an invalid %s, %s must be a non-empty string.', 'get_treatment_with_config', 'feature_name', 'feature_name')
        ]

        client._logger.reset_mock()
        assert client.get_treatment_with_config('some_key', []) == (CONTROL, None)
        assert client._logger.error.mock_calls == [
            mocker.call('%s: you passed an invalid %s, %s must be a non-empty string.', 'get_treatment_with_config', 'feature_name', 'feature_name')
        ]

        client._logger.reset_mock()
        assert client.get_treatment_with_config('some_key', '') == (CONTROL, None)
        assert client._logger.error.mock_calls == [
            mocker.call('%s: you passed an empty %s, %s must be a non-empty string.', 'get_treatment_with_config', 'feature_name', 'feature_name')
        ]

        client._logger.reset_mock()
        assert client.get_treatment_with_config('some_key', 'some_feature') == ('default_treatment', '{"some": "property"}')
        assert client._logger.error.mock_calls == []
        assert client._logger.warning.mock_calls == []

        client._logger.reset_mock()
        assert client.get_treatment_with_config(Key(None, 'bucketing_key'), 'some_feature') == (CONTROL, None)
        assert client._logger.error.mock_calls == [
            mocker.call('%s: you passed a null %s, %s must be a non-empty string.', 'get_treatment_with_config', 'matching_key', 'matching_key')
        ]

        client._logger.reset_mock()
        assert client.get_treatment_with_config(Key('', 'bucketing_key'), 'some_feature') == (CONTROL, None)
        assert client._logger.error.mock_calls == [
            mocker.call('%s: you passed an empty %s, %s must be a non-empty string.', 'get_treatment_with_config', 'matching_key', 'matching_key')
        ]

        client._logger.reset_mock()
        assert client.get_treatment_with_config(Key(float('nan'), 'bucketing_key'), 'some_feature') == (CONTROL, None)
        assert client._logger.error.mock_calls == [
            mocker.call('%s: you passed an invalid %s, %s must be a non-empty string.', 'get_treatment_with_config', 'matching_key', 'matching_key')
        ]

        client._logger.reset_mock()
        assert client.get_treatment_with_config(Key(float('inf'), 'bucketing_key'), 'some_feature') == (CONTROL, None)
        assert client._logger.error.mock_calls == [
            mocker.call('%s: you passed an invalid %s, %s must be a non-empty string.', 'get_treatment_with_config', 'matching_key', 'matching_key')
        ]

        client._logger.reset_mock()
        assert client.get_treatment_with_config(Key(True, 'bucketing_key'), 'some_feature') == (CONTROL, None)
        assert client._logger.error.mock_calls == [
            mocker.call('%s: you passed an invalid %s, %s must be a non-empty string.', 'get_treatment_with_config', 'matching_key', 'matching_key')
        ]

        client._logger.reset_mock()
        assert client.get_treatment_with_config(Key([], 'bucketing_key'), 'some_feature') == (CONTROL, None)
        assert client._logger.error.mock_calls == [
            mocker.call('%s: you passed an invalid %s, %s must be a non-empty string.', 'get_treatment_with_config', 'matching_key', 'matching_key')
        ]

        client._logger.reset_mock()
        assert client.get_treatment_with_config(Key(12345, 'bucketing_key'), 'some_feature') == ('default_treatment', '{"some": "property"}')
        assert client._logger.warning.mock_calls == [
            mocker.call('%s: %s %s is not of type string, converting.', 'get_treatment_with_config', 'matching_key', 12345)
        ]

        client._logger.reset_mock()
        key = ''.join('a' for _ in range(0, 255))
        assert client.get_treatment_with_config(Key(key, 'bucketing_key'), 'some_feature') == (CONTROL, None)
        assert client._logger.error.mock_calls == [
            mocker.call('%s: %s too long - must be %s characters or less.', 'get_treatment_with_config', 'matching_key', 250)
        ]

        client._logger.reset_mock()
        assert client.get_treatment_with_config(Key('matching_key', None), 'some_feature') == (CONTROL, None)
        assert client._logger.error.mock_calls == [
            mocker.call('%s: you passed a null %s, %s must be a non-empty string.', 'get_treatment_with_config', 'bucketing_key', 'bucketing_key')
        ]

        client._logger.reset_mock()
        assert client.get_treatment_with_config(Key('matching_key', True), 'some_feature') == (CONTROL, None)
        assert client._logger.error.mock_calls == [
            mocker.call('%s: you passed an invalid %s, %s must be a non-empty string.', 'get_treatment_with_config', 'bucketing_key', 'bucketing_key')
        ]

        client._logger.reset_mock()
        assert client.get_treatment_with_config(Key('matching_key', []), 'some_feature') == (CONTROL, None)
        assert client._logger.error.mock_calls == [
            mocker.call('%s: you passed an invalid %s, %s must be a non-empty string.', 'get_treatment_with_config', 'bucketing_key', 'bucketing_key')
        ]

        client._logger.reset_mock()
        assert client.get_treatment_with_config(Key('matching_key', ''), 'some_feature') == (CONTROL, None)
        assert client._logger.error.mock_calls == [
            mocker.call('%s: you passed an empty %s, %s must be a non-empty string.', 'get_treatment_with_config', 'bucketing_key', 'bucketing_key')
        ]

        client._logger.reset_mock()
        assert client.get_treatment_with_config(Key('matching_key', 12345), 'some_feature') == ('default_treatment', '{"some": "property"}')
        assert client._logger.warning.mock_calls == [
            mocker.call('%s: %s %s is not of type string, converting.', 'get_treatment_with_config', 'bucketing_key', 12345)
        ]

        client._logger.reset_mock()
        assert client.get_treatment_with_config('matching_key', 'some_feature', True) == (CONTROL, None)
        assert client._logger.error.mock_calls == [
            mocker.call('%s: attributes must be of type dictionary.', 'get_treatment_with_config')
        ]

        client._logger.reset_mock()
        assert client.get_treatment_with_config('matching_key', 'some_feature', {'test': 'test'}) == ('default_treatment', '{"some": "property"}')
        assert client._logger.error.mock_calls == []

        client._logger.reset_mock()
        assert client.get_treatment_with_config('matching_key', 'some_feature', None) == ('default_treatment', '{"some": "property"}')
        assert client._logger.error.mock_calls == []

        client._logger.reset_mock()
        assert client.get_treatment_with_config('matching_key', '  some_feature   ', None) == ('default_treatment', '{"some": "property"}')
        assert client._logger.warning.mock_calls == [
            mocker.call('%s: feature_name \'%s\' has extra whitespace, trimming.', 'get_treatment_with_config', '  some_feature   ')
        ]

<<<<<<< HEAD
        client._logger.reset_mock()
        storage_mock.get.return_value = None
        assert client.get_treatment_with_config('matching_key', 'some_feature', None) == (CONTROL, None)
        assert client._logger.warning.mock_calls == [
            mocker.call(
                "%s: you passed \"%s\" that does not exist in this environment, "
                "please double check what Splits exist in the web console.",
                'get_treatment_with_config',
                'some_feature'
            )
        ]
=======
    def test_valid_properties(self, mocker):
        """Test valid_properties() method"""
        assert input_validator.valid_properties(None) == (True, None, 1024)
        assert input_validator.valid_properties([]) == (False, None, 0)
        assert input_validator.valid_properties(True) == (False, None, 0)
        assert input_validator.valid_properties(dict()) == (True, None, 1024)
        assert input_validator.valid_properties({ 2: 123 }) == (True, None, 1024)

        class Test:
            pass
        assert input_validator.valid_properties({
            "test": Test()
        }) == (True, { "test": None }, 1028)

        props1 = {
            "test1": "test",
            "test2": 1,
            "test3": True,
            "test4": None,
            "test5": [],
            2: "t",
        }
        r1, r2, r3 = input_validator.valid_properties(props1)
        assert r1 == True
        assert len(r2.keys()) == 5
        assert r2["test1"] == "test"
        assert r2["test2"] == 1
        assert r2["test3"] == True
        assert r2["test4"] == None
        assert r2["test5"] == None
        assert r3 == 1053

        props2 = dict();
        for i in range(301):
            props2[str(i)] = i
        assert input_validator.valid_properties(props2) == (True, props2, 1817)

        props3 = dict();
        for i in range(100, 210):
            props3["prop" + str(i)] = "a" * 300
        r1, r2, r3 = input_validator.valid_properties(props3)
        assert r1 == False
        assert r3 == 32952

>>>>>>> 19f27b01

    def test_track(self, mocker):
        """Test track method()."""
        events_storage_mock = mocker.Mock(spec=EventStorage)
        events_storage_mock.put.return_value = True
        factory_mock = mocker.Mock(spec=SplitFactory)
        factory_destroyed = mocker.PropertyMock()
        factory_destroyed.return_value = False
        type(factory_mock).destroyed = factory_destroyed
        factory_mock._apikey = 'some-test'

        client = Client(factory_mock)
        client._events_storage = mocker.Mock(spec=EventStorage)
        client._events_storage.put.return_value = True
        client._logger = mocker.Mock()
        mocker.patch('splitio.client.input_validator._LOGGER', new=client._logger)

        assert client.track(None, "traffic_type", "event_type", 1) is False
        assert client._logger.error.mock_calls == [
            mocker.call("%s: you passed a null %s, %s must be a non-empty string.", 'track', 'key', 'key')
        ]

        client._logger.reset_mock()
        assert client.track("", "traffic_type", "event_type", 1) is False
        assert client._logger.error.mock_calls == [
            mocker.call("%s: you passed an empty %s, %s must be a non-empty string.", 'track', 'key', 'key')
        ]

        client._logger.reset_mock()
        assert client.track(12345, "traffic_type", "event_type", 1) is True
        assert client._logger.warning.mock_calls == [
            mocker.call("%s: %s %s is not of type string, converting.", 'track', 'key', 12345)
        ]

        client._logger.reset_mock()
        assert client.track(True, "traffic_type", "event_type", 1) is False
        assert client._logger.error.mock_calls == [
            mocker.call("%s: you passed an invalid %s, %s must be a non-empty string.", 'track', 'key', 'key')
        ]

        client._logger.reset_mock()
        assert client.track([], "traffic_type", "event_type", 1) is False
        assert client._logger.error.mock_calls == [
            mocker.call("%s: you passed an invalid %s, %s must be a non-empty string.", 'track', 'key', 'key')
        ]

        client._logger.reset_mock()
        key = ''.join('a' for _ in range(0, 255))
        assert client.track(key, "traffic_type", "event_type", 1) is False
        assert client._logger.error.mock_calls == [
            mocker.call("%s: %s too long - must be %s characters or less.", 'track', 'key', 250)
        ]

        client._logger.reset_mock()
        assert client.track("some_key", None, "event_type", 1) is False
        assert client._logger.error.mock_calls == [
            mocker.call("%s: you passed a null %s, %s must be a non-empty string.", 'track', 'traffic_type', 'traffic_type')
        ]

        client._logger.reset_mock()
        assert client.track("some_key", "", "event_type", 1) is False
        assert client._logger.error.mock_calls == [
            mocker.call("%s: you passed an empty %s, %s must be a non-empty string.", 'track', 'traffic_type', 'traffic_type')
        ]

        client._logger.reset_mock()
        assert client.track("some_key", 12345, "event_type", 1) is False
        assert client._logger.error.mock_calls == [
            mocker.call("%s: you passed an invalid %s, %s must be a non-empty string.", 'track', 'traffic_type', 'traffic_type')
        ]

        client._logger.reset_mock()
        assert client.track("some_key", True, "event_type", 1) is False
        assert client._logger.error.mock_calls == [
            mocker.call("%s: you passed an invalid %s, %s must be a non-empty string.", 'track', 'traffic_type', 'traffic_type')
        ]

        client._logger.reset_mock()
        assert client.track("some_key", [], "event_type", 1) is False
        assert client._logger.error.mock_calls == [
            mocker.call("%s: you passed an invalid %s, %s must be a non-empty string.", 'track', 'traffic_type', 'traffic_type')
        ]

        client._logger.reset_mock()
        assert client.track("some_key", "TRAFFIC_type", "event_type", 1) is True
        assert client._logger.warning.mock_calls == [
            mocker.call("track: %s should be all lowercase - converting string to lowercase.", 'TRAFFIC_type')
        ]

        assert client.track("some_key", "traffic_type", None, 1) is False
        assert client._logger.error.mock_calls == [
            mocker.call("%s: you passed a null %s, %s must be a non-empty string.", 'track', 'event_type', 'event_type')
        ]

        client._logger.reset_mock()
        assert client.track("some_key", "traffic_type", "", 1) is False
        assert client._logger.error.mock_calls == [
            mocker.call("%s: you passed an empty %s, %s must be a non-empty string.", 'track', 'event_type', 'event_type')
        ]

        client._logger.reset_mock()
        assert client.track("some_key", "traffic_type", True, 1) is False
        assert client._logger.error.mock_calls == [
            mocker.call("%s: you passed an invalid %s, %s must be a non-empty string.", 'track', 'event_type', 'event_type')
        ]

        client._logger.reset_mock()
        assert client.track("some_key", "traffic_type", [], 1) is False
        assert client._logger.error.mock_calls == [
            mocker.call("%s: you passed an invalid %s, %s must be a non-empty string.", 'track', 'event_type', 'event_type')
        ]

        client._logger.reset_mock()
        assert client.track("some_key", "traffic_type", 12345, 1) is False
        assert client._logger.error.mock_calls == [
            mocker.call("%s: you passed an invalid %s, %s must be a non-empty string.", 'track', 'event_type', 'event_type')
        ]

        client._logger.reset_mock()
        assert client.track("some_key", "traffic_type", "@@", 1) is False
        assert client._logger.error.mock_calls == [
            mocker.call("%s: you passed %s, event_type must adhere to the regular "
                        "expression %s. This means "
                        "an event name must be alphanumeric, cannot be more than 80 "
                        "characters long, and can only include a dash, underscore, "
                        "period, or colon as separators of alphanumeric characters.",
                        'track', '@@', '^[a-zA-Z0-9][-_.:a-zA-Z0-9]{0,79}$')
        ]

        client._logger.reset_mock()
        assert client.track("some_key", "traffic_type", "event_type", None) is True
        assert client._logger.error.mock_calls == []

        client._logger.reset_mock()
        assert client.track("some_key", "traffic_type", "event_type", 1) is True
        assert client._logger.error.mock_calls == []

        client._logger.reset_mock()
        assert client.track("some_key", "traffic_type", "event_type", 1.23) is True
        assert client._logger.error.mock_calls == []

        client._logger.reset_mock()
        assert client.track("some_key", "traffic_type", "event_type", "test") is False
        assert client._logger.error.mock_calls == [
            mocker.call("track: value must be a number.")
        ]

        client._logger.reset_mock()
        assert client.track("some_key", "traffic_type", "event_type", True) is False
        assert client._logger.error.mock_calls == [
            mocker.call("track: value must be a number.")
        ]

        client._logger.reset_mock()
        assert client.track("some_key", "traffic_type", "event_type", []) is False
        assert client._logger.error.mock_calls == [
            mocker.call("track: value must be a number.")
        ]

<<<<<<< HEAD
        # Test traffic type existance
        ready_property = mocker.PropertyMock()
        ready_property.return_value = True
        type(factory_mock).ready = ready_property

        split_storage_mock = mocker.Mock(spec=SplitStorage)
        split_storage_mock.is_valid_traffic_type.return_value = True
        factory_mock._get_storage.return_value = split_storage_mock

        # Test that it doesn't warn if tt is cached, not in localhost mode and sdk is ready
        client._logger.reset_mock()
        assert client.track("some_key", "traffic_type", "event_type", None) is True
        assert client._logger.error.mock_calls == []
        assert client._logger.warning.mock_calls == []

        # Test that it does warn if tt is cached, not in localhost mode and sdk is ready
        split_storage_mock.is_valid_traffic_type.return_value = False
        client._logger.reset_mock()
        assert client.track("some_key", "traffic_type", "event_type", None) is True
        assert client._logger.error.mock_calls == []
        assert client._logger.warning.mock_calls == [mocker.call(
            'track: Traffic Type %s does not have any corresponding Splits in this environment, '
            'make sure you\'re tracking your events to a valid traffic type defined '
            'in the Split console.',
            'traffic_type'
        )]

        # Test that it does not warn when in localhost mode.
        factory_mock._apikey = 'localhost'
        client._logger.reset_mock()
        assert client.track("some_key", "traffic_type", "event_type", None) is True
        assert client._logger.error.mock_calls == []
        assert client._logger.warning.mock_calls == []

        # Test that it does not warn when not in localhost mode and not ready
        factory_mock._apikey = 'not-localhost'
        ready_property.return_value = False
        type(factory_mock).ready = ready_property
        client._logger.reset_mock()
        assert client.track("some_key", "traffic_type", "event_type", None) is True
        assert client._logger.error.mock_calls == []
        assert client._logger.warning.mock_calls == []
=======
        client._logger.reset_mock()
        assert client.track("some_key", "traffic_type", "event_type", 1, []) is False
        assert client._logger.error.mock_calls == [
            mocker.call("track: properties must be of type dictionary.")
        ]

        client._logger.reset_mock()
        assert client.track("some_key", "traffic_type", "event_type", 1, []) is False
        assert client._logger.error.mock_calls == [
            mocker.call("track: properties must be of type dictionary.")
        ]

        client._logger.reset_mock()
        assert client.track("some_key", "traffic_type", "event_type", 1, True) is False
        assert client._logger.error.mock_calls == [
            mocker.call("track: properties must be of type dictionary.")
        ]

        props1 = {
            "test1": "test",
            "test2": 1,
            "test3": True,
            "test4": None,
            "test5": [],
            2: "t",
        }
        client._logger.reset_mock()
        assert client.track("some_key", "traffic_type", "event_type", 1, props1) is True
        assert client._logger.warning.mock_calls == [
            mocker.call("Property %s is of invalid type. Setting value to None", [])
        ]

        props2 = dict();
        for i in range(301):
            props2[str(i)] = i
        client._logger.reset_mock()
        assert client.track("some_key", "traffic_type", "event_type", 1, props2) is True
        assert client._logger.warning.mock_calls == [
            mocker.call("Event has more than 300 properties. Some of them will be trimmed when processed")
        ]

        client._logger.reset_mock()
        props3 = dict();
        for i in range(100, 210):
            props3["prop" + str(i)] = "a" * 300
        assert client.track("some_key", "traffic_type", "event_type", 1, props3) is False
        assert client._logger.error.mock_calls == [
            mocker.call("The maximum size allowed for the properties is 32768 bytes. Current one is 32952 bytes. Event not queued")
        ]

>>>>>>> 19f27b01

    def test_get_treatments(self, mocker):
        """Test getTreatments() method."""
        split_mock = mocker.Mock(spec=Split)
        default_treatment_mock = mocker.PropertyMock()
        default_treatment_mock.return_value = 'default_treatment'
        type(split_mock).default_treatment = default_treatment_mock
        conditions_mock = mocker.PropertyMock()
        conditions_mock.return_value = []
        type(split_mock).conditions = conditions_mock

        storage_mock = mocker.Mock(spec=SplitStorage)
        storage_mock.get.return_value = split_mock

        def _get_storage_mock(storage):
            return {
                'splits': storage_mock,
                'segments': mocker.Mock(spec=SegmentStorage),
                'impressions': mocker.Mock(spec=ImpressionStorage),
                'events': mocker.Mock(spec=EventStorage),
                'telemetry': mocker.Mock(spec=TelemetryStorage)
            }[storage]
        factory_mock = mocker.Mock(spec=SplitFactory)
        factory_mock._get_storage.side_effect = _get_storage_mock
        factory_destroyed = mocker.PropertyMock()
        factory_destroyed.return_value = False
        type(factory_mock).destroyed = factory_destroyed

        client = Client(factory_mock)
        client._logger = mocker.Mock()
        mocker.patch('splitio.client.input_validator._LOGGER', new=client._logger)

        assert client.get_treatments(None, ['some_feature']) == {'some_feature': CONTROL}
        assert client._logger.error.mock_calls == [
            mocker.call('%s: you passed a null key, key must be a non-empty string.', 'get_treatments')
        ]

        client._logger.reset_mock()
        assert client.get_treatments("", ['some_feature']) == {'some_feature': CONTROL}
        assert client._logger.error.mock_calls == [
            mocker.call('%s: you passed an empty %s, %s must be a non-empty string.', 'get_treatments', 'key', 'key')
        ]

        key = ''.join('a' for _ in range(0, 255))
        client._logger.reset_mock()
        assert client.get_treatments(key, ['some_feature']) == {'some_feature': CONTROL}
        assert client._logger.error.mock_calls == [
            mocker.call('%s: %s too long - must be %s characters or less.', 'get_treatments', 'key', 250)
        ]

        client._logger.reset_mock()
        assert client.get_treatments(12345, ['some_feature']) == {'some_feature': 'default_treatment'}
        assert client._logger.warning.mock_calls == [
            mocker.call('%s: %s %s is not of type string, converting.', 'get_treatments', 'key', 12345)
        ]

        client._logger.reset_mock()
        assert client.get_treatments(True, ['some_feature']) == {'some_feature': CONTROL}
        assert client._logger.error.mock_calls == [
            mocker.call('%s: you passed an invalid %s, %s must be a non-empty string.', 'get_treatments', 'key', 'key')
        ]

        client._logger.reset_mock()
        assert client.get_treatments([], ['some_feature']) == {'some_feature': CONTROL}
        assert client._logger.error.mock_calls == [
            mocker.call('%s: you passed an invalid %s, %s must be a non-empty string.', 'get_treatments', 'key', 'key')
        ]

        client._logger.reset_mock()
        assert client.get_treatments('some_key', None) == {}
        assert client._logger.error.mock_calls == [
            mocker.call('%s: feature_names must be a non-empty array.', 'get_treatments')
        ]

        client._logger.reset_mock()
        assert client.get_treatments('some_key', True) == {}
        assert client._logger.error.mock_calls == [
            mocker.call('%s: feature_names must be a non-empty array.', 'get_treatments')
        ]

        client._logger.reset_mock()
        assert client.get_treatments('some_key', 'some_string') == {}
        assert client._logger.error.mock_calls == [
            mocker.call('%s: feature_names must be a non-empty array.', 'get_treatments')
        ]

        client._logger.reset_mock()
        assert client.get_treatments('some_key', []) == {}
        assert client._logger.error.mock_calls == [
            mocker.call('%s: feature_names must be a non-empty array.', 'get_treatments')
        ]

        client._logger.reset_mock()
        assert client.get_treatments('some_key', [None, None]) == {}
        assert client._logger.error.mock_calls == [
            mocker.call('%s: feature_names must be a non-empty array.', 'get_treatments')
        ]

        client._logger.reset_mock()
        assert client.get_treatments('some_key', [True]) == {}
        assert mocker.call('%s: feature_names must be a non-empty array.', 'get_treatments') in client._logger.error.mock_calls

        client._logger.reset_mock()
        assert client.get_treatments('some_key', ['', '']) == {}
        assert mocker.call('%s: feature_names must be a non-empty array.', 'get_treatments') in client._logger.error.mock_calls

        client._logger.reset_mock()
        assert client.get_treatments('some_key', ['some   ']) == {'some': 'default_treatment'}
        assert client._logger.warning.mock_calls == [
            mocker.call('%s: feature_name \'%s\' has extra whitespace, trimming.', 'get_treatments', 'some   ')
        ]

        client._logger.reset_mock()
        storage_mock.get.return_value = None
        ready_mock = mocker.PropertyMock()
        ready_mock.return_value = True
        type(factory_mock).ready = ready_mock
        assert client.get_treatments('matching_key', ['some_feature'], None) == {'some_feature': CONTROL}
        assert client._logger.warning.mock_calls == [
            mocker.call(
                "%s: you passed \"%s\" that does not exist in this environment, "
                "please double check what Splits exist in the web console.",
                'get_treatments',
                'some_feature'
            )
        ]

    def test_get_treatments_with_config(self, mocker):
        """Test getTreatments() method."""
        split_mock = mocker.Mock(spec=Split)
        default_treatment_mock = mocker.PropertyMock()
        default_treatment_mock.return_value = 'default_treatment'
        type(split_mock).default_treatment = default_treatment_mock
        conditions_mock = mocker.PropertyMock()
        conditions_mock.return_value = []
        type(split_mock).conditions = conditions_mock

        storage_mock = mocker.Mock(spec=SplitStorage)
        storage_mock.get.return_value = split_mock

        factory_mock = mocker.Mock(spec=SplitFactory)
        factory_mock._get_storage.return_value = storage_mock
        factory_destroyed = mocker.PropertyMock()
        factory_destroyed.return_value = False
        type(factory_mock).destroyed = factory_destroyed
        def _configs(treatment):
            return '{"some": "property"}' if treatment == 'default_treatment' else None
        split_mock.get_configurations_for.side_effect = _configs

        client = Client(factory_mock)
        client._logger = mocker.Mock()
        mocker.patch('splitio.client.input_validator._LOGGER', new=client._logger)

        assert client.get_treatments_with_config(None, ['some_feature']) == {'some_feature': (CONTROL, None)}
        assert client._logger.error.mock_calls == [
            mocker.call('%s: you passed a null key, key must be a non-empty string.', 'get_treatments_with_config')
        ]

        client._logger.reset_mock()
        assert client.get_treatments_with_config("", ['some_feature']) == {'some_feature': (CONTROL, None)}
        assert client._logger.error.mock_calls == [
            mocker.call('%s: you passed an empty %s, %s must be a non-empty string.', 'get_treatments_with_config', 'key', 'key')
        ]

        key = ''.join('a' for _ in range(0, 255))
        client._logger.reset_mock()
        assert client.get_treatments_with_config(key, ['some_feature']) == {'some_feature': (CONTROL, None)}
        assert client._logger.error.mock_calls == [
            mocker.call('%s: %s too long - must be %s characters or less.', 'get_treatments_with_config', 'key', 250)
        ]

        client._logger.reset_mock()
        assert client.get_treatments_with_config(12345, ['some_feature']) == {'some_feature': ('default_treatment', '{"some": "property"}')}
        assert client._logger.warning.mock_calls == [
            mocker.call('%s: %s %s is not of type string, converting.', 'get_treatments_with_config', 'key', 12345)
        ]

        client._logger.reset_mock()
        assert client.get_treatments_with_config(True, ['some_feature']) == {'some_feature': (CONTROL, None)}
        assert client._logger.error.mock_calls == [
            mocker.call('%s: you passed an invalid %s, %s must be a non-empty string.', 'get_treatments_with_config', 'key', 'key')
        ]

        client._logger.reset_mock()
        assert client.get_treatments_with_config([], ['some_feature']) == {'some_feature': (CONTROL, None)}
        assert client._logger.error.mock_calls == [
            mocker.call('%s: you passed an invalid %s, %s must be a non-empty string.', 'get_treatments_with_config', 'key', 'key')
        ]

        client._logger.reset_mock()
        assert client.get_treatments_with_config('some_key', None) == {}
        assert client._logger.error.mock_calls == [
            mocker.call('%s: feature_names must be a non-empty array.', 'get_treatments_with_config')
        ]

        client._logger.reset_mock()
        assert client.get_treatments_with_config('some_key', True) == {}
        assert client._logger.error.mock_calls == [
            mocker.call('%s: feature_names must be a non-empty array.', 'get_treatments_with_config')
        ]

        client._logger.reset_mock()
        assert client.get_treatments_with_config('some_key', 'some_string') == {}
        assert client._logger.error.mock_calls == [
            mocker.call('%s: feature_names must be a non-empty array.', 'get_treatments_with_config')
        ]

        client._logger.reset_mock()
        assert client.get_treatments_with_config('some_key', []) == {}
        assert client._logger.error.mock_calls == [
            mocker.call('%s: feature_names must be a non-empty array.', 'get_treatments_with_config')
        ]

        client._logger.reset_mock()
        assert client.get_treatments_with_config('some_key', [None, None]) == {}
        assert client._logger.error.mock_calls == [
            mocker.call('%s: feature_names must be a non-empty array.', 'get_treatments_with_config')
        ]

        client._logger.reset_mock()
        assert client.get_treatments_with_config('some_key', [True]) == {}
        assert mocker.call('%s: feature_names must be a non-empty array.', 'get_treatments_with_config') in client._logger.error.mock_calls

        client._logger.reset_mock()
        assert client.get_treatments_with_config('some_key', ['', '']) == {}
        assert mocker.call('%s: feature_names must be a non-empty array.', 'get_treatments_with_config') in client._logger.error.mock_calls

        client._logger.reset_mock()
        assert client.get_treatments_with_config('some_key', ['some_feature   ']) == {'some_feature': ('default_treatment', '{"some": "property"}')}
        assert client._logger.warning.mock_calls == [
            mocker.call('%s: feature_name \'%s\' has extra whitespace, trimming.', 'get_treatments_with_config', 'some_feature   ')
        ]

        client._logger.reset_mock()
        storage_mock.get.return_value = None
        ready_mock = mocker.PropertyMock()
        ready_mock.return_value = True
        type(factory_mock).ready = ready_mock
        assert client.get_treatments('matching_key', ['some_feature'], None) == {'some_feature': CONTROL}
        assert client._logger.warning.mock_calls == [
            mocker.call(
                "%s: you passed \"%s\" that does not exist in this environment, "
                "please double check what Splits exist in the web console.",
                'get_treatments',
                'some_feature'
            )
        ]



class ManagerInputValidationTests(object):  #pylint: disable=too-few-public-methods
    """Manager input validation test cases."""

    def test_split_(self, mocker):
        """Test split input validation."""
        storage_mock = mocker.Mock(spec=SplitStorage)
        split_mock = mocker.Mock(spec=Split)
        storage_mock.get.return_value = split_mock
        factory_mock = mocker.Mock(spec=SplitFactory)
        factory_mock._get_storage.return_value = storage_mock
        factory_destroyed = mocker.PropertyMock()
        factory_destroyed.return_value = False
        type(factory_mock).destroyed = factory_destroyed

        manager = SplitManager(factory_mock)
        manager._logger = mocker.Mock()
        mocker.patch('splitio.client.input_validator._LOGGER', new=manager._logger)

        assert manager.split(None) is None
        assert manager._logger.error.mock_calls == [
            mocker.call("%s: you passed a null %s, %s must be a non-empty string.", 'split', 'feature_name', 'feature_name')
        ]

        manager._logger.reset_mock()
        assert manager.split("") is None
        assert manager._logger.error.mock_calls == [
            mocker.call("%s: you passed an empty %s, %s must be a non-empty string.", 'split', 'feature_name', 'feature_name')
        ]

        manager._logger.reset_mock()
        assert manager.split(True) is None
        assert manager._logger.error.mock_calls == [
            mocker.call("%s: you passed an invalid %s, %s must be a non-empty string.", 'split', 'feature_name', 'feature_name')
        ]

        manager._logger.reset_mock()
        assert manager.split([]) is None
        assert manager._logger.error.mock_calls == [
            mocker.call("%s: you passed an invalid %s, %s must be a non-empty string.", 'split', 'feature_name', 'feature_name')
        ]

        manager._logger.reset_mock()
        manager.split('some_split')
        assert split_mock.to_split_view.mock_calls == [mocker.call()]
        assert manager._logger.error.mock_calls == []

        manager._logger.reset_mock()
        split_mock.reset_mock()
        storage_mock.get.return_value = None
        manager.split('nonexistant-split')
        assert split_mock.to_split_view.mock_calls == []
        assert manager._logger.warning.mock_calls == [mocker.call(
            "split: you passed \"%s\" that does not exist in this environment, "
            "please double check what Splits exist in the web console.",
            'nonexistant-split'
        )]

class FactoryInputValidationTests(object):  #pylint: disable=too-few-public-methods
    """Factory instantiation input validation test cases."""

    def test_input_validation_factory(self, mocker):
        """Test the input validators for factory instantiation."""
        logger = mocker.Mock(spec=logging.Logger)
        mocker.patch('splitio.client.input_validator._LOGGER', new=logger)

        assert get_factory(None) is None
        assert logger.error.mock_calls == [
            mocker.call("%s: you passed a null %s, %s must be a non-empty string.", 'factory_instantiation', 'apikey', 'apikey')
        ]

        logger.reset_mock()
        assert get_factory('') is None
        assert logger.error.mock_calls == [
            mocker.call("%s: you passed an empty %s, %s must be a non-empty string.", 'factory_instantiation', 'apikey', 'apikey')
        ]

        logger.reset_mock()
        assert get_factory(True) is None
        assert logger.error.mock_calls == [
            mocker.call("%s: you passed an invalid %s, %s must be a non-empty string.", 'factory_instantiation', 'apikey', 'apikey')
        ]

        logger.reset_mock()
        assert get_factory(True, config={'uwsgiClient': True}) is not None
        assert logger.error.mock_calls == []

        logger.reset_mock()
        assert get_factory(True, config={'redisHost': 'some-host'}) is not None
        assert logger.error.mock_calls == []<|MERGE_RESOLUTION|>--- conflicted
+++ resolved
@@ -459,7 +459,6 @@
             mocker.call('%s: feature_name \'%s\' has extra whitespace, trimming.', 'get_treatment_with_config', '  some_feature   ')
         ]
 
-<<<<<<< HEAD
         client._logger.reset_mock()
         storage_mock.get.return_value = None
         assert client.get_treatment_with_config('matching_key', 'some_feature', None) == (CONTROL, None)
@@ -471,7 +470,7 @@
                 'some_feature'
             )
         ]
-=======
+
     def test_valid_properties(self, mocker):
         """Test valid_properties() method"""
         assert input_validator.valid_properties(None) == (True, None, 1024)
@@ -516,8 +515,6 @@
         assert r1 == False
         assert r3 == 32952
 
->>>>>>> 19f27b01
-
     def test_track(self, mocker):
         """Test track method()."""
         events_storage_mock = mocker.Mock(spec=EventStorage)
@@ -676,7 +673,6 @@
             mocker.call("track: value must be a number.")
         ]
 
-<<<<<<< HEAD
         # Test traffic type existance
         ready_property = mocker.PropertyMock()
         ready_property.return_value = True
@@ -719,25 +715,22 @@
         assert client.track("some_key", "traffic_type", "event_type", None) is True
         assert client._logger.error.mock_calls == []
         assert client._logger.warning.mock_calls == []
-=======
+
+        # Test track with invalid properties
         client._logger.reset_mock()
         assert client.track("some_key", "traffic_type", "event_type", 1, []) is False
         assert client._logger.error.mock_calls == [
             mocker.call("track: properties must be of type dictionary.")
         ]
 
-        client._logger.reset_mock()
-        assert client.track("some_key", "traffic_type", "event_type", 1, []) is False
+        # Test track with invalid properties
+        client._logger.reset_mock()
+        assert client.track("some_key", "traffic_type", "event_type", 1, True) is False
         assert client._logger.error.mock_calls == [
             mocker.call("track: properties must be of type dictionary.")
         ]
 
-        client._logger.reset_mock()
-        assert client.track("some_key", "traffic_type", "event_type", 1, True) is False
-        assert client._logger.error.mock_calls == [
-            mocker.call("track: properties must be of type dictionary.")
-        ]
-
+        # Test track with properties
         props1 = {
             "test1": "test",
             "test2": 1,
@@ -752,6 +745,7 @@
             mocker.call("Property %s is of invalid type. Setting value to None", [])
         ]
 
+        # Test track with more than 300 properties
         props2 = dict();
         for i in range(301):
             props2[str(i)] = i
@@ -761,6 +755,7 @@
             mocker.call("Event has more than 300 properties. Some of them will be trimmed when processed")
         ]
 
+        # Test track with properties higher than 32kb
         client._logger.reset_mock()
         props3 = dict();
         for i in range(100, 210):
@@ -769,8 +764,6 @@
         assert client._logger.error.mock_calls == [
             mocker.call("The maximum size allowed for the properties is 32768 bytes. Current one is 32952 bytes. Event not queued")
         ]
-
->>>>>>> 19f27b01
 
     def test_get_treatments(self, mocker):
         """Test getTreatments() method."""
