--- conflicted
+++ resolved
@@ -1,10 +1,6 @@
 """Configuration unit tests."""
 # pylint: disable=protected-access,no-self-use,line-too-long
 import pytest
-<<<<<<< HEAD
-=======
-
->>>>>>> 14064fc0
 from splitio.client import config
 from splitio.engine.impressions.impressions import ImpressionsMode
 
@@ -68,7 +64,6 @@
 
     def test_sanitize(self):
         """Test sanitization."""
-<<<<<<< HEAD
         configs = {}
         processed = config.sanitize('some', configs)
         assert processed['redisLocalCacheEnabled']  # check default is True
@@ -77,14 +72,5 @@
         processed = config.sanitize('some', {'redisHost': 'x', 'flagSetsFilter': ['set']})
         assert processed['flagSetsFilter'] is None
 
-=======
-        processed = config.sanitize('some', {})
-        assert processed['redisLocalCacheEnabled']  # check default is True
-        assert processed['flagSetsFilter'] is None
-
-        processed = config.sanitize('some', {'redisHost': 'x', 'flagSetsFilter': ['set']})
-        assert processed['flagSetsFilter'] is None
-
->>>>>>> 14064fc0
         processed = config.sanitize('some', {'storageType': 'pluggable', 'flagSetsFilter': ['set']})
         assert processed['flagSetsFilter'] is None