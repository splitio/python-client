"""Configuration unit tests."""
# pylint: disable=protected-access,no-self-use,line-too-long
import pytest

from splitio.client import config
from splitio.engine.impressions.impressions import ImpressionsMode


class ConfigSanitizationTests(object):
    """Inmemory storage-based integration tests."""

    def test_parse_operation_mode(self):
        """Make sure operation mode is correctly captured."""
        assert (config._parse_operation_mode('some', {})) == ('standalone', 'memory')
        assert (config._parse_operation_mode('localhost', {})) == ('localhost', 'localhost')
        assert (config._parse_operation_mode('some', {'redisHost': 'x'})) == ('consumer', 'redis')
        assert (config._parse_operation_mode('some', {'storageType': 'pluggable'})) == ('consumer', 'pluggable')
        assert (config._parse_operation_mode('some', {'storageType': 'custom2'})) == ('standalone', 'memory')

    def test_sanitize_imp_mode(self):
        """Test sanitization of impressions mode."""
        mode, rate = config._sanitize_impressions_mode('memory', 'OPTIMIZED', 1)
        assert mode == ImpressionsMode.OPTIMIZED
        assert rate == 60

        mode, rate = config._sanitize_impressions_mode('memory', 'DEBUG', 1)
        assert mode == ImpressionsMode.DEBUG
        assert rate == 1

        mode, rate = config._sanitize_impressions_mode('redis', 'OPTIMIZED', 1)
        assert mode == ImpressionsMode.OPTIMIZED
        assert rate == 60

        mode, rate = config._sanitize_impressions_mode('redis', 'debug', 1)
        assert mode == ImpressionsMode.DEBUG
        assert rate == 1

        mode, rate = config._sanitize_impressions_mode('memory', 'ANYTHING', 200)
        assert mode == ImpressionsMode.OPTIMIZED
        assert rate == 200

        mode, rate = config._sanitize_impressions_mode('pluggable', 'ANYTHING', 200)
        assert mode == ImpressionsMode.OPTIMIZED
        assert rate == 200

        mode, rate = config._sanitize_impressions_mode('pluggable', 'NONE', 200)
        assert mode == ImpressionsMode.NONE
        assert rate == 200

        mode, rate = config._sanitize_impressions_mode('pluggable', 'OPTIMIZED', 200)
        assert mode == ImpressionsMode.OPTIMIZED
        assert rate == 200

        mode, rate = config._sanitize_impressions_mode('memory', 43, -1)
        assert mode == ImpressionsMode.OPTIMIZED
        assert rate == 60

        mode, rate = config._sanitize_impressions_mode('memory', 'OPTIMIZED')
        assert mode == ImpressionsMode.OPTIMIZED
        assert rate == 300

        mode, rate = config._sanitize_impressions_mode('memory', 'DEBUG')
        assert mode == ImpressionsMode.DEBUG
        assert rate == 60

    def test_sanitize(self):
        """Test sanitization."""
        configs = {}
        processed = config.sanitize('some', configs)

<<<<<<< HEAD
        assert processed['redisLocalCacheEnabled']  # check default is True
        assert processed['flagSetsFilter'] is None
=======
        assert processed['redisLocalCacheEnabled']  # check default is True
>>>>>>> b0e92bf3
<|MERGE_RESOLUTION|>--- conflicted
+++ resolved
@@ -68,9 +68,5 @@
         configs = {}
         processed = config.sanitize('some', configs)
 
-<<<<<<< HEAD
         assert processed['redisLocalCacheEnabled']  # check default is True
-        assert processed['flagSetsFilter'] is None
-=======
-        assert processed['redisLocalCacheEnabled']  # check default is True
->>>>>>> b0e92bf3
+        assert processed['flagSetsFilter'] is None