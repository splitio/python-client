--- conflicted
+++ resolved
@@ -32,30 +32,21 @@
 
         assert factory._telemetry_init_producer._telemetry_storage._tel_config._flag_sets == 3
         assert factory._telemetry_init_producer._telemetry_storage._tel_config._flag_sets_invalid == 0
-<<<<<<< HEAD
         factory.destroy()
-=======
->>>>>>> 14064fc0
 
         factory = get_factory("none", config={
             'flagSetsFilter': ['s#et1', 'set2', 'set3']
         })
         assert factory._telemetry_init_producer._telemetry_storage._tel_config._flag_sets == 3
         assert factory._telemetry_init_producer._telemetry_storage._tel_config._flag_sets_invalid == 1
-<<<<<<< HEAD
         factory.destroy()
-=======
->>>>>>> 14064fc0
 
         factory = get_factory("none", config={
             'flagSetsFilter': ['s#et1', 22, 'set3']
         })
         assert factory._telemetry_init_producer._telemetry_storage._tel_config._flag_sets == 3
         assert factory._telemetry_init_producer._telemetry_storage._tel_config._flag_sets_invalid == 2
-<<<<<<< HEAD
         factory.destroy()
-=======
->>>>>>> 14064fc0
 
     def test_inmemory_client_creation_streaming_false(self, mocker):
         """Test that a client with in-memory storage is created correctly."""
