--- conflicted
+++ resolved
@@ -127,11 +127,7 @@
             ssl_certfile='some_cert_file',
             ssl_cert_reqs='some_cert_req',
             ssl_ca_certs='some_ca_cert',
-<<<<<<< HEAD
-            max_connections=999
-=======
             max_connections=999,
->>>>>>> 6cb418dc
         )
         assert factory._labels_enabled is False
         assert isinstance(factory._recorder, PipelinedRecorder)
@@ -249,11 +245,7 @@
             factory.block_until_ready(1)
         except:
             pass
-<<<<<<< HEAD
         assert factory.ready
-=======
-        assert factory.ready is False
->>>>>>> 6cb418dc
         assert factory.destroyed is False
 
         factory.destroy()
@@ -348,11 +340,8 @@
             factory.block_until_ready(1)
         except:
             pass
-<<<<<<< HEAD
+            
         assert factory.ready is True
-=======
-        assert factory.ready is False
->>>>>>> 6cb418dc
         assert factory.destroyed is False
 
         event = threading.Event()
