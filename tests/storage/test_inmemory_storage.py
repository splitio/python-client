--- conflicted
+++ resolved
@@ -8,18 +8,10 @@
 from splitio.models.impressions import Impression
 from splitio.models.events import Event, EventWrapper
 import splitio.models.telemetry as ModelTelemetry
-<<<<<<< HEAD
 from splitio.engine.telemetry import TelemetryStorageProducer, TelemetryStorageProducerAsync
 from splitio.storage.inmemmory import InMemorySplitStorage, InMemorySegmentStorage, InMemorySegmentStorageAsync, InMemorySplitStorageAsync, \
     InMemoryImpressionStorage, InMemoryEventStorage, InMemoryTelemetryStorage, InMemoryImpressionStorageAsync, InMemoryEventStorageAsync, \
     InMemoryTelemetryStorageAsync, FlagSets, FlagSetsAsync
-=======
-from splitio.storage import FlagSetsFilter
-from splitio.engine.telemetry import TelemetryStorageProducer
-from splitio.storage.inmemmory import InMemorySplitStorage, InMemorySegmentStorage, \
-    InMemoryImpressionStorage, InMemoryEventStorage, InMemoryTelemetryStorage, FlagSets
-
->>>>>>> 14064fc0
 
 class FlagSetsFilterTests(object):
     """Flag sets filter storage tests."""
@@ -27,11 +19,7 @@
         flag_set = FlagSets()
         assert flag_set.sets_feature_flag_map == {}
 
-<<<<<<< HEAD
         flag_set._add_flag_set('set1')
-=======
-        flag_set.add_flag_set('set1')
->>>>>>> 14064fc0
         assert flag_set.get_flag_set('set1') == set({})
         assert flag_set.flag_set_exist('set1') == True
         assert flag_set.flag_set_exist('set2') == False
@@ -42,15 +30,9 @@
         assert flag_set.get_flag_set('set1') == {'split1', 'split2'}
         flag_set.remove_feature_flag_to_flag_set('set1', 'split1')
         assert flag_set.get_flag_set('set1') == {'split2'}
-<<<<<<< HEAD
         flag_set._remove_flag_set('set2')
         assert flag_set.sets_feature_flag_map == {'set1': set({'split2'})}
         flag_set._remove_flag_set('set1')
-=======
-        flag_set.remove_flag_set('set2')
-        assert flag_set.sets_feature_flag_map == {'set1': set({'split2'})}
-        flag_set.remove_flag_set('set1')
->>>>>>> 14064fc0
         assert flag_set.sets_feature_flag_map == {}
         assert flag_set.flag_set_exist('set1') == False
 
@@ -58,11 +40,7 @@
         flag_set = FlagSets(['set1', 'set2'])
         assert flag_set.sets_feature_flag_map == {'set1': set(), 'set2': set()}
 
-<<<<<<< HEAD
         flag_set._add_flag_set('set1')
-=======
-        flag_set.add_flag_set('set1')
->>>>>>> 14064fc0
         assert flag_set.get_flag_set('set1') == set({})
         assert flag_set.flag_set_exist('set1') == True
         assert flag_set.flag_set_exist('set2') == True
@@ -73,7 +51,6 @@
         assert flag_set.get_flag_set('set1') == {'split1', 'split2'}
         flag_set.remove_feature_flag_to_flag_set('set1', 'split1')
         assert flag_set.get_flag_set('set1') == {'split2'}
-<<<<<<< HEAD
         flag_set._remove_flag_set('set2')
         assert flag_set.sets_feature_flag_map == {'set1': set({'split2'})}
         flag_set._remove_flag_set('set1')
@@ -125,14 +102,6 @@
         await flag_set._remove_flag_set('set1')
         assert flag_set.sets_feature_flag_map == {}
         assert await flag_set.flag_set_exist('set1') == False
-=======
-        flag_set.remove_flag_set('set2')
-        assert flag_set.sets_feature_flag_map == {'set1': set({'split2'})}
-        flag_set.remove_flag_set('set1')
-        assert flag_set.sets_feature_flag_map == {}
-        assert flag_set.flag_set_exist('set1') == False
-
->>>>>>> 14064fc0
 
 class InMemorySplitStorageTests(object):
     """In memory split storage test cases."""
@@ -146,28 +115,16 @@
         name_property.return_value = 'some_split'
         type(split).name = name_property
         sets_property = mocker.PropertyMock()
-<<<<<<< HEAD
         sets_property.return_value = ['set_1']
         type(split).sets = sets_property
 
         storage.update([split], [], -1)
-=======
-        sets_property.return_value = None
-        type(split).sets = sets_property
-
-        storage.update([split], [], 0)
-
->>>>>>> 14064fc0
         assert storage.get('some_split') == split
         assert storage.get_split_names() == ['some_split']
         assert storage.get_all_splits() == [split]
         assert storage.get('nonexistant_split') is None
 
-<<<<<<< HEAD
         storage.update([], ['some_split'], -1)
-=======
-        storage.update([], ['some_split'], 0)
->>>>>>> 14064fc0
         assert storage.get('some_split') is None
 
     def test_get_splits(self, mocker):
@@ -184,20 +141,10 @@
         name2_prop = mocker.PropertyMock()
         name2_prop.return_value = 'split2'
         type(split2).name = name2_prop
-<<<<<<< HEAD
         type(split2).sets = sets_property
 
         storage = InMemorySplitStorage()
         storage.update([split1, split2], [], -1)
-=======
-        sets_property = mocker.PropertyMock()
-        sets_property.return_value = None
-        type(split1).sets = sets_property
-        type(split2).sets = sets_property
-
-        storage = InMemorySplitStorage()
-        storage.update([split1, split2], [], 0)
->>>>>>> 14064fc0
 
         splits = storage.fetch_many(['split1', 'split2', 'split3'])
         assert len(splits) == 3
@@ -228,20 +175,10 @@
         name2_prop = mocker.PropertyMock()
         name2_prop.return_value = 'split2'
         type(split2).name = name2_prop
-<<<<<<< HEAD
         type(split2).sets = sets_property
 
         storage = InMemorySplitStorage()
         storage.update([split1, split2], [], -1)
-=======
-        sets_property = mocker.PropertyMock()
-        sets_property.return_value = None
-        type(split1).sets = sets_property
-        type(split2).sets = sets_property
-
-        storage = InMemorySplitStorage()
-        storage.update([split1, split2], [], 0)
->>>>>>> 14064fc0
 
         assert set(storage.get_split_names()) == set(['split1', 'split2'])
 
@@ -259,20 +196,10 @@
         name2_prop = mocker.PropertyMock()
         name2_prop.return_value = 'split2'
         type(split2).name = name2_prop
-<<<<<<< HEAD
         type(split2).sets = sets_property
 
         storage = InMemorySplitStorage()
         storage.update([split1, split2], [], -1)
-=======
-        sets_property = mocker.PropertyMock()
-        sets_property.return_value = None
-        type(split1).sets = sets_property
-        type(split2).sets = sets_property
-
-        storage = InMemorySplitStorage()
-        storage.update([split1, split2], [], 0)
->>>>>>> 14064fc0
 
         all_splits = storage.get_all_splits()
         assert next(s for s in all_splits if s.name == 'split1')
@@ -300,18 +227,13 @@
         type(split2).traffic_type_name = tt_account
         type(split3).traffic_type_name = tt_user
         sets_property = mocker.PropertyMock()
-<<<<<<< HEAD
         sets_property.return_value = []
-=======
-        sets_property.return_value = None
->>>>>>> 14064fc0
         type(split1).sets = sets_property
         type(split2).sets = sets_property
         type(split3).sets = sets_property
 
         storage = InMemorySplitStorage()
 
-<<<<<<< HEAD
         storage.update([split1], [], -1)
         assert storage.is_valid_traffic_type('user') is True
         assert storage.is_valid_traffic_type('account') is False
@@ -333,25 +255,6 @@
         assert storage.is_valid_traffic_type('account') is False
 
         storage.update([], ['split3'], -1)
-=======
-        storage.update([split1], [], 0)
-        assert storage.is_valid_traffic_type('user') is True
-        assert storage.is_valid_traffic_type('account') is False
-
-        storage.update([split2, split3], [], 0)
-        assert storage.is_valid_traffic_type('user') is True
-        assert storage.is_valid_traffic_type('account') is True
-
-        storage.update([], ['split1'], 0)
-        assert storage.is_valid_traffic_type('user') is True
-        assert storage.is_valid_traffic_type('account') is True
-
-        storage.update([], ['split2'], 0)
-        assert storage.is_valid_traffic_type('user') is True
-        assert storage.is_valid_traffic_type('account') is False
-
-        storage.update([], ['split3'], 0)
->>>>>>> 14064fc0
         assert storage.is_valid_traffic_type('user') is False
         assert storage.is_valid_traffic_type('account') is False
 
@@ -383,19 +286,11 @@
         type(split1).traffic_type_name = tt_user
         type(split2).traffic_type_name = tt_account
 
-<<<<<<< HEAD
         storage.update([split1], [], -1)
         assert storage.is_valid_traffic_type('user') is True
         assert storage.is_valid_traffic_type('account') is False
 
         storage.update([split2], [], -1)
-=======
-        storage.update([split1], [], 0)
-        assert storage.is_valid_traffic_type('user') is True
-        assert storage.is_valid_traffic_type('account') is False
-
-        storage.update([split2], [], 0)
->>>>>>> 14064fc0
         assert storage.is_valid_traffic_type('user') is False
         assert storage.is_valid_traffic_type('account') is True
 
@@ -506,7 +401,6 @@
         assert storage.get_feature_flags_by_sets(['set05']) == ['split3']
         assert storage.get_feature_flags_by_sets(['set04', 'set05']) == ['split3']
 
-<<<<<<< HEAD
 class InMemorySplitStorageAsyncTests(object):
     """In memory split storage test cases."""
 
@@ -807,9 +701,6 @@
         await storage.update([split3], [], 1)
         assert await storage.get_feature_flags_by_sets(['set05']) == ['split3']
         assert await storage.get_feature_flags_by_sets(['set04', 'set05']) == ['split3']
-
-=======
->>>>>>> 14064fc0
 
 class InMemorySegmentStorageTests(object):
     """In memory segment storage tests."""
@@ -1539,11 +1430,8 @@
         assert(storage._method_exceptions._treatments_by_flag_set == 0)
         assert(storage._method_exceptions._treatments_by_flag_sets == 0)
         assert(storage._method_exceptions._track == 0)
-<<<<<<< HEAD
         assert(storage._method_exceptions._treatments_with_config_by_flag_set == 0)
         assert(storage._method_exceptions._treatments_with_config_by_flag_sets == 0)
-=======
->>>>>>> 14064fc0
         assert(exceptions == {'methodExceptions': {'treatment': 2, 'treatments': 1, 'treatment_with_config': 1, 'treatments_with_config': 5, 'treatments_by_flag_set': 3, 'treatments_by_flag_sets': 10, 'treatments_with_config_by_flag_set': 7, 'treatments_with_config_by_flag_sets': 6, 'track': 3}})
 
         storage.add_tag('tag1')
