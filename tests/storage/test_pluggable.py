"""Pluggable storage test module."""
import json
import threading
import pytest

from splitio.optional.loaders import asyncio
from splitio.models.splits import Split
from splitio.models import splits, segments
from splitio.models.segments import Segment
from splitio.models.impressions import Impression
from splitio.models.events import Event, EventWrapper
<<<<<<< HEAD
from splitio.storage.pluggable import PluggableSplitStorage, PluggableSegmentStorage, PluggableImpressionsStorage, PluggableEventsStorage, \
    PluggableTelemetryStorage, PluggableEventsStorageAsync, PluggableSegmentStorageAsync, PluggableImpressionsStorageAsync,\
    PluggableSplitStorageAsync, PluggableTelemetryStorageAsync
=======
from splitio.storage import FlagSetsFilter
from splitio.storage.pluggable import PluggableSplitStorage, PluggableSegmentStorage, PluggableImpressionsStorage, PluggableEventsStorage, PluggableTelemetryStorage
>>>>>>> 14064fc0
from splitio.client.util import get_metadata, SdkMetadata
from splitio.models.telemetry import MAX_TAGS, MethodExceptionsAndLatencies, OperationMode
from tests.integration import splits_json

class StorageMockAdapter(object):
    def __init__(self):
        self._keys = {}
        self._expire = {}
        self._lock = threading.RLock()

    def get(self, key):
        with self._lock:
            if key not in self._keys:
                return None
            return self._keys[key]

    def get_items(self, key):
        with self._lock:
            if key not in self._keys:
                return None
            return list(self._keys[key])

    def set(self, key, value):
        with self._lock:
            self._keys[key] = value

    def push_items(self, key, *value):
        with self._lock:
            items = []
            if key in self._keys:
                items = self._keys[key]
            [items.append(item) for item in value]
            self._keys[key] = items
            return len(self._keys[key])

    def delete(self, key):
        with self._lock:
            if key in self._keys:
                del self._keys[key]

    def pop_items(self, key):
        with self._lock:
            if key not in self._keys:
                return None
            items = list(self._keys[key])
            del self._keys[key]
            return items

    def increment(self, key, value):
        with self._lock:
            if key not in self._keys:
                self._keys[key] = 0
            self._keys[key]+= value
            return self._keys[key]

    def decrement(self, key, value):
        with self._lock:
            if key not in self._keys:
                return None
            self._keys[key]-= value
            return self._keys[key]

    def get_keys_by_prefix(self, prefix):
        with self._lock:
            keys = []
            for key in self._keys:
                if prefix in key:
                    keys.append(key)
            return keys

    def get_many(self, keys):
        with self._lock:
            returned_keys = []
            for key in self._keys:
                if key in keys:
                    returned_keys.append(self._keys[key])
            return returned_keys

    def add_items(self, key, added_items):
        with self._lock:
            items = set()
            if key in self._keys:
                items = set(self._keys[key])
            [items.add(item) for item in added_items]
            self._keys[key] = items

    def remove_items(self, key, removed_items):
        with self._lock:
            new_items = set()
            for item in self._keys[key]:
                if item not in removed_items:
                    new_items.add(item)
            self._keys[key] = new_items

    def item_contains(self, key, item):
        with self._lock:
            if item in self._keys[key]:
                return True
            return False

    def get_items_count(self, key):
        with self._lock:
            if key in self._keys:
                return len(self._keys[key])
            return None

    def expire(self, key, ttl):
        with self._lock:
            if key in self._expire:
                self._expire[key] = -1
            else:
                self._expire[key] = ttl
            # should only be called once per key.

class StorageMockAdapterAsync(object):
    def __init__(self):
        self._keys = {}
        self._expire = {}
        self._lock = asyncio.Lock()

    async def get(self, key):
        async with self._lock:
            if key not in self._keys:
                return None
            return self._keys[key]

    async def get_items(self, key):
        async with self._lock:
            if key not in self._keys:
                return None
            return list(self._keys[key])

    async def set(self, key, value):
        async with self._lock:
            self._keys[key] = value

    async def push_items(self, key, *value):
        async with self._lock:
            items = []
            if key in self._keys:
                items = self._keys[key]
            [items.append(item) for item in value]
            self._keys[key] = items
            return len(self._keys[key])

    async def delete(self, key):
        async with self._lock:
            if key in self._keys:
                del self._keys[key]

    async def pop_items(self, key):
        async with self._lock:
            if key not in self._keys:
                return None
            items = list(self._keys[key])
            del self._keys[key]
            return items

    async def increment(self, key, value):
        async with self._lock:
            if key not in self._keys:
                self._keys[key] = 0
            self._keys[key]+= value
            return self._keys[key]

    async def decrement(self, key, value):
        async with self._lock:
            if key not in self._keys:
                return None
            self._keys[key]-= value
            return self._keys[key]

    async def get_keys_by_prefix(self, prefix):
        async with self._lock:
            keys = []
            for key in self._keys:
                if prefix in key:
                    keys.append(key)
            return keys

    async def get_many(self, keys):
        async with self._lock:
            returned_keys = []
            for key in self._keys:
                if key in keys:
                    returned_keys.append(self._keys[key])
            return returned_keys

    async def add_items(self, key, added_items):
        async with self._lock:
            items = set()
            if key in self._keys:
                items = set(self._keys[key])
            [items.add(item) for item in added_items]
            self._keys[key] = items

    async def remove_items(self, key, removed_items):
        async with self._lock:
            new_items = set()
            for item in self._keys[key]:
                if item not in removed_items:
                    new_items.add(item)
            self._keys[key] = new_items

    async def item_contains(self, key, item):
        async with self._lock:
            if item in self._keys[key]:
                return True
            return False

    async def get_items_count(self, key):
        async with self._lock:
            if key in self._keys:
                return len(self._keys[key])
            return None

    async def expire(self, key, ttl):
        async with self._lock:
            if key in self._expire:
                self._expire[key] = -1
            else:
                self._expire[key] = ttl


class PluggableSplitStorageTests(object):
    """In memory split storage test cases."""

    def setup_method(self):
        """Prepare storages with test data."""
        self.mock_adapter = StorageMockAdapter()

    def test_init(self):
        for sprefix in [None, 'myprefix']:
            pluggable_split_storage = PluggableSplitStorage(self.mock_adapter, prefix=sprefix)
            if sprefix == 'myprefix':
                prefix = 'myprefix.'
            else:
                prefix = ''
        assert(pluggable_split_storage._prefix == prefix + "SPLITIO.split.{feature_flag_name}")
        assert(pluggable_split_storage._traffic_type_prefix == prefix + "SPLITIO.trafficType.{traffic_type_name}")
<<<<<<< HEAD
=======
        assert(pluggable_split_storage._flag_set_prefix == prefix + "SPLITIO.flagSet.{flag_set}")
>>>>>>> 14064fc0
        assert(pluggable_split_storage._feature_flag_till_prefix == prefix + "SPLITIO.splits.till")

    # TODO: To be added when producer mode is aupported
#    def test_put_many(self):
#        split1 = splits.from_raw(splits_json['splitChange1_2']['splits'][0])
#        split2_temp = splits_json['splitChange1_2']['splits'][0].copy()
#        split2_temp['name'] = 'another_split'
#        split2 = splits.from_raw(split2_temp)
#        change_number = splits_json['splitChange1_2']['till']
#        traffic_type = splits_json['splitChange1_2']['splits'][0]['trafficTypeName']
#
#        self.pluggable_split_storage.put_many([split1, split2], change_number)
#        assert (self.mock_adapter._keys['myprefix.SPLITIO.split.' + split1.name] == split1.to_json())
#        assert (self.mock_adapter._keys['myprefix.SPLITIO.split.' + split2.name] == split2.to_json())
#        assert (self.mock_adapter._keys['myprefix.SPLITIO.trafficType.' + traffic_type] == 2)
#        assert (self.mock_adapter._keys["myprefix.SPLITIO.splits.till"] == change_number)

    def test_get(self):
        self.mock_adapter._keys = {}
        for sprefix in [None, 'myprefix']:
            pluggable_split_storage = PluggableSplitStorage(self.mock_adapter, prefix=sprefix)

            split1 = splits.from_raw(splits_json['splitChange1_2']['splits'][0])
            split_name = splits_json['splitChange1_2']['splits'][0]['name']

            self.mock_adapter.set(pluggable_split_storage._prefix.format(feature_flag_name=split_name), split1.to_json())
            assert(pluggable_split_storage.get(split_name).to_json() ==  splits.from_raw(splits_json['splitChange1_2']['splits'][0]).to_json())
            assert(pluggable_split_storage.get('not_existing') == None)

    def test_fetch_many(self):
        self.mock_adapter._keys = {}
        for sprefix in [None, 'myprefix']:
            pluggable_split_storage = PluggableSplitStorage(self.mock_adapter, prefix=sprefix)
            split1 = splits.from_raw(splits_json['splitChange1_2']['splits'][0])
            split2_temp = splits_json['splitChange1_2']['splits'][0].copy()
            split2_temp['name'] = 'another_split'
            split2 = splits.from_raw(split2_temp)

            self.mock_adapter.set(pluggable_split_storage._prefix.format(feature_flag_name=split1.name), split1.to_json())
            self.mock_adapter.set(pluggable_split_storage._prefix.format(feature_flag_name=split2.name), split2.to_json())
            fetched = pluggable_split_storage.fetch_many([split1.name, split2.name])
            assert(fetched[split1.name].to_json() == split1.to_json())
            assert(fetched[split2.name].to_json() == split2.to_json())

    # TODO: To be added when producer mode is aupported
#    def test_remove(self):
#        self.mock_adapter._keys = {}
#        split1 = splits.from_raw(splits_json['splitChange1_2']['splits'][0])
#        change_number = splits_json['splitChange1_2']['till']
#        split_name = splits_json['splitChange1_2']['splits'][0]['name']
#        traffic_type = splits_json['splitChange1_2']['splits'][0]['trafficTypeName']
#
#        self.pluggable_split_storage.put_many([split1], change_number)
#        assert(self.pluggable_split_storage.traffic_type_exists(traffic_type) == True)
#        self.pluggable_split_storage.remove(split1.name)
#        assert(self.pluggable_split_storage.get(split_name) == None)
#        assert(self.pluggable_split_storage.traffic_type_exists(traffic_type) == False)

    def test_get_change_number(self):
        self.mock_adapter._keys = {}
        for sprefix in [None, 'myprefix']:
            pluggable_split_storage = PluggableSplitStorage(self.mock_adapter, prefix=sprefix)
            if sprefix == 'myprefix':
                prefix = 'myprefix.'
            else:
                prefix = ''
            self.mock_adapter.set(prefix + "SPLITIO.splits.till", 1234)
            assert(pluggable_split_storage.get_change_number() == 1234)

    def test_get_split_names(self):
        self.mock_adapter._keys = {}
        for sprefix in [None, 'myprefix']:
            pluggable_split_storage = PluggableSplitStorage(self.mock_adapter, prefix=sprefix)
            split1 = splits.from_raw(splits_json['splitChange1_2']['splits'][0])
            split2_temp = splits_json['splitChange1_2']['splits'][0].copy()
            split2_temp['name'] = 'another_split'
            split2 = splits.from_raw(split2_temp)
            self.mock_adapter.set(pluggable_split_storage._prefix.format(feature_flag_name=split1.name), split1.to_json())
            self.mock_adapter.set(pluggable_split_storage._prefix.format(feature_flag_name=split2.name), split2.to_json())
            assert(pluggable_split_storage.get_split_names() == [split1.name, split2.name])

<<<<<<< HEAD
=======
    def test_get_all(self):
        self.mock_adapter._keys = {}
        for sprefix in [None, 'myprefix']:
            pluggable_split_storage = PluggableSplitStorage(self.mock_adapter, prefix=sprefix)
            split1 = splits.from_raw(splits_json['splitChange1_2']['splits'][0])
            split2_temp = splits_json['splitChange1_2']['splits'][0].copy()
            split2_temp['name'] = 'another_split'
            split2 = splits.from_raw(split2_temp)

            self.mock_adapter.set(pluggable_split_storage._prefix.format(feature_flag_name=split1.name), split1.to_json())
            self.mock_adapter.set(pluggable_split_storage._prefix.format(feature_flag_name=split2.name), split2.to_json())
            all_splits = pluggable_split_storage.get_all()
            assert([all_splits[0].to_json(), all_splits[1].to_json()] == [split1.to_json(), split2.to_json()])

    def test_flag_sets(self, mocker):
        """Test Flag sets scenarios."""
        self.mock_adapter._keys = {'SPLITIO.flagSet.set1': ['split1'], 'SPLITIO.flagSet.set2': ['split1','split2']}
        pluggable_split_storage = PluggableSplitStorage(self.mock_adapter)
        assert pluggable_split_storage.flag_set_filter.flag_sets == set({})
        assert sorted(pluggable_split_storage.get_feature_flags_by_sets(['set1', 'set2'])) == ['split1', 'split2']

        pluggable_split_storage.flag_set_filter = FlagSetsFilter(['set2', 'set3'])
        assert pluggable_split_storage.get_feature_flags_by_sets(['set1']) == []
        assert sorted(pluggable_split_storage.get_feature_flags_by_sets(['set2'])) == ['split1', 'split2']

        storage2 = PluggableSplitStorage(self.mock_adapter, None, ['set2', 'set3'])
        assert storage2.flag_set_filter.flag_sets == set({'set2', 'set3'})


>>>>>>> 14064fc0
    # TODO: To be added when producer mode is aupported
#    def test_kill_locally(self):
#        self.mock_adapter._keys = {}
#        split_temp = splits_json['splitChange1_2']['splits'][0]
#        split_temp['killed'] = False
#        split1 = splits.from_raw(split_temp)
#        split_name = splits_json['splitChange1_2']['splits'][0]['name']
#
#        self.pluggable_split_storage.put_many([split1], 123)
#
        # should not apply if change number is lower
#        self.pluggable_split_storage.kill_locally(split_name, "off", 12)
#        assert(self.pluggable_split_storage.get(split_name).killed == False)
#
#        self.pluggable_split_storage.kill_locally(split_name, "off", 124)
#        assert(self.pluggable_split_storage.get(split_name).killed == True)

    # TODO: To be added when producer mode is aupported
#    def test_traffic_type_count(self):
#        self.mock_adapter._keys = {}
#        self.pluggable_split_storage._increase_traffic_type_count('user')
#        assert(self.pluggable_split_storage.is_valid_traffic_type('user'))
#
#        self.pluggable_split_storage._increase_traffic_type_count('user')
#        assert(self.mock_adapter._keys['myprefix.SPLITIO.trafficType.user'] == 2)
#
#        self.pluggable_split_storage._decrease_traffic_type_count('user')
#        assert(self.mock_adapter._keys['myprefix.SPLITIO.trafficType.user'] == 1)
#
#        self.pluggable_split_storage._decrease_traffic_type_count('user')
#        assert(not self.pluggable_split_storage.is_valid_traffic_type('user'))

    # TODO: To be added when producer mode is aupported
#    def test_put(self):
#        self.mock_adapter._keys = {}
#        split = splits.from_raw(splits_json['splitChange1_2']['splits'][0])
#        self.pluggable_split_storage.put(split)
#        assert(self.mock_adapter._keys['myprefix.SPLITIO.trafficType.user'] == 1)
#        assert(split.to_json() == self.mock_adapter.get('myprefix.SPLITIO.split.' + split.name))
#
        # changing traffic type should delete existing one and add new one
#        split._traffic_type_name = 'account'
#        self.pluggable_split_storage.put(split)
#        assert('myprefix.SPLITIO.trafficType.user' not in self.mock_adapter._keys)
#        assert(self.mock_adapter._keys['myprefix.SPLITIO.trafficType.account'] == 1)
#
        # making update without changing traffic type should not increase the count
#        split._killed = 'False'
#        self.pluggable_split_storage.put(split)
#        assert(self.mock_adapter._keys['myprefix.SPLITIO.trafficType.account'] == 1)
#        assert(split.to_json()['killed'] == self.mock_adapter.get('myprefix.SPLITIO.split.' + split.name)['killed'])


class PluggableSplitStorageAsyncTests(object):
    """In memory async split storage test cases."""

    def setup_method(self):
        """Prepare storages with test data."""
        self.mock_adapter = StorageMockAdapterAsync()

    def test_init(self):
        for sprefix in [None, 'myprefix']:
            pluggable_split_storage = PluggableSplitStorageAsync(self.mock_adapter, prefix=sprefix)
            if sprefix == 'myprefix':
                prefix = 'myprefix.'
            else:
                prefix = ''
        assert(pluggable_split_storage._prefix == prefix + "SPLITIO.split.{feature_flag_name}")
        assert(pluggable_split_storage._traffic_type_prefix == prefix + "SPLITIO.trafficType.{traffic_type_name}")
        assert(pluggable_split_storage._feature_flag_till_prefix == prefix + "SPLITIO.splits.till")

    @pytest.mark.asyncio
    async def test_get(self):
        self.mock_adapter._keys = {}
        for sprefix in [None, 'myprefix']:
            pluggable_split_storage = PluggableSplitStorageAsync(self.mock_adapter, prefix=sprefix)

            split1 = splits.from_raw(splits_json['splitChange1_2']['splits'][0])
            split_name = splits_json['splitChange1_2']['splits'][0]['name']

            await self.mock_adapter.set(pluggable_split_storage._prefix.format(feature_flag_name=split_name), split1.to_json())
            split = await pluggable_split_storage.get(split_name)
            assert(split.to_json() ==  splits.from_raw(splits_json['splitChange1_2']['splits'][0]).to_json())
            assert(await pluggable_split_storage.get('not_existing') == None)

    @pytest.mark.asyncio
    async def test_fetch_many(self):
        self.mock_adapter._keys = {}
        for sprefix in [None, 'myprefix']:
            pluggable_split_storage = PluggableSplitStorageAsync(self.mock_adapter, prefix=sprefix)
            split1 = splits.from_raw(splits_json['splitChange1_2']['splits'][0])
            split2_temp = splits_json['splitChange1_2']['splits'][0].copy()
            split2_temp['name'] = 'another_split'
            split2 = splits.from_raw(split2_temp)

            await self.mock_adapter.set(pluggable_split_storage._prefix.format(feature_flag_name=split1.name), split1.to_json())
            await self.mock_adapter.set(pluggable_split_storage._prefix.format(feature_flag_name=split2.name), split2.to_json())
            fetched = await pluggable_split_storage.fetch_many([split1.name, split2.name])
            assert(fetched[split1.name].to_json() == split1.to_json())
            assert(fetched[split2.name].to_json() == split2.to_json())

    @pytest.mark.asyncio
    async def test_get_change_number(self):
        self.mock_adapter._keys = {}
        for sprefix in [None, 'myprefix']:
            pluggable_split_storage = PluggableSplitStorageAsync(self.mock_adapter, prefix=sprefix)
            if sprefix == 'myprefix':
                prefix = 'myprefix.'
            else:
                prefix = ''
            await self.mock_adapter.set(prefix + "SPLITIO.splits.till", 1234)
            assert(await pluggable_split_storage.get_change_number() == 1234)

    @pytest.mark.asyncio
    async def test_get_split_names(self):
        self.mock_adapter._keys = {}
        for sprefix in [None, 'myprefix']:
            pluggable_split_storage = PluggableSplitStorageAsync(self.mock_adapter, prefix=sprefix)
            split1 = splits.from_raw(splits_json['splitChange1_2']['splits'][0])
            split2_temp = splits_json['splitChange1_2']['splits'][0].copy()
            split2_temp['name'] = 'another_split'
            split2 = splits.from_raw(split2_temp)
            await self.mock_adapter.set(pluggable_split_storage._prefix.format(feature_flag_name=split1.name), split1.to_json())
            await self.mock_adapter.set(pluggable_split_storage._prefix.format(feature_flag_name=split2.name), split2.to_json())

            assert(await pluggable_split_storage.get_split_names() == [split1.name, split2.name])

class PluggableSegmentStorageTests(object):
    """In memory split storage test cases."""

    def setup_method(self):
        """Prepare storages with test data."""
        self.mock_adapter = StorageMockAdapter()

    def test_init(self):
        for sprefix in [None, 'myprefix']:
            pluggable_segment_storage = PluggableSegmentStorage(self.mock_adapter, prefix=sprefix)
            if sprefix == 'myprefix':
                prefix = 'myprefix.'
            else:
                prefix = ''
            assert(pluggable_segment_storage._prefix == prefix + "SPLITIO.segment.{segment_name}")
            assert(pluggable_segment_storage._segment_till_prefix == prefix + "SPLITIO.segment.{segment_name}.till")

    # TODO: to be added when get_keys() is added
#    def test_update(self):
#        self.mock_adapter.set(self.pluggable_segment_storage._prefix.format(segment_name='segment1'), {'key1', 'key2'})
#        self.mock_adapter.set(self.pluggable_segment_storage._segment_till_prefix.format(segment_name='segment1'), 123)
#
#        assert('myprefix.SPLITIO.segment.segment1' in self.mock_adapter._keys)
#        assert(self.mock_adapter._keys['myprefix.SPLITIO.segment.segment1'] == set(['key1', 'key2']))
#        assert(self.mock_adapter._keys['myprefix.SPLITIO.segment.segment1.till'] == 123)

    def test_get_change_number(self):
        self.mock_adapter._keys = {}
        for sprefix in [None, 'myprefix']:
            pluggable_segment_storage = PluggableSegmentStorage(self.mock_adapter, prefix=sprefix)
            assert(pluggable_segment_storage.get_change_number('segment1') is None)

            self.mock_adapter.set(pluggable_segment_storage._segment_till_prefix.format(segment_name='segment1'), 123)
            assert(pluggable_segment_storage.get_change_number('segment1') == 123)

    # TODO: To be added when producer mode is implemented
#        self.pluggable_segment_storage.set_change_number('segment1', 124)
#        assert(self.mock_adapter._keys['myprefix.SPLITIO.segment.segment1.till'] == 124)

    def test_get_segment_names(self):
        self.mock_adapter._keys = {}
        for sprefix in [None, 'myprefix']:
            pluggable_segment_storage = PluggableSegmentStorage(self.mock_adapter, prefix=sprefix)
            assert(pluggable_segment_storage.get_segment_names() == [])

            self.mock_adapter.set(pluggable_segment_storage._prefix.format(segment_name='segment1'), {'key1', 'key2'})
            self.mock_adapter.set(pluggable_segment_storage._prefix.format(segment_name='segment2'), {})
            self.mock_adapter.set(pluggable_segment_storage._prefix.format(segment_name='segment3'), {'key1', 'key5'})
            assert(pluggable_segment_storage.get_segment_names() == ['segment1', 'segment2', 'segment3'])

    # TODO: to be added when get_keys() is added
#    def test_get_keys(self):
#        self.mock_adapter._keys = {}
#        self.pluggable_segment_storage.update('segment1', ['key1', 'key2'], [], 123)
#        assert(self.pluggable_segment_storage.get_keys('segment1').sort() == ['key1', 'key2'].sort())

    def test_segment_contains(self):
        self.mock_adapter._keys = {}
        for sprefix in [None, 'myprefix']:
            pluggable_segment_storage = PluggableSegmentStorage(self.mock_adapter, prefix=sprefix)
            self.mock_adapter.set(pluggable_segment_storage._prefix.format(segment_name='segment1'), {'key1', 'key2'})
            assert(not pluggable_segment_storage.segment_contains('segment1', 'key5'))
            assert(pluggable_segment_storage.segment_contains('segment1', 'key1'))

    # TODO: To be added when producer mode is implemented
#    def get_segment_keys_count(self):
#        self.mock_adapter._keys = {}
#        self.pluggable_segment_storage.update('segment1', ['key1', 'key2'], [], 123)
#        self.pluggable_segment_storage.update('segment2', [], [], 123)
#        self.pluggable_segment_storage.update('segment3', ['key1', 'key5'], [], 123)
#        assert(self.pluggable_segment_storage.get_segment_keys_count() == 4)

    def test_get(self):
        self.mock_adapter._keys = {}
        for sprefix in [None, 'myprefix']:
            pluggable_segment_storage = PluggableSegmentStorage(self.mock_adapter, prefix=sprefix)
            self.mock_adapter.set(pluggable_segment_storage._prefix.format(segment_name='segment1'), {'key1', 'key2'})
            segment = pluggable_segment_storage.get('segment1')
            assert(segment.name == 'segment1')
            assert(segment.keys == {'key1', 'key2'})

    # TODO: To be added when producer mode is implemented
#    def test_put(self):
#        self.mock_adapter._keys = {}
#        self.pluggable_segment_storage.update('segment1', ['key1', 'key2'], [], 123)
#        segment = self.pluggable_segment_storage.get('segment1')
#        segment._name = 'segment2'
#        segment._keys.add('key3')
#
#        self.pluggable_segment_storage.put(segment)
#        assert('myprefix.SPLITIO.segment.segment2' in self.mock_adapter._keys)
#        assert(self.mock_adapter._keys['myprefix.SPLITIO.segment.segment2'] == {'key1', 'key2', 'key3'})
#        assert(self.mock_adapter._keys['myprefix.SPLITIO.segment.segment2.till'] == 123)


class PluggableSegmentStorageAsyncTests(object):
    """In memory async segment storage test cases."""

    def setup_method(self):
        """Prepare storages with test data."""
        self.mock_adapter = StorageMockAdapterAsync()

    def test_init(self):
        for sprefix in [None, 'myprefix']:
            pluggable_segment_storage = PluggableSegmentStorageAsync(self.mock_adapter, prefix=sprefix)
            if sprefix == 'myprefix':
                prefix = 'myprefix.'
            else:
                prefix = ''
            assert(pluggable_segment_storage._prefix == prefix + "SPLITIO.segment.{segment_name}")
            assert(pluggable_segment_storage._segment_till_prefix == prefix + "SPLITIO.segment.{segment_name}.till")

    @pytest.mark.asyncio
    async def test_get_change_number(self):
        self.mock_adapter._keys = {}
        for sprefix in [None, 'myprefix']:
            pluggable_segment_storage = PluggableSegmentStorageAsync(self.mock_adapter, prefix=sprefix)
            assert(await pluggable_segment_storage.get_change_number('segment1') is None)

            await self.mock_adapter.set(pluggable_segment_storage._segment_till_prefix.format(segment_name='segment1'), 123)
            assert(await pluggable_segment_storage.get_change_number('segment1') == 123)

    @pytest.mark.asyncio
    async def test_get_segment_names(self):
        self.mock_adapter._keys = {}
        for sprefix in [None, 'myprefix']:
            pluggable_segment_storage = PluggableSegmentStorageAsync(self.mock_adapter, prefix=sprefix)
            assert(await pluggable_segment_storage.get_segment_names() == [])

            await self.mock_adapter.set(pluggable_segment_storage._prefix.format(segment_name='segment1'), {'key1', 'key2'})
            await self.mock_adapter.set(pluggable_segment_storage._prefix.format(segment_name='segment2'), {})
            await self.mock_adapter.set(pluggable_segment_storage._prefix.format(segment_name='segment3'), {'key1', 'key5'})
            assert(await pluggable_segment_storage.get_segment_names() == ['segment1', 'segment2', 'segment3'])

    @pytest.mark.asyncio
    async def test_segment_contains(self):
        self.mock_adapter._keys = {}
        for sprefix in [None, 'myprefix']:
            pluggable_segment_storage = PluggableSegmentStorageAsync(self.mock_adapter, prefix=sprefix)
            await self.mock_adapter.set(pluggable_segment_storage._prefix.format(segment_name='segment1'), {'key1', 'key2'})
            assert(not await pluggable_segment_storage.segment_contains('segment1', 'key5'))
            assert(await pluggable_segment_storage.segment_contains('segment1', 'key1'))

    @pytest.mark.asyncio
    async def test_get(self):
        self.mock_adapter._keys = {}
        for sprefix in [None, 'myprefix']:
            pluggable_segment_storage = PluggableSegmentStorageAsync(self.mock_adapter, prefix=sprefix)
            await self.mock_adapter.set(pluggable_segment_storage._prefix.format(segment_name='segment1'), {'key1', 'key2'})
            segment = await pluggable_segment_storage.get('segment1')
            assert(segment.name == 'segment1')
            assert(segment.keys == {'key1', 'key2'})


class PluggableImpressionsStorageTests(object):
    """In memory impressions storage test cases."""

    def setup_method(self):
        """Prepare storages with test data."""
        self.mock_adapter = StorageMockAdapter()
        self.metadata = SdkMetadata('python-1.1.1', 'hostname', 'ip')

    def test_init(self):
        for sprefix in [None, 'myprefix']:
            if sprefix == 'myprefix':
                prefix = 'myprefix.'
            else:
                prefix = ''
            pluggable_imp_storage = PluggableImpressionsStorage(self.mock_adapter, self.metadata, prefix=sprefix)
            assert(pluggable_imp_storage._impressions_queue_key == prefix + "SPLITIO.impressions")
            assert(pluggable_imp_storage._sdk_metadata == {
                                    's': self.metadata.sdk_version,
                                    'n': self.metadata.instance_name,
                                    'i': self.metadata.instance_ip,
                                })


    def test_put(self):
        for sprefix in [None, 'myprefix']:
            if sprefix == 'myprefix':
                prefix = 'myprefix.'
            else:
                prefix = ''
            pluggable_imp_storage = PluggableImpressionsStorage(self.mock_adapter, self.metadata, prefix=sprefix)
            impressions = [
                Impression('key1', 'feature1', 'on', 'some_label', 123456, 'buck1', 321654),
                Impression('key2', 'feature2', 'on', 'some_label', 123456, 'buck1', 321654),
                Impression('key3', 'feature2', 'on', 'some_label', 123456, 'buck1', 321654),
                Impression('key4', 'feature1', 'on', 'some_label', 123456, 'buck1', 321654)
            ]
            assert(pluggable_imp_storage.put(impressions))
            assert(pluggable_imp_storage._impressions_queue_key in self.mock_adapter._keys)
            assert(self.mock_adapter._keys[prefix + "SPLITIO.impressions"] == pluggable_imp_storage._wrap_impressions(impressions))
            assert(self.mock_adapter._expire[prefix + "SPLITIO.impressions"] == PluggableImpressionsStorage.IMPRESSIONS_KEY_DEFAULT_TTL)

            impressions2 = [
                Impression('key5', 'feature1', 'off', 'some_label', 123456, 'buck1', 321654),
                Impression('key6', 'feature2', 'off', 'some_label', 123456, 'buck1', 321654),
            ]
            assert(pluggable_imp_storage.put(impressions2))
            assert(self.mock_adapter._keys[prefix + "SPLITIO.impressions"] == pluggable_imp_storage._wrap_impressions(impressions + impressions2))

    def test_wrap_impressions(self):
        for sprefix in [None, 'myprefix']:
            pluggable_imp_storage = PluggableImpressionsStorage(self.mock_adapter, self.metadata, prefix=sprefix)
            impressions = [
                Impression('key1', 'feature1', 'on', 'some_label', 123456, 'buck1', 321654),
                Impression('key2', 'feature2', 'off', 'some_label', 123456, 'buck1', 321654),
            ]
            assert(pluggable_imp_storage._wrap_impressions(impressions) == [
                json.dumps({
                    'm': {
                        's': self.metadata.sdk_version,
                        'n': self.metadata.instance_name,
                        'i': self.metadata.instance_ip,
                    },
                    'i': {
                        'k': 'key1',
                        'b': 'buck1',
                        'f': 'feature1',
                        't': 'on',
                        'r': 'some_label',
                        'c': 123456,
                        'm': 321654,
                    }
                }),
                json.dumps({
                    'm': {
                        's': self.metadata.sdk_version,
                        'n': self.metadata.instance_name,
                        'i': self.metadata.instance_ip,
                    },
                    'i': {
                        'k': 'key2',
                        'b': 'buck1',
                        'f': 'feature2',
                        't': 'off',
                        'r': 'some_label',
                        'c': 123456,
                        'm': 321654,
                    }
                })
            ])

    def test_expire_key(self):
        for sprefix in [None, 'myprefix']:
            if sprefix == 'myprefix':
                prefix = 'myprefix.'
            else:
                prefix = ''
            pluggable_imp_storage = PluggableImpressionsStorage(self.mock_adapter, self.metadata, prefix=sprefix)
            self.expired_called = False
            self.key = ""
            self.ttl = 0
            def mock_expire(impressions_queue_key, ttl):
                self.key = impressions_queue_key
                self.ttl = ttl
                self.expired_called = True

            self.mock_adapter.expire = mock_expire

            # should not call if total_keys are higher
            pluggable_imp_storage.expire_key(200, 10)
            assert(not self.expired_called)

            pluggable_imp_storage.expire_key(200, 200)
            assert(self.expired_called)
            assert(self.key == prefix + "SPLITIO.impressions")
            assert(self.ttl == pluggable_imp_storage.IMPRESSIONS_KEY_DEFAULT_TTL)


class PluggableImpressionsStorageAsyncTests(object):
    """In memory impressions storage test cases."""

    def setup_method(self):
        """Prepare storages with test data."""
        self.mock_adapter = StorageMockAdapterAsync()
        self.metadata = SdkMetadata('python-1.1.1', 'hostname', 'ip')

    def test_init(self):
        for sprefix in [None, 'myprefix']:
            if sprefix == 'myprefix':
                prefix = 'myprefix.'
            else:
                prefix = ''
            pluggable_imp_storage = PluggableImpressionsStorageAsync(self.mock_adapter, self.metadata, prefix=sprefix)
            assert(pluggable_imp_storage._impressions_queue_key == prefix + "SPLITIO.impressions")
            assert(pluggable_imp_storage._sdk_metadata == {
                                    's': self.metadata.sdk_version,
                                    'n': self.metadata.instance_name,
                                    'i': self.metadata.instance_ip,
                                })

    @pytest.mark.asyncio
    async def test_put(self):
        for sprefix in [None, 'myprefix']:
            if sprefix == 'myprefix':
                prefix = 'myprefix.'
            else:
                prefix = ''
            pluggable_imp_storage = PluggableImpressionsStorageAsync(self.mock_adapter, self.metadata, prefix=sprefix)
            impressions = [
                Impression('key1', 'feature1', 'on', 'some_label', 123456, 'buck1', 321654),
                Impression('key2', 'feature2', 'on', 'some_label', 123456, 'buck1', 321654),
                Impression('key3', 'feature2', 'on', 'some_label', 123456, 'buck1', 321654),
                Impression('key4', 'feature1', 'on', 'some_label', 123456, 'buck1', 321654)
            ]
            assert(await pluggable_imp_storage.put(impressions))
            assert(pluggable_imp_storage._impressions_queue_key in self.mock_adapter._keys)
            assert(self.mock_adapter._keys[prefix + "SPLITIO.impressions"] == pluggable_imp_storage._wrap_impressions(impressions))
            assert(self.mock_adapter._expire[prefix + "SPLITIO.impressions"] == PluggableImpressionsStorageAsync.IMPRESSIONS_KEY_DEFAULT_TTL)

            impressions2 = [
                Impression('key5', 'feature1', 'off', 'some_label', 123456, 'buck1', 321654),
                Impression('key6', 'feature2', 'off', 'some_label', 123456, 'buck1', 321654),
            ]
            assert(await pluggable_imp_storage.put(impressions2))
            assert(self.mock_adapter._keys[prefix + "SPLITIO.impressions"] == pluggable_imp_storage._wrap_impressions(impressions + impressions2))

    def test_wrap_impressions(self):
        for sprefix in [None, 'myprefix']:
            pluggable_imp_storage = PluggableImpressionsStorageAsync(self.mock_adapter, self.metadata, prefix=sprefix)
            impressions = [
                Impression('key1', 'feature1', 'on', 'some_label', 123456, 'buck1', 321654),
                Impression('key2', 'feature2', 'off', 'some_label', 123456, 'buck1', 321654),
            ]
            assert(pluggable_imp_storage._wrap_impressions(impressions) == [
                json.dumps({
                    'm': {
                        's': self.metadata.sdk_version,
                        'n': self.metadata.instance_name,
                        'i': self.metadata.instance_ip,
                    },
                    'i': {
                        'k': 'key1',
                        'b': 'buck1',
                        'f': 'feature1',
                        't': 'on',
                        'r': 'some_label',
                        'c': 123456,
                        'm': 321654,
                    }
                }),
                json.dumps({
                    'm': {
                        's': self.metadata.sdk_version,
                        'n': self.metadata.instance_name,
                        'i': self.metadata.instance_ip,
                    },
                    'i': {
                        'k': 'key2',
                        'b': 'buck1',
                        'f': 'feature2',
                        't': 'off',
                        'r': 'some_label',
                        'c': 123456,
                        'm': 321654,
                    }
                })
            ])

    @pytest.mark.asyncio
    async def test_expire_key(self):
        for sprefix in [None, 'myprefix']:
            if sprefix == 'myprefix':
                prefix = 'myprefix.'
            else:
                prefix = ''
            pluggable_imp_storage = PluggableImpressionsStorageAsync(self.mock_adapter, self.metadata, prefix=sprefix)
            self.expired_called = False
            self.key = ""
            self.ttl = 0
            async def mock_expire(impressions_queue_key, ttl):
                self.key = impressions_queue_key
                self.ttl = ttl
                self.expired_called = True

            self.mock_adapter.expire = mock_expire

            # should not call if total_keys are higher
            await pluggable_imp_storage.expire_key(200, 10)
            assert(not self.expired_called)

            await pluggable_imp_storage.expire_key(200, 200)
            assert(self.expired_called)
            assert(self.key == prefix + "SPLITIO.impressions")
            assert(self.ttl == pluggable_imp_storage.IMPRESSIONS_KEY_DEFAULT_TTL)


class PluggableEventsStorageTests(object):
    """Pluggable events storage test cases."""

    def setup_method(self):
        """Prepare storages with test data."""
        self.mock_adapter = StorageMockAdapter()
        self.metadata = SdkMetadata('python-1.1.1', 'hostname', 'ip')

    def test_init(self):
        for sprefix in [None, 'myprefix']:
            if sprefix == 'myprefix':
                prefix = 'myprefix.'
            else:
                prefix = ''
            pluggable_events_storage = PluggableEventsStorage(self.mock_adapter, self.metadata, prefix=sprefix)
            assert(pluggable_events_storage._events_queue_key == prefix + "SPLITIO.events")
            assert(pluggable_events_storage._sdk_metadata == {
                                    's': self.metadata.sdk_version,
                                    'n': self.metadata.instance_name,
                                    'i': self.metadata.instance_ip,
                                })

    def test_put(self):
        for sprefix in [None, 'myprefix']:
            if sprefix == 'myprefix':
                prefix = 'myprefix.'
            else:
                prefix = ''
            pluggable_events_storage = PluggableEventsStorage(self.mock_adapter, self.metadata, prefix=sprefix)
            events = [
                EventWrapper(event=Event('key1', 'user', 'purchase', 10, 123456, None),  size=32768),
                EventWrapper(event=Event('key2', 'user', 'purchase', 10, 123456, None),  size=32768),
                EventWrapper(event=Event('key3', 'user', 'purchase', 10, 123456, None),  size=32768),
                EventWrapper(event=Event('key4', 'user', 'purchase', 10, 123456, None),  size=32768),
            ]
            assert(pluggable_events_storage.put(events))
            assert(pluggable_events_storage._events_queue_key in self.mock_adapter._keys)
            assert(self.mock_adapter._keys[prefix + "SPLITIO.events"] == pluggable_events_storage._wrap_events(events))
            assert(self.mock_adapter._expire[prefix + "SPLITIO.events"] == PluggableEventsStorage._EVENTS_KEY_DEFAULT_TTL)

            events2 = [
                EventWrapper(event=Event('key5', 'user', 'purchase', 10, 123456, None),  size=32768),
                EventWrapper(event=Event('key6', 'user', 'purchase', 10, 123456, None),  size=32768),
            ]
            assert(pluggable_events_storage.put(events2))
            assert(self.mock_adapter._keys[prefix + "SPLITIO.events"] == pluggable_events_storage._wrap_events(events + events2))

    def test_wrap_events(self):
        for sprefix in [None, 'myprefix']:
            pluggable_events_storage = PluggableEventsStorage(self.mock_adapter, self.metadata, prefix=sprefix)
            events = [
                EventWrapper(event=Event('key1', 'user', 'purchase', 10, 123456, None),  size=32768),
                EventWrapper(event=Event('key2', 'user', 'purchase', 10, 123456, None),  size=32768),
            ]
            assert(pluggable_events_storage._wrap_events(events) == [
                json.dumps({
                    'e': {
                        'key': 'key1',
                        'trafficTypeName': 'user',
                        'eventTypeId': 'purchase',
                        'value': 10,
                        'timestamp': 123456,
                        'properties': None,
                    },
                    'm': {
                        's': self.metadata.sdk_version,
                        'n': self.metadata.instance_name,
                        'i': self.metadata.instance_ip,
                    }
                }),
                json.dumps({
                    'e': {
                        'key': 'key2',
                        'trafficTypeName': 'user',
                        'eventTypeId': 'purchase',
                        'value': 10,
                        'timestamp': 123456,
                        'properties': None,
                    },
                    'm': {
                        's': self.metadata.sdk_version,
                        'n': self.metadata.instance_name,
                        'i': self.metadata.instance_ip,
                    }
                })
            ])

    def test_expire_key(self):
        for sprefix in [None, 'myprefix']:
            if sprefix == 'myprefix':
                prefix = 'myprefix.'
            else:
                prefix = ''
            pluggable_events_storage = PluggableEventsStorage(self.mock_adapter, self.metadata, prefix=sprefix)
            self.expired_called = False
            self.key = ""
            self.ttl = 0
            def mock_expire(impressions_event_key, ttl):
                self.key = impressions_event_key
                self.ttl = ttl
                self.expired_called = True

            self.mock_adapter.expire = mock_expire

            # should not call if total_keys are higher
            pluggable_events_storage.expire_key(200, 10)
            assert(not self.expired_called)

            pluggable_events_storage.expire_key(200, 200)
            assert(self.expired_called)
            assert(self.key == prefix + "SPLITIO.events")
            assert(self.ttl == pluggable_events_storage._EVENTS_KEY_DEFAULT_TTL)


class PluggableEventsStorageAsyncTests(object):
    """Pluggable events storage test cases."""

    def setup_method(self):
        """Prepare storages with test data."""
        self.mock_adapter = StorageMockAdapterAsync()
        self.metadata = SdkMetadata('python-1.1.1', 'hostname', 'ip')

    def test_init(self):
        for sprefix in [None, 'myprefix']:
            if sprefix == 'myprefix':
                prefix = 'myprefix.'
            else:
                prefix = ''
            pluggable_events_storage = PluggableEventsStorageAsync(self.mock_adapter, self.metadata, prefix=sprefix)
            assert(pluggable_events_storage._events_queue_key == prefix + "SPLITIO.events")
            assert(pluggable_events_storage._sdk_metadata == {
                                    's': self.metadata.sdk_version,
                                    'n': self.metadata.instance_name,
                                    'i': self.metadata.instance_ip,
                                })

    @pytest.mark.asyncio
    async def test_put(self):
        for sprefix in [None, 'myprefix']:
            if sprefix == 'myprefix':
                prefix = 'myprefix.'
            else:
                prefix = ''
            pluggable_events_storage = PluggableEventsStorageAsync(self.mock_adapter, self.metadata, prefix=sprefix)
            events = [
                EventWrapper(event=Event('key1', 'user', 'purchase', 10, 123456, None),  size=32768),
                EventWrapper(event=Event('key2', 'user', 'purchase', 10, 123456, None),  size=32768),
                EventWrapper(event=Event('key3', 'user', 'purchase', 10, 123456, None),  size=32768),
                EventWrapper(event=Event('key4', 'user', 'purchase', 10, 123456, None),  size=32768),
            ]
            assert(await pluggable_events_storage.put(events))
            assert(pluggable_events_storage._events_queue_key in self.mock_adapter._keys)
            assert(self.mock_adapter._keys[prefix + "SPLITIO.events"] == pluggable_events_storage._wrap_events(events))
            assert(self.mock_adapter._expire[prefix + "SPLITIO.events"] == PluggableEventsStorageAsync._EVENTS_KEY_DEFAULT_TTL)

            events2 = [
                EventWrapper(event=Event('key5', 'user', 'purchase', 10, 123456, None),  size=32768),
                EventWrapper(event=Event('key6', 'user', 'purchase', 10, 123456, None),  size=32768),
            ]
            assert(await pluggable_events_storage.put(events2))
            assert(self.mock_adapter._keys[prefix + "SPLITIO.events"] == pluggable_events_storage._wrap_events(events + events2))

    def test_wrap_events(self):
        for sprefix in [None, 'myprefix']:
            pluggable_events_storage = PluggableEventsStorageAsync(self.mock_adapter, self.metadata, prefix=sprefix)
            events = [
                EventWrapper(event=Event('key1', 'user', 'purchase', 10, 123456, None),  size=32768),
                EventWrapper(event=Event('key2', 'user', 'purchase', 10, 123456, None),  size=32768),
            ]
            assert(pluggable_events_storage._wrap_events(events) == [
                json.dumps({
                    'e': {
                        'key': 'key1',
                        'trafficTypeName': 'user',
                        'eventTypeId': 'purchase',
                        'value': 10,
                        'timestamp': 123456,
                        'properties': None,
                    },
                    'm': {
                        's': self.metadata.sdk_version,
                        'n': self.metadata.instance_name,
                        'i': self.metadata.instance_ip,
                    }
                }),
                json.dumps({
                    'e': {
                        'key': 'key2',
                        'trafficTypeName': 'user',
                        'eventTypeId': 'purchase',
                        'value': 10,
                        'timestamp': 123456,
                        'properties': None,
                    },
                    'm': {
                        's': self.metadata.sdk_version,
                        'n': self.metadata.instance_name,
                        'i': self.metadata.instance_ip,
                    }
                })
            ])

    @pytest.mark.asyncio
    async def test_expire_key(self):
        for sprefix in [None, 'myprefix']:
            if sprefix == 'myprefix':
                prefix = 'myprefix.'
            else:
                prefix = ''
            pluggable_events_storage = PluggableEventsStorageAsync(self.mock_adapter, self.metadata, prefix=sprefix)
            self.expired_called = False
            self.key = ""
            self.ttl = 0
            async def mock_expire(impressions_event_key, ttl):
                self.key = impressions_event_key
                self.ttl = ttl
                self.expired_called = True

            self.mock_adapter.expire = mock_expire

            # should not call if total_keys are higher
            await pluggable_events_storage.expire_key(200, 10)
            assert(not self.expired_called)

            await pluggable_events_storage.expire_key(200, 200)
            assert(self.expired_called)
            assert(self.key == prefix + "SPLITIO.events")
            assert(self.ttl == pluggable_events_storage._EVENTS_KEY_DEFAULT_TTL)


class PluggableTelemetryStorageTests(object):
    """Pluggable telemetry storage test cases."""

    def setup_method(self):
        """Prepare storages with test data."""
        self.mock_adapter = StorageMockAdapter()
        self.sdk_metadata = SdkMetadata('python-1.1.1', 'hostname', 'ip')

    def test_init(self):
        for sprefix in [None, 'myprefix']:
            if sprefix == 'myprefix':
                prefix = 'myprefix.'
            else:
                prefix = ''
            pluggable_telemetry_storage = PluggableTelemetryStorage(self.mock_adapter, self.sdk_metadata, prefix=sprefix)
            assert(pluggable_telemetry_storage._telemetry_config_key == prefix + 'SPLITIO.telemetry.init')
            assert(pluggable_telemetry_storage._telemetry_latencies_key == prefix + 'SPLITIO.telemetry.latencies')
            assert(pluggable_telemetry_storage._telemetry_exceptions_key == prefix + 'SPLITIO.telemetry.exceptions')
            assert(pluggable_telemetry_storage._sdk_metadata == self.sdk_metadata.sdk_version + '/' + self.sdk_metadata.instance_name + '/' + self.sdk_metadata.instance_ip)
            assert(pluggable_telemetry_storage._config_tags == [])

    def test_reset_config_tags(self):
        for sprefix in [None, 'myprefix']:
            pluggable_telemetry_storage = PluggableTelemetryStorage(self.mock_adapter, self.sdk_metadata, prefix=sprefix)
            pluggable_telemetry_storage._config_tags = ['a']
            pluggable_telemetry_storage._reset_config_tags()
            assert(pluggable_telemetry_storage._config_tags == [])

    def test_add_config_tag(self):
        for sprefix in [None, 'myprefix']:
            pluggable_telemetry_storage = PluggableTelemetryStorage(self.mock_adapter, self.sdk_metadata, prefix=sprefix)
            pluggable_telemetry_storage.add_config_tag('q')
            assert(pluggable_telemetry_storage._config_tags == ['q'])

            pluggable_telemetry_storage._config_tags = []
            for i in range(0, 20):
                pluggable_telemetry_storage.add_config_tag('q' + str(i))
            assert(len(pluggable_telemetry_storage._config_tags) == MAX_TAGS)
            assert(pluggable_telemetry_storage._config_tags == ['q' + str(i)  for i in range(0, MAX_TAGS)])

    def test_record_config(self):
        for sprefix in [None, 'myprefix']:
            pluggable_telemetry_storage = PluggableTelemetryStorage(self.mock_adapter, self.sdk_metadata, prefix=sprefix)
            self.config = {}
            self.extra_config = {}
<<<<<<< HEAD
            def record_config_mock(config, extra_config, af, inf):
                self.config = config
                self.extra_config = extra_config

            pluggable_telemetry_storage._tel_config.record_config = record_config_mock
=======
            def record_config_mock(config, extra_config, fs, ifs):
                self.config = config
                self.extra_config = extra_config

            pluggable_telemetry_storage.record_config = record_config_mock
>>>>>>> 14064fc0
            pluggable_telemetry_storage.record_config({'item': 'value'}, {'item2': 'value2'}, 0, 0)
            assert(self.config == {'item': 'value'})
            assert(self.extra_config == {'item2': 'value2'})

    def test_pop_config_tags(self):
        for sprefix in [None, 'myprefix']:
            pluggable_telemetry_storage = PluggableTelemetryStorage(self.mock_adapter, self.sdk_metadata, prefix=sprefix)
            pluggable_telemetry_storage._config_tags = ['a']
            pluggable_telemetry_storage.pop_config_tags()
            assert(pluggable_telemetry_storage._config_tags == [])

    def test_record_active_and_redundant_factories(self):
        for sprefix in [None, 'myprefix']:
            pluggable_telemetry_storage = PluggableTelemetryStorage(self.mock_adapter, self.sdk_metadata, prefix=sprefix)
            self.active_factory_count = 0
            self.redundant_factory_count = 0
            def record_active_and_redundant_factories_mock(active_factory_count, redundant_factory_count):
                self.active_factory_count = active_factory_count
                self.redundant_factory_count = redundant_factory_count

            pluggable_telemetry_storage._tel_config.record_active_and_redundant_factories = record_active_and_redundant_factories_mock
            pluggable_telemetry_storage.record_active_and_redundant_factories(2, 1)
            assert(self.active_factory_count == 2)
            assert(self.redundant_factory_count == 1)

    def test_record_latency(self):
        for sprefix in [None, 'myprefix']:
            pluggable_telemetry_storage = PluggableTelemetryStorage(self.mock_adapter, self.sdk_metadata, prefix=sprefix)
            def expire_keys_mock(*args, **kwargs):
                assert(args[0] == pluggable_telemetry_storage._telemetry_latencies_key + '::python-1.1.1/hostname/ip/treatment/0')
                assert(args[1] == pluggable_telemetry_storage._TELEMETRY_KEY_DEFAULT_TTL)
                assert(args[2] == 1)
                assert(args[3] == 1)
            pluggable_telemetry_storage.expire_keys = expire_keys_mock
            # should increment bucket 0
            pluggable_telemetry_storage.record_latency(MethodExceptionsAndLatencies.TREATMENT, 0)
            assert(self.mock_adapter._keys[pluggable_telemetry_storage._telemetry_latencies_key + '::python-1.1.1/hostname/ip/treatment/0'] == 1)

            def expire_keys_mock2(*args, **kwargs):
                assert(args[0] == pluggable_telemetry_storage._telemetry_latencies_key + '::python-1.1.1/hostname/ip/treatment/3')
                assert(args[1] == pluggable_telemetry_storage._TELEMETRY_KEY_DEFAULT_TTL)
                assert(args[2] == 1)
                assert(args[3] == 1)
            pluggable_telemetry_storage.expire_keys = expire_keys_mock2
            # should increment bucket 3
            pluggable_telemetry_storage.record_latency(MethodExceptionsAndLatencies.TREATMENT, 3)

            def expire_keys_mock3(*args, **kwargs):
                assert(args[0] == pluggable_telemetry_storage._telemetry_latencies_key + '::python-1.1.1/hostname/ip/treatment/3')
                assert(args[1] == pluggable_telemetry_storage._TELEMETRY_KEY_DEFAULT_TTL)
                assert(args[2] == 1)
                assert(args[3] == 2)
            pluggable_telemetry_storage.expire_keys = expire_keys_mock3
            # should increment bucket 3
            pluggable_telemetry_storage.record_latency(MethodExceptionsAndLatencies.TREATMENT, 3)
            assert(self.mock_adapter._keys[pluggable_telemetry_storage._telemetry_latencies_key + '::python-1.1.1/hostname/ip/treatment/3'] == 2)

    def test_record_exception(self):
        for sprefix in [None, 'myprefix']:
            pluggable_telemetry_storage = PluggableTelemetryStorage(self.mock_adapter, self.sdk_metadata, prefix=sprefix)
            def expire_keys_mock(*args, **kwargs):
                assert(args[0] == pluggable_telemetry_storage._telemetry_exceptions_key + '::python-1.1.1/hostname/ip/treatment')
                assert(args[1] == pluggable_telemetry_storage._TELEMETRY_KEY_DEFAULT_TTL)
                assert(args[2] == 1)
                assert(args[3] == 1)

            pluggable_telemetry_storage.expire_keys = expire_keys_mock
            pluggable_telemetry_storage.record_exception(MethodExceptionsAndLatencies.TREATMENT)
            assert(self.mock_adapter._keys[pluggable_telemetry_storage._telemetry_exceptions_key + '::python-1.1.1/hostname/ip/treatment'] == 1)

    def test_push_config_stats(self):
        for sprefix in [None, 'myprefix']:
            pluggable_telemetry_storage = PluggableTelemetryStorage(self.mock_adapter, self.sdk_metadata, prefix=sprefix)
            pluggable_telemetry_storage.record_config(
                        {'operationMode': 'standalone',
                    'streamingEnabled': True,
                    'impressionsQueueSize': 100,
                    'eventsQueueSize': 200,
                    'impressionsMode': 'DEBUG',''
                    'impressionListener': None,
                    'featuresRefreshRate': 30,
                    'segmentsRefreshRate': 30,
                    'impressionsRefreshRate': 60,
                    'eventsPushRate': 60,
                    'metricsRefreshRate': 10,
                    'storageType': None
                    }, {}, 0, 0
            )
            pluggable_telemetry_storage.record_active_and_redundant_factories(2, 1)
            pluggable_telemetry_storage.push_config_stats()
            assert(self.mock_adapter._keys[pluggable_telemetry_storage._telemetry_config_key + "::" + pluggable_telemetry_storage._sdk_metadata] == '{"aF": 2, "rF": 1, "sT": "memory", "oM": 0, "t": []}')


class PluggableTelemetryStorageAsyncTests(object):
    """Pluggable telemetry storage test cases."""

    def setup_method(self):
        """Prepare storages with test data."""
        self.mock_adapter = StorageMockAdapterAsync()
        self.sdk_metadata = SdkMetadata('python-1.1.1', 'hostname', 'ip')

    @pytest.mark.asyncio
    async def test_init(self):
        for sprefix in [None, 'myprefix']:
            if sprefix == 'myprefix':
                prefix = 'myprefix.'
            else:
                prefix = ''
            pluggable_telemetry_storage = await PluggableTelemetryStorageAsync.create(self.mock_adapter, self.sdk_metadata, prefix=sprefix)
            assert(pluggable_telemetry_storage._telemetry_config_key == prefix + 'SPLITIO.telemetry.init')
            assert(pluggable_telemetry_storage._telemetry_latencies_key == prefix + 'SPLITIO.telemetry.latencies')
            assert(pluggable_telemetry_storage._telemetry_exceptions_key == prefix + 'SPLITIO.telemetry.exceptions')
            assert(pluggable_telemetry_storage._sdk_metadata == self.sdk_metadata.sdk_version + '/' + self.sdk_metadata.instance_name + '/' + self.sdk_metadata.instance_ip)
            assert(pluggable_telemetry_storage._config_tags == [])

    @pytest.mark.asyncio
    async def test_reset_config_tags(self):
        for sprefix in [None, 'myprefix']:
            pluggable_telemetry_storage = await PluggableTelemetryStorageAsync.create(self.mock_adapter, self.sdk_metadata, prefix=sprefix)
            pluggable_telemetry_storage._config_tags = ['a']
            await pluggable_telemetry_storage._reset_config_tags()
            assert(pluggable_telemetry_storage._config_tags == [])

    @pytest.mark.asyncio
    async def test_add_config_tag(self):
        for sprefix in [None, 'myprefix']:
            pluggable_telemetry_storage = await PluggableTelemetryStorageAsync.create(self.mock_adapter, self.sdk_metadata, prefix=sprefix)
            await pluggable_telemetry_storage.add_config_tag('q')
            assert(pluggable_telemetry_storage._config_tags == ['q'])

            pluggable_telemetry_storage._config_tags = []
            for i in range(0, 20):
                await pluggable_telemetry_storage.add_config_tag('q' + str(i))
            assert(len(pluggable_telemetry_storage._config_tags) == MAX_TAGS)
            assert(pluggable_telemetry_storage._config_tags == ['q' + str(i)  for i in range(0, MAX_TAGS)])

    @pytest.mark.asyncio
    async def test_record_config(self):
        for sprefix in [None, 'myprefix']:
            pluggable_telemetry_storage = await PluggableTelemetryStorageAsync.create(self.mock_adapter, self.sdk_metadata, prefix=sprefix)
            self.config = {}
            self.extra_config = {}
            async def record_config_mock(config, extra_config, tf, ifs):
                self.config = config
                self.extra_config = extra_config

            pluggable_telemetry_storage._tel_config.record_config = record_config_mock
            await pluggable_telemetry_storage.record_config({'item': 'value'}, {'item2': 'value2'}, 0, 0)
            assert(self.config == {'item': 'value'})
            assert(self.extra_config == {'item2': 'value2'})

    @pytest.mark.asyncio
    async def test_pop_config_tags(self):
        for sprefix in [None, 'myprefix']:
            pluggable_telemetry_storage = await PluggableTelemetryStorageAsync.create(self.mock_adapter, self.sdk_metadata, prefix=sprefix)
            pluggable_telemetry_storage._config_tags = ['a']
            await pluggable_telemetry_storage.pop_config_tags()
            assert(pluggable_telemetry_storage._config_tags == [])

    @pytest.mark.asyncio
    async def test_record_active_and_redundant_factories(self):
        for sprefix in [None, 'myprefix']:
            pluggable_telemetry_storage = await PluggableTelemetryStorageAsync.create(self.mock_adapter, self.sdk_metadata, prefix=sprefix)
            self.active_factory_count = 0
            self.redundant_factory_count = 0
            async def record_active_and_redundant_factories_mock(active_factory_count, redundant_factory_count):
                self.active_factory_count = active_factory_count
                self.redundant_factory_count = redundant_factory_count

            pluggable_telemetry_storage._tel_config.record_active_and_redundant_factories = record_active_and_redundant_factories_mock
            await pluggable_telemetry_storage.record_active_and_redundant_factories(2, 1)
            assert(self.active_factory_count == 2)
            assert(self.redundant_factory_count == 1)

    @pytest.mark.asyncio
    async def test_record_latency(self):
        for sprefix in [None, 'myprefix']:
            pluggable_telemetry_storage = await PluggableTelemetryStorageAsync.create(self.mock_adapter, self.sdk_metadata, prefix=sprefix)
            async def expire_keys_mock(*args, **kwargs):
                assert(args[0] == pluggable_telemetry_storage._telemetry_latencies_key + '::python-1.1.1/hostname/ip/treatment/0')
                assert(args[1] == pluggable_telemetry_storage._TELEMETRY_KEY_DEFAULT_TTL)
                assert(args[2] == 1)
                assert(args[3] == 1)
            pluggable_telemetry_storage.expire_keys = expire_keys_mock
            # should increment bucket 0
            await pluggable_telemetry_storage.record_latency(MethodExceptionsAndLatencies.TREATMENT, 0)
            assert(self.mock_adapter._keys[pluggable_telemetry_storage._telemetry_latencies_key + '::python-1.1.1/hostname/ip/treatment/0'] == 1)

            async def expire_keys_mock2(*args, **kwargs):
                assert(args[0] == pluggable_telemetry_storage._telemetry_latencies_key + '::python-1.1.1/hostname/ip/treatment/3')
                assert(args[1] == pluggable_telemetry_storage._TELEMETRY_KEY_DEFAULT_TTL)
                assert(args[2] == 1)
                assert(args[3] == 1)
            pluggable_telemetry_storage.expire_keys = expire_keys_mock2
            # should increment bucket 3
            await pluggable_telemetry_storage.record_latency(MethodExceptionsAndLatencies.TREATMENT, 3)

            async def expire_keys_mock3(*args, **kwargs):
                assert(args[0] == pluggable_telemetry_storage._telemetry_latencies_key + '::python-1.1.1/hostname/ip/treatment/3')
                assert(args[1] == pluggable_telemetry_storage._TELEMETRY_KEY_DEFAULT_TTL)
                assert(args[2] == 1)
                assert(args[3] == 2)
            pluggable_telemetry_storage.expire_keys = expire_keys_mock3
            # should increment bucket 3
            await pluggable_telemetry_storage.record_latency(MethodExceptionsAndLatencies.TREATMENT, 3)
            assert(self.mock_adapter._keys[pluggable_telemetry_storage._telemetry_latencies_key + '::python-1.1.1/hostname/ip/treatment/3'] == 2)

    @pytest.mark.asyncio
    async def test_record_exception(self):
        for sprefix in [None, 'myprefix']:
            pluggable_telemetry_storage = await PluggableTelemetryStorageAsync.create(self.mock_adapter, self.sdk_metadata, prefix=sprefix)
            async def expire_keys_mock(*args, **kwargs):
                assert(args[0] == pluggable_telemetry_storage._telemetry_exceptions_key + '::python-1.1.1/hostname/ip/treatment')
                assert(args[1] == pluggable_telemetry_storage._TELEMETRY_KEY_DEFAULT_TTL)
                assert(args[2] == 1)
                assert(args[3] == 1)

            pluggable_telemetry_storage.expire_keys = expire_keys_mock
            await pluggable_telemetry_storage.record_exception(MethodExceptionsAndLatencies.TREATMENT)
            assert(self.mock_adapter._keys[pluggable_telemetry_storage._telemetry_exceptions_key + '::python-1.1.1/hostname/ip/treatment'] == 1)

    @pytest.mark.asyncio
    async def test_push_config_stats(self):
        for sprefix in [None, 'myprefix']:
            pluggable_telemetry_storage = await PluggableTelemetryStorageAsync.create(self.mock_adapter, self.sdk_metadata, prefix=sprefix)
            await pluggable_telemetry_storage.record_config(
                        {'operationMode': 'standalone',
                    'streamingEnabled': True,
                    'impressionsQueueSize': 100,
                    'eventsQueueSize': 200,
                    'impressionsMode': 'DEBUG',''
                    'impressionListener': None,
                    'featuresRefreshRate': 30,
                    'segmentsRefreshRate': 30,
                    'impressionsRefreshRate': 60,
                    'eventsPushRate': 60,
                    'metricsRefreshRate': 10,
                    'storageType': None
                    }, {}, 0, 0
            )
            await pluggable_telemetry_storage.record_active_and_redundant_factories(2, 1)
            await pluggable_telemetry_storage.push_config_stats()
            assert(self.mock_adapter._keys[pluggable_telemetry_storage._telemetry_config_key + "::" + pluggable_telemetry_storage._sdk_metadata] == '{"aF": 2, "rF": 1, "sT": "memory", "oM": 0, "t": []}')<|MERGE_RESOLUTION|>--- conflicted
+++ resolved
@@ -9,14 +9,9 @@
 from splitio.models.segments import Segment
 from splitio.models.impressions import Impression
 from splitio.models.events import Event, EventWrapper
-<<<<<<< HEAD
 from splitio.storage.pluggable import PluggableSplitStorage, PluggableSegmentStorage, PluggableImpressionsStorage, PluggableEventsStorage, \
     PluggableTelemetryStorage, PluggableEventsStorageAsync, PluggableSegmentStorageAsync, PluggableImpressionsStorageAsync,\
     PluggableSplitStorageAsync, PluggableTelemetryStorageAsync
-=======
-from splitio.storage import FlagSetsFilter
-from splitio.storage.pluggable import PluggableSplitStorage, PluggableSegmentStorage, PluggableImpressionsStorage, PluggableEventsStorage, PluggableTelemetryStorage
->>>>>>> 14064fc0
 from splitio.client.util import get_metadata, SdkMetadata
 from splitio.models.telemetry import MAX_TAGS, MethodExceptionsAndLatencies, OperationMode
 from tests.integration import splits_json
@@ -257,10 +252,6 @@
                 prefix = ''
         assert(pluggable_split_storage._prefix == prefix + "SPLITIO.split.{feature_flag_name}")
         assert(pluggable_split_storage._traffic_type_prefix == prefix + "SPLITIO.trafficType.{traffic_type_name}")
-<<<<<<< HEAD
-=======
-        assert(pluggable_split_storage._flag_set_prefix == prefix + "SPLITIO.flagSet.{flag_set}")
->>>>>>> 14064fc0
         assert(pluggable_split_storage._feature_flag_till_prefix == prefix + "SPLITIO.splits.till")
 
     # TODO: To be added when producer mode is aupported
@@ -342,38 +333,6 @@
             self.mock_adapter.set(pluggable_split_storage._prefix.format(feature_flag_name=split2.name), split2.to_json())
             assert(pluggable_split_storage.get_split_names() == [split1.name, split2.name])
 
-<<<<<<< HEAD
-=======
-    def test_get_all(self):
-        self.mock_adapter._keys = {}
-        for sprefix in [None, 'myprefix']:
-            pluggable_split_storage = PluggableSplitStorage(self.mock_adapter, prefix=sprefix)
-            split1 = splits.from_raw(splits_json['splitChange1_2']['splits'][0])
-            split2_temp = splits_json['splitChange1_2']['splits'][0].copy()
-            split2_temp['name'] = 'another_split'
-            split2 = splits.from_raw(split2_temp)
-
-            self.mock_adapter.set(pluggable_split_storage._prefix.format(feature_flag_name=split1.name), split1.to_json())
-            self.mock_adapter.set(pluggable_split_storage._prefix.format(feature_flag_name=split2.name), split2.to_json())
-            all_splits = pluggable_split_storage.get_all()
-            assert([all_splits[0].to_json(), all_splits[1].to_json()] == [split1.to_json(), split2.to_json()])
-
-    def test_flag_sets(self, mocker):
-        """Test Flag sets scenarios."""
-        self.mock_adapter._keys = {'SPLITIO.flagSet.set1': ['split1'], 'SPLITIO.flagSet.set2': ['split1','split2']}
-        pluggable_split_storage = PluggableSplitStorage(self.mock_adapter)
-        assert pluggable_split_storage.flag_set_filter.flag_sets == set({})
-        assert sorted(pluggable_split_storage.get_feature_flags_by_sets(['set1', 'set2'])) == ['split1', 'split2']
-
-        pluggable_split_storage.flag_set_filter = FlagSetsFilter(['set2', 'set3'])
-        assert pluggable_split_storage.get_feature_flags_by_sets(['set1']) == []
-        assert sorted(pluggable_split_storage.get_feature_flags_by_sets(['set2'])) == ['split1', 'split2']
-
-        storage2 = PluggableSplitStorage(self.mock_adapter, None, ['set2', 'set3'])
-        assert storage2.flag_set_filter.flag_sets == set({'set2', 'set3'})
-
-
->>>>>>> 14064fc0
     # TODO: To be added when producer mode is aupported
 #    def test_kill_locally(self):
 #        self.mock_adapter._keys = {}
@@ -1165,19 +1124,11 @@
             pluggable_telemetry_storage = PluggableTelemetryStorage(self.mock_adapter, self.sdk_metadata, prefix=sprefix)
             self.config = {}
             self.extra_config = {}
-<<<<<<< HEAD
             def record_config_mock(config, extra_config, af, inf):
                 self.config = config
                 self.extra_config = extra_config
 
             pluggable_telemetry_storage._tel_config.record_config = record_config_mock
-=======
-            def record_config_mock(config, extra_config, fs, ifs):
-                self.config = config
-                self.extra_config = extra_config
-
-            pluggable_telemetry_storage.record_config = record_config_mock
->>>>>>> 14064fc0
             pluggable_telemetry_storage.record_config({'item': 'value'}, {'item2': 'value2'}, 0, 0)
             assert(self.config == {'item': 'value'})
             assert(self.extra_config == {'item2': 'value2'})
