--- conflicted
+++ resolved
@@ -143,10 +143,7 @@
                 prefix = ''
         assert(pluggable_split_storage._prefix == prefix + "SPLITIO.split.{feature_flag_name}")
         assert(pluggable_split_storage._traffic_type_prefix == prefix + "SPLITIO.trafficType.{traffic_type_name}")
-<<<<<<< HEAD
         assert(pluggable_split_storage._flag_set_prefix == prefix + "SPLITIO.flagSet.{flag_set}")
-=======
->>>>>>> a69f8f6d
         assert(pluggable_split_storage._feature_flag_till_prefix == prefix + "SPLITIO.splits.till")
 
     # TODO: To be added when producer mode is aupported
@@ -172,13 +169,8 @@
             split1 = splits.from_raw(splits_json['splitChange1_2']['splits'][0])
             feature_flag_name = splits_json['splitChange1_2']['splits'][0]['name']
 
-<<<<<<< HEAD
-            self.mock_adapter.set(pluggable_split_storage._prefix.format(feature_flag_name=split_name), split1.to_json())
-            assert(pluggable_split_storage.get(split_name).to_json() ==  splits.from_raw(splits_json['splitChange1_2']['splits'][0]).to_json())
-=======
             self.mock_adapter.set(pluggable_split_storage._prefix.format(feature_flag_name=feature_flag_name), split1.to_json())
             assert(pluggable_split_storage.get(feature_flag_name).to_json() ==  splits.from_raw(splits_json['splitChange1_2']['splits'][0]).to_json())
->>>>>>> a69f8f6d
             assert(pluggable_split_storage.get('not_existing') == None)
 
     def test_fetch_many(self):
