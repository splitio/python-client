"""Synchronizer tests."""

from turtle import clear
import unittest.mock as mock
import pytest

<<<<<<< HEAD
from splitio.sync.synchronizer import Synchronizer, SynchronizerAsync, SplitTasks, SplitSynchronizers, LocalhostSynchronizer
from splitio.tasks.split_sync import SplitSynchronizationTask, SplitSynchronizationTaskAsync
from splitio.tasks.unique_keys_sync import UniqueKeysSyncTask, ClearFilterSyncTask, UniqueKeysSyncTaskAsync, ClearFilterSyncTaskAsync
from splitio.tasks.segment_sync import SegmentSynchronizationTask, SegmentSynchronizationTaskAsync
from splitio.tasks.impressions_sync import ImpressionsSyncTask, ImpressionsCountSyncTask, ImpressionsCountSyncTaskAsync, ImpressionsSyncTaskAsync
from splitio.tasks.events_sync import EventsSyncTask, EventsSyncTaskAsync
from splitio.sync.split import SplitSynchronizer, SplitSynchronizerAsync, LocalSplitSynchronizer, LocalhostMode
from splitio.sync.segment import SegmentSynchronizer, SegmentSynchronizerAsync, LocalSegmentSynchronizer
from splitio.sync.impression import ImpressionSynchronizer, ImpressionSynchronizerAsync, ImpressionsCountSynchronizer, ImpressionsCountSynchronizerAsync
from splitio.sync.event import EventSynchronizer, EventSynchronizerAsync
=======
from splitio.sync.synchronizer import Synchronizer, SplitTasks, SplitSynchronizers, LocalhostSynchronizer, LocalhostSynchronizerAsync, RedisSynchronizer, RedisSynchronizerAsync
from splitio.tasks.split_sync import SplitSynchronizationTask, SplitSynchronizationTaskAsync
from splitio.tasks.unique_keys_sync import UniqueKeysSyncTask, ClearFilterSyncTask, UniqueKeysSyncTaskAsync, ClearFilterSyncTaskAsync
from splitio.tasks.segment_sync import SegmentSynchronizationTask, SegmentSynchronizationTaskAsync
from splitio.tasks.impressions_sync import ImpressionsSyncTask, ImpressionsCountSyncTask, ImpressionsCountSyncTaskAsync
from splitio.tasks.events_sync import EventsSyncTask
from splitio.sync.split import SplitSynchronizer, LocalSplitSynchronizer, LocalhostMode, LocalSplitSynchronizerAsync
from splitio.sync.segment import SegmentSynchronizer, LocalSegmentSynchronizer, LocalSegmentSynchronizerAsync
from splitio.sync.impression import ImpressionSynchronizer, ImpressionsCountSynchronizer
from splitio.sync.event import EventSynchronizer
>>>>>>> 0a87c825
from splitio.storage import SegmentStorage, SplitStorage
from splitio.api import APIException
from splitio.models.splits import Split
from splitio.models.segments import Segment
from splitio.storage.inmemmory import InMemorySegmentStorage, InMemorySplitStorage, InMemorySegmentStorageAsync, InMemorySplitStorageAsync

splits = [{
    'changeNumber': 123,
    'trafficTypeName': 'user',
    'name': 'some_name',
    'trafficAllocation': 100,
    'trafficAllocationSeed': 123456,
    'seed': 321654,
    'status': 'ACTIVE',
    'killed': False,
    'defaultTreatment': 'off',
    'algo': 2,
    'conditions': [{
        'conditionType': 'WHITELIST',
        'matcherGroup':{
            'combiner': 'AND',
            'matchers':[{
                'matcherType': 'IN_SEGMENT',
                'negate': False,
                'userDefinedSegmentMatcherData': {
                    'segmentName': 'segmentA'
                }
            }]
        },
        'partitions': [{
            'size': 100,
            'treatment': 'on'
        }]
    }]
}]

class SynchronizerTests(object):
    def test_sync_all_failed_splits(self, mocker):
        api = mocker.Mock()
        storage = mocker.Mock()

        def run(x, c):
            raise APIException("something broke")
        api.fetch_splits.side_effect = run

        split_sync = SplitSynchronizer(api, storage)
        split_synchronizers = SplitSynchronizers(split_sync, mocker.Mock(), mocker.Mock(),
                                                 mocker.Mock(), mocker.Mock())
        sychronizer = Synchronizer(split_synchronizers, mocker.Mock(spec=SplitTasks))

        sychronizer.synchronize_splits(None)  # APIExceptions are handled locally and should not be propagated!

        # test forcing to have only one retry attempt and then exit
        sychronizer.sync_all(1)  # sync_all should not throw!

    def test_sync_all_failed_segments(self, mocker):
        api = mocker.Mock()
        storage = mocker.Mock()
        split_storage = mocker.Mock(spec=SplitStorage)
        split_storage.get_segment_names.return_value = ['segmentA']
        split_sync = mocker.Mock(spec=SplitSynchronizer)
        split_sync.synchronize_splits.return_value = None

        def run(x, y):
            raise APIException("something broke")
        api.fetch_segment.side_effect = run

        segment_sync = SegmentSynchronizer(api, split_storage, storage)
        split_synchronizers = SplitSynchronizers(split_sync, segment_sync, mocker.Mock(),
                                                 mocker.Mock(), mocker.Mock())
        sychronizer = Synchronizer(split_synchronizers, mocker.Mock(spec=SplitTasks))

        sychronizer.sync_all(1)  # SyncAll should not throw!
        assert not sychronizer._synchronize_segments()

    def test_synchronize_splits(self, mocker):
        split_storage = InMemorySplitStorage()
        split_api = mocker.Mock()
        split_api.fetch_splits.return_value = {'splits': splits, 'since': 123,
                                               'till': 123}
        split_sync = SplitSynchronizer(split_api, split_storage)
        segment_storage = InMemorySegmentStorage()
        segment_api = mocker.Mock()
        segment_api.fetch_segment.return_value = {'name': 'segmentA', 'added': ['key1', 'key2',
                                                  'key3'], 'removed': [], 'since': 123, 'till': 123}
        segment_sync = SegmentSynchronizer(segment_api, split_storage, segment_storage)
        split_synchronizers = SplitSynchronizers(split_sync, segment_sync, mocker.Mock(),
                                                 mocker.Mock(), mocker.Mock())
        synchronizer = Synchronizer(split_synchronizers, mocker.Mock(spec=SplitTasks))

        synchronizer.synchronize_splits(123)

        inserted_split = split_storage.get('some_name')
        assert isinstance(inserted_split, Split)
        assert inserted_split.name == 'some_name'

        if not segment_sync._worker_pool.wait_for_completion():
            inserted_segment = segment_storage.get('segmentA')
            assert inserted_segment.name == 'segmentA'
            assert inserted_segment.keys == {'key1', 'key2', 'key3'}

    def test_synchronize_splits_calling_segment_sync_once(self, mocker):
        split_storage = InMemorySplitStorage()
        split_api = mocker.Mock()
        split_api.fetch_splits.return_value = {'splits': splits, 'since': 123,
                                               'till': 123}
        split_sync = SplitSynchronizer(split_api, split_storage)
        counts = {'segments': 0}

        def sync_segments(*_):
            """Sync Segments."""
            counts['segments'] += 1
            return True

        segment_sync = mocker.Mock()
        segment_sync.synchronize_segments.side_effect = sync_segments
        segment_sync.segment_exist_in_storage.return_value = False
        split_synchronizers = SplitSynchronizers(split_sync, segment_sync, mocker.Mock(),
                                                 mocker.Mock(), mocker.Mock())
        synchronizer = Synchronizer(split_synchronizers, mocker.Mock(spec=SplitTasks))
        synchronizer.synchronize_splits(123, True)

        assert counts['segments'] == 1

    def test_sync_all(self, mocker):
        split_storage = mocker.Mock(spec=SplitStorage)
        split_storage.get_change_number.return_value = 123
        split_storage.get_segment_names.return_value = ['segmentA']
        split_api = mocker.Mock()
        split_api.fetch_splits.return_value = {'splits': splits, 'since': 123,
                                               'till': 123}
        split_sync = SplitSynchronizer(split_api, split_storage)

        segment_storage = mocker.Mock(spec=SegmentStorage)
        segment_storage.get_change_number.return_value = 123
        segment_api = mocker.Mock()
        segment_api.fetch_segment.return_value = {'name': 'segmentA', 'added': ['key1', 'key2',
                                                  'key3'], 'removed': [], 'since': 123, 'till': 123}
        segment_sync = SegmentSynchronizer(segment_api, split_storage, segment_storage)

        split_synchronizers = SplitSynchronizers(split_sync, segment_sync, mocker.Mock(),
                                                 mocker.Mock(), mocker.Mock())

        synchronizer = Synchronizer(split_synchronizers, mocker.Mock(spec=SplitTasks))
        synchronizer.sync_all()

        inserted_split = split_storage.put.mock_calls[0][1][0]
        assert isinstance(inserted_split, Split)
        assert inserted_split.name == 'some_name'

        inserted_segment = segment_storage.update.mock_calls[0][1]
        assert inserted_segment[0] == 'segmentA'
        assert inserted_segment[1] == ['key1', 'key2', 'key3']
        assert inserted_segment[2] == []

    def test_start_periodic_fetching(self, mocker):
        split_task = mocker.Mock(spec=SplitSynchronizationTask)
        segment_task = mocker.Mock(spec=SegmentSynchronizationTask)
        split_tasks = SplitTasks(split_task, segment_task, mocker.Mock(), mocker.Mock(),
                                 mocker.Mock())
        synchronizer = Synchronizer(mocker.Mock(spec=SplitSynchronizers), split_tasks)
        synchronizer.start_periodic_fetching()

        assert len(split_task.start.mock_calls) == 1
        assert len(segment_task.start.mock_calls) == 1

    def test_stop_periodic_fetching(self, mocker):
        split_task = mocker.Mock(spec=SplitSynchronizationTask)
        segment_task = mocker.Mock(spec=SegmentSynchronizationTask)
        segment_sync = mocker.Mock(spec=SegmentSynchronizer)
        split_synchronizers = SplitSynchronizers(mocker.Mock(), segment_sync, mocker.Mock(),
                                                 mocker.Mock(), mocker.Mock())
        split_tasks = SplitTasks(split_task, segment_task, mocker.Mock(), mocker.Mock(),
                                 mocker.Mock())
        synchronizer = Synchronizer(split_synchronizers, split_tasks)
        synchronizer.stop_periodic_fetching()

        assert len(split_task.stop.mock_calls) == 1
        assert len(segment_task.stop.mock_calls) == 1
        assert len(segment_sync.shutdown.mock_calls) == 0

    def test_start_periodic_data_recording(self, mocker):
        impression_task = mocker.Mock(spec=ImpressionsSyncTask)
        impression_count_task = mocker.Mock(spec=ImpressionsCountSyncTask)
        event_task = mocker.Mock(spec=EventsSyncTask)
        unique_keys_task = mocker.Mock(spec=UniqueKeysSyncTask)
        clear_filter_task = mocker.Mock(spec=ClearFilterSyncTask)
        split_tasks = SplitTasks(mocker.Mock(), mocker.Mock(), impression_task, event_task,
                                 impression_count_task, unique_keys_task, clear_filter_task)
        synchronizer = Synchronizer(mocker.Mock(spec=SplitSynchronizers), split_tasks)
        synchronizer.start_periodic_data_recording()

        assert len(impression_task.start.mock_calls) == 1
        assert len(impression_count_task.start.mock_calls) == 1
        assert len(event_task.start.mock_calls) == 1
        assert len(unique_keys_task.start.mock_calls) == 1
        assert len(clear_filter_task.start.mock_calls) == 1

    def test_stop_periodic_data_recording(self, mocker):

        def stop_mock(event):
            event.set()
            return

        def stop_mock_2():
            return

        impression_task = mocker.Mock(spec=ImpressionsSyncTask)
        impression_task.stop.side_effect = stop_mock
        impression_count_task = mocker.Mock(spec=ImpressionsCountSyncTask)
        impression_count_task.stop.side_effect = stop_mock
        event_task = mocker.Mock(spec=EventsSyncTask)
        event_task.stop.side_effect = stop_mock
        unique_keys_task = mocker.Mock(spec=UniqueKeysSyncTask)
        unique_keys_task.stop.side_effect = stop_mock
        clear_filter_task = mocker.Mock(spec=ClearFilterSyncTask)
        clear_filter_task.stop.side_effect = stop_mock
        split_tasks = SplitTasks(mocker.Mock(), mocker.Mock(), impression_task, event_task,
                                 impression_count_task, unique_keys_task, clear_filter_task)
        synchronizer = Synchronizer(mocker.Mock(spec=SplitSynchronizers), split_tasks)
        synchronizer.stop_periodic_data_recording(True)

        assert len(impression_task.stop.mock_calls) == 1
        assert len(impression_count_task.stop.mock_calls) == 1
        assert len(event_task.stop.mock_calls) == 1
        assert len(unique_keys_task.stop.mock_calls) == 1
        assert len(clear_filter_task.stop.mock_calls) == 1

    def test_shutdown(self, mocker):

        def stop_mock(event):
            event.set()
            return

        def stop_mock_2():
            return

        split_task = mocker.Mock(spec=SplitSynchronizationTask)
        split_task.stop.side_effect = stop_mock_2
        segment_task = mocker.Mock(spec=SegmentSynchronizationTask)
        segment_task.stop.side_effect = stop_mock_2
        impression_task = mocker.Mock(spec=ImpressionsSyncTask)
        impression_task.stop.side_effect = stop_mock
        impression_count_task = mocker.Mock(spec=ImpressionsCountSyncTask)
        impression_count_task.stop.side_effect = stop_mock
        event_task = mocker.Mock(spec=EventsSyncTask)
        event_task.stop.side_effect = stop_mock
        unique_keys_task = mocker.Mock(spec=UniqueKeysSyncTask)
        unique_keys_task.stop.side_effect = stop_mock
        clear_filter_task = mocker.Mock(spec=ClearFilterSyncTask)
        clear_filter_task.stop.side_effect = stop_mock

        segment_sync = mocker.Mock(spec=SegmentSynchronizer)

        split_synchronizers = SplitSynchronizers(mocker.Mock(), segment_sync, mocker.Mock(),
                                                 mocker.Mock(), mocker.Mock(), mocker.Mock())
        split_tasks = SplitTasks(split_task, segment_task, impression_task, event_task,
                                 impression_count_task, unique_keys_task, clear_filter_task)
        synchronizer = Synchronizer(split_synchronizers, split_tasks)
        synchronizer.shutdown(True)

        assert len(split_task.stop.mock_calls) == 1
        assert len(segment_task.stop.mock_calls) == 1
        assert len(segment_sync.shutdown.mock_calls) == 1
        assert len(impression_task.stop.mock_calls) == 1
        assert len(impression_count_task.stop.mock_calls) == 1
        assert len(event_task.stop.mock_calls) == 1
        assert len(unique_keys_task.stop.mock_calls) == 1
        assert len(clear_filter_task.stop.mock_calls) == 1

    def test_sync_all_ok(self, mocker):
        """Test that 3 attempts are done before failing."""
        split_synchronizers = mocker.Mock(spec=SplitSynchronizers)
        counts = {'splits': 0, 'segments': 0}

        def sync_splits(*_):
            """Sync Splits."""
            counts['splits'] += 1
            return []

        def sync_segments(*_):
            """Sync Segments."""
            counts['segments'] += 1
            return True

        split_synchronizers.split_sync.synchronize_splits.side_effect = sync_splits
        split_synchronizers.segment_sync.synchronize_segments.side_effect = sync_segments
        split_tasks = mocker.Mock(spec=SplitTasks)
        synchronizer = Synchronizer(split_synchronizers, split_tasks)

        synchronizer.sync_all()
        assert counts['splits'] == 1
        assert counts['segments'] == 1

    def test_sync_all_split_attempts(self, mocker):
        """Test that 3 attempts are done before failing."""
        split_synchronizers = mocker.Mock(spec=SplitSynchronizers)
        counts = {'splits': 0, 'segments': 0}
        def sync_splits(*_):
            """Sync Splits."""
            counts['splits'] += 1
            raise Exception('sarasa')

        split_synchronizers.split_sync.synchronize_splits.side_effect = sync_splits
        split_tasks = mocker.Mock(spec=SplitTasks)
        synchronizer = Synchronizer(split_synchronizers, split_tasks)

        synchronizer.sync_all(2)
        assert counts['splits'] == 3

    def test_sync_all_segment_attempts(self, mocker):
        """Test that segments don't trigger retries."""
        split_synchronizers = mocker.Mock(spec=SplitSynchronizers)
        counts = {'splits': 0, 'segments': 0}

        def sync_segments(*_):
            """Sync Splits."""

            counts['segments'] += 1
            return False

        split_synchronizers.segment_sync.synchronize_segments.side_effect = sync_segments
        split_tasks = mocker.Mock(spec=SplitTasks)
        synchronizer = Synchronizer(split_synchronizers, split_tasks)

        synchronizer._synchronize_segments()
        assert counts['segments'] == 1


<<<<<<< HEAD
class SynchronizerAsyncTests(object):

    @pytest.mark.asyncio
    async def test_sync_all_failed_splits(self, mocker):
        api = mocker.Mock()
        storage = mocker.Mock()

        async def run(x, c):
            raise APIException("something broke")
        api.fetch_splits = run

        async def get_change_number():
            return 1234
        storage.get_change_number = get_change_number

        split_sync = SplitSynchronizerAsync(api, storage)
        split_synchronizers = SplitSynchronizers(split_sync, mocker.Mock(), mocker.Mock(),
                                                 mocker.Mock(), mocker.Mock())
        sychronizer = SynchronizerAsync(split_synchronizers, mocker.Mock(spec=SplitTasks))

        await sychronizer.synchronize_splits(None)  # APIExceptions are handled locally and should not be propagated!

        # test forcing to have only one retry attempt and then exit
        await sychronizer.sync_all(1)  # sync_all should not throw!

    @pytest.mark.asyncio
    async def test_sync_all_failed_segments(self, mocker):
        api = mocker.Mock()
        storage = mocker.Mock()
        split_storage = mocker.Mock(spec=SplitStorage)
        split_storage.get_segment_names.return_value = ['segmentA']
        split_sync = mocker.Mock(spec=SplitSynchronizer)
        split_sync.synchronize_splits.return_value = None

        async def run(x, y):
            raise APIException("something broke")
        api.fetch_segment = run

        async def get_segment_names():
            return ['seg']
        split_storage.get_segment_names = get_segment_names

        segment_sync = SegmentSynchronizerAsync(api, split_storage, storage)
        split_synchronizers = SplitSynchronizers(split_sync, segment_sync, mocker.Mock(),
                                                 mocker.Mock(), mocker.Mock())
        sychronizer = SynchronizerAsync(split_synchronizers, mocker.Mock(spec=SplitTasks))

        await sychronizer.sync_all(1)  # SyncAll should not throw!
        assert not await sychronizer._synchronize_segments()
        await segment_sync.shutdown()

    @pytest.mark.asyncio
    async def test_synchronize_splits(self, mocker):
        split_storage = InMemorySplitStorageAsync()
        split_api = mocker.Mock()

        async def fetch_splits(change, options):
            return {'splits': splits, 'since': 123,
                                               'till': 123}
        split_api.fetch_splits = fetch_splits

        split_sync = SplitSynchronizerAsync(split_api, split_storage)
        segment_storage = InMemorySegmentStorageAsync()
        segment_api = mocker.Mock()

        async def get_change_number():
            return 123
        split_storage.get_change_number = get_change_number

        async def fetch_segment(segment_name, change, options):
            return {'name': 'segmentA', 'added': ['key1', 'key2',
                                                  'key3'], 'removed': [], 'since': 123, 'till': 123}
        segment_api.fetch_segment = fetch_segment

        segment_sync = SegmentSynchronizerAsync(segment_api, split_storage, segment_storage)
        split_synchronizers = SplitSynchronizers(split_sync, segment_sync, mocker.Mock(),
                                                 mocker.Mock(), mocker.Mock())
        synchronizer = SynchronizerAsync(split_synchronizers, mocker.Mock(spec=SplitTasks))

        await synchronizer.synchronize_splits(123)

        inserted_split = await split_storage.get('some_name')
        assert isinstance(inserted_split, Split)
        assert inserted_split.name == 'some_name'

        await segment_sync._jobs.await_completion()
        inserted_segment = await segment_storage.get('segmentA')
        assert inserted_segment.name == 'segmentA'
        assert inserted_segment.keys == {'key1', 'key2', 'key3'}

    @pytest.mark.asyncio
    async def test_synchronize_splits_calling_segment_sync_once(self, mocker):
        split_storage = InMemorySplitStorageAsync()
        async def get_change_number():
            return 123
        split_storage.get_change_number = get_change_number

        split_api = mocker.Mock()
        async def fetch_splits(change, options):
            return {'splits': splits, 'since': 123,
                                               'till': 123}
        split_api.fetch_splits = fetch_splits

        split_sync = SplitSynchronizerAsync(split_api, split_storage)
        counts = {'segments': 0}

        segment_sync = mocker.Mock()
        async def sync_segments(*_):
            """Sync Segments."""
            counts['segments'] += 1
            return True
        segment_sync.synchronize_segments = sync_segments

        async def segment_exist_in_storage(segment):
            return False
        segment_sync.segment_exist_in_storage = segment_exist_in_storage

        split_synchronizers = SplitSynchronizers(split_sync, segment_sync, mocker.Mock(),
                                                 mocker.Mock(), mocker.Mock())
        synchronizer = SynchronizerAsync(split_synchronizers, mocker.Mock(spec=SplitTasks))
        await synchronizer.synchronize_splits(123, True)

        assert counts['segments'] == 1

    @pytest.mark.asyncio
    async def test_sync_all(self, mocker):
        split_storage = InMemorySplitStorageAsync()
        async def get_change_number():
            return 123
        split_storage.get_change_number = get_change_number

        self.added_split = None
        async def put(split):
            self.added_split = split
        split_storage.put = put

        async def get_segment_names():
            return ['segmentA']
        split_storage.get_segment_names = get_segment_names

        split_api = mocker.Mock()
        async def fetch_splits(change, options):
            return {'splits': splits, 'since': 123, 'till': 123}
        split_api.fetch_splits = fetch_splits

        split_sync = SplitSynchronizerAsync(split_api, split_storage)
        segment_storage = InMemorySegmentStorageAsync()
        async def get_change_number(segment):
            return 123
        segment_storage.get_change_number = get_change_number

        self.inserted_segment = []
        async def update(segment, added, removed, till):
            self.inserted_segment.append(segment)
            self.inserted_segment.append(added)
            self.inserted_segment.append(removed)
        segment_storage.update = update

        segment_api = mocker.Mock()
        async def fetch_segment(segment_name, change, options):
            return {'name': 'segmentA', 'added': ['key1', 'key2', 'key3'],
                    'removed': [], 'since': 123, 'till': 123}
        segment_api.fetch_segment = fetch_segment

        segment_sync = SegmentSynchronizerAsync(segment_api, split_storage, segment_storage)
        split_synchronizers = SplitSynchronizers(split_sync, segment_sync, mocker.Mock(),
                                                 mocker.Mock(), mocker.Mock())
        synchronizer = SynchronizerAsync(split_synchronizers, mocker.Mock(spec=SplitTasks))
        await synchronizer.sync_all()
        await segment_sync._jobs.await_completion()

        assert isinstance(self.added_split, Split)
        assert self.added_split.name == 'some_name'

        assert self.inserted_segment[0] == 'segmentA'
        assert self.inserted_segment[1] == ['key1', 'key2', 'key3']
        assert self.inserted_segment[2] == []

    @pytest.mark.asyncio
    def test_start_periodic_fetching(self, mocker):
        split_task = mocker.Mock(spec=SplitSynchronizationTask)
        segment_task = mocker.Mock(spec=SegmentSynchronizationTask)
        split_tasks = SplitTasks(split_task, segment_task, mocker.Mock(), mocker.Mock(),
                                 mocker.Mock())
        synchronizer = SynchronizerAsync(mocker.Mock(spec=SplitSynchronizers), split_tasks)
        synchronizer.start_periodic_fetching()

        assert len(split_task.start.mock_calls) == 1
        assert len(segment_task.start.mock_calls) == 1

    @pytest.mark.asyncio
    async def test_stop_periodic_fetching(self, mocker):
        split_task = mocker.Mock(spec=SplitSynchronizationTaskAsync)
        segment_task = mocker.Mock(spec=SegmentSynchronizationTaskAsync)
        segment_sync = mocker.Mock(spec=SegmentSynchronizerAsync)
        split_synchronizers = SplitSynchronizers(mocker.Mock(), segment_sync, mocker.Mock(),
                                                 mocker.Mock(), mocker.Mock())
        split_tasks = SplitTasks(split_task, segment_task, mocker.Mock(), mocker.Mock(),
                                 mocker.Mock())
        synchronizer = SynchronizerAsync(split_synchronizers, split_tasks)
        self.split_task_stopped = 0
        async def stop_split():
            self.split_task_stopped += 1
        split_task.stop = stop_split

        self.segment_task_stopped = 0
        async def stop_segment():
            self.segment_task_stopped += 1
        segment_task.stop = stop_segment

        self.segment_sync_stopped = 0
        async def shutdown():
            self.segment_sync_stopped += 1
        segment_sync.shutdown = shutdown

        await synchronizer.stop_periodic_fetching()

        assert self.split_task_stopped == 1
        assert self.segment_task_stopped == 1
        assert self.segment_sync_stopped == 0

    @pytest.mark.asyncio
    def test_start_periodic_data_recording(self, mocker):
        impression_task = mocker.Mock(spec=ImpressionsSyncTaskAsync)
        impression_count_task = mocker.Mock(spec=ImpressionsCountSyncTaskAsync)
        event_task = mocker.Mock(spec=EventsSyncTaskAsync)
        unique_keys_task = mocker.Mock(spec=UniqueKeysSyncTaskAsync)
        clear_filter_task = mocker.Mock(spec=ClearFilterSyncTaskAsync)
        split_tasks = SplitTasks(mocker.Mock(), mocker.Mock(), impression_task, event_task,
                                 impression_count_task, unique_keys_task, clear_filter_task)
        synchronizer = SynchronizerAsync(mocker.Mock(spec=SplitSynchronizers), split_tasks)
        synchronizer.start_periodic_data_recording()

        assert len(impression_task.start.mock_calls) == 1
        assert len(impression_count_task.start.mock_calls) == 1
        assert len(event_task.start.mock_calls) == 1
=======
class RedisSynchronizerTests(object):
    def test_start_periodic_data_recording(self, mocker):
        impression_count_task = mocker.Mock(spec=ImpressionsCountSyncTask)
        unique_keys_task = mocker.Mock(spec=UniqueKeysSyncTask)
        clear_filter_task = mocker.Mock(spec=ClearFilterSyncTask)
        split_tasks = SplitTasks(None, None, None, None,
            impression_count_task,
            None,
            unique_keys_task,
            clear_filter_task
        )
        synchronizer = RedisSynchronizer(mocker.Mock(spec=SplitSynchronizers), split_tasks)
        synchronizer.start_periodic_data_recording()

        assert len(impression_count_task.start.mock_calls) == 1
        assert len(unique_keys_task.start.mock_calls) == 1
        assert len(clear_filter_task.start.mock_calls) == 1

    def test_stop_periodic_data_recording(self, mocker):

        def stop_mock(event):
            event.set()
            return

        impression_count_task = mocker.Mock(spec=ImpressionsCountSyncTask)
        impression_count_task.stop.side_effect = stop_mock
        unique_keys_task = mocker.Mock(spec=UniqueKeysSyncTask)
        unique_keys_task.stop.side_effect = stop_mock
        clear_filter_task = mocker.Mock(spec=ClearFilterSyncTask)
        clear_filter_task.stop.side_effect = stop_mock

        split_tasks = SplitTasks(None, None, None, None,
            impression_count_task,
            None,
            unique_keys_task,
            clear_filter_task
        )
        synchronizer = RedisSynchronizer(mocker.Mock(spec=SplitSynchronizers), split_tasks)
        synchronizer.stop_periodic_data_recording(True)

        assert len(impression_count_task.stop.mock_calls) == 1
        assert len(unique_keys_task.stop.mock_calls) == 1
        assert len(clear_filter_task.stop.mock_calls) == 1

    def test_shutdown(self, mocker):

        def stop_mock(event):
            event.set()
            return

        impression_count_task = mocker.Mock(spec=ImpressionsCountSyncTask)
        impression_count_task.stop.side_effect = stop_mock
        unique_keys_task = mocker.Mock(spec=UniqueKeysSyncTask)
        unique_keys_task.stop.side_effect = stop_mock
        clear_filter_task = mocker.Mock(spec=ClearFilterSyncTask)
        clear_filter_task.stop.side_effect = stop_mock

        segment_sync = mocker.Mock(spec=SegmentSynchronizer)

        split_tasks = SplitTasks(None, None, None, None,
            impression_count_task,
            None,
            unique_keys_task,
            clear_filter_task
        )
        synchronizer = RedisSynchronizer(mocker.Mock(spec=SplitSynchronizers), split_tasks)
        synchronizer.shutdown(True)

        assert len(impression_count_task.stop.mock_calls) == 1
        assert len(unique_keys_task.stop.mock_calls) == 1
        assert len(clear_filter_task.stop.mock_calls) == 1


class RedisSynchronizerAsyncTests(object):
    def test_start_periodic_data_recording(self, mocker):
        impression_count_task = mocker.Mock(spec=ImpressionsCountSyncTaskAsync)
        unique_keys_task = mocker.Mock(spec=UniqueKeysSyncTaskAsync)
        clear_filter_task = mocker.Mock(spec=ClearFilterSyncTaskAsync)
        split_tasks = SplitTasks(None, None, None, None,
            impression_count_task,
            None,
            unique_keys_task,
            clear_filter_task
        )
        synchronizer = RedisSynchronizerAsync(mocker.Mock(spec=SplitSynchronizers), split_tasks)
        synchronizer.start_periodic_data_recording()

        assert len(impression_count_task.start.mock_calls) == 1
>>>>>>> 0a87c825
        assert len(unique_keys_task.start.mock_calls) == 1
        assert len(clear_filter_task.start.mock_calls) == 1

    @pytest.mark.asyncio
    async def test_stop_periodic_data_recording(self, mocker):
<<<<<<< HEAD
        impression_task = mocker.Mock(spec=ImpressionsSyncTaskAsync)
        self.stop_imp_calls = 0
        async def stop_imp(arg=None):
            self.stop_imp_calls += 1
            return
        impression_task.stop = stop_imp

        impression_count_task = mocker.Mock(spec=ImpressionsCountSyncTaskAsync)
        self.stop_imp_count_calls = 0
        async def stop_imp_count(arg=None):
            self.stop_imp_count_calls += 1
            return
        impression_count_task.stop = stop_imp_count

        event_task = mocker.Mock(spec=EventsSyncTaskAsync)
        self.stop_event_calls = 0
        async def stop_event(arg=None):
            self.stop_event_calls += 1
            return
        event_task.stop = stop_event

        unique_keys_task = mocker.Mock(spec=UniqueKeysSyncTaskAsync)
        self.stop_unique_keys_calls = 0
        async def stop_unique_keys(arg=None):
            self.stop_unique_keys_calls += 1
            return
        unique_keys_task.stop = stop_unique_keys

        clear_filter_task = mocker.Mock(spec=ClearFilterSyncTaskAsync)
        self.stop_clear_filter_calls = 0
        async def stop_clear_filter(arg=None):
            self.stop_clear_filter_calls += 1
            return
        clear_filter_task.stop = stop_clear_filter

        split_tasks = SplitTasks(mocker.Mock(), mocker.Mock(), impression_task, event_task,
                                 impression_count_task, unique_keys_task, clear_filter_task)
        synchronizer = SynchronizerAsync(mocker.Mock(spec=SplitSynchronizers), split_tasks)
        await synchronizer.stop_periodic_data_recording(True)

        assert self.stop_imp_count_calls == 1
        assert self.stop_imp_calls == 1
        assert self.stop_event_calls == 1
        assert self.stop_unique_keys_calls == 1
        assert self.stop_clear_filter_calls == 1

    @pytest.mark.asyncio
    async def test_shutdown(self, mocker):
        split_task = mocker.Mock(spec=SplitSynchronizationTask)
        self.split_task_stopped = 0
        async def stop_split():
            self.split_task_stopped += 1
        split_task.stop = stop_split

        segment_task = mocker.Mock(spec=SegmentSynchronizationTask)
        self.segment_task_stopped = 0
        async def stop_segment():
            self.segment_task_stopped += 1
        segment_task.stop = stop_segment

        impression_task = mocker.Mock(spec=ImpressionsSyncTaskAsync)
        self.stop_imp_calls = 0
        async def stop_imp(arg=None):
            self.stop_imp_calls += 1
            return
        impression_task.stop = stop_imp

        impression_count_task = mocker.Mock(spec=ImpressionsCountSyncTaskAsync)
        self.stop_imp_count_calls = 0
        async def stop_imp_count(arg=None):
            self.stop_imp_count_calls += 1
            return
        impression_count_task.stop = stop_imp_count

        event_task = mocker.Mock(spec=EventsSyncTaskAsync)
        self.stop_event_calls = 0
        async def stop_event(arg=None):
            self.stop_event_calls += 1
            return
        event_task.stop = stop_event

        unique_keys_task = mocker.Mock(spec=UniqueKeysSyncTaskAsync)
        self.stop_unique_keys_calls = 0
        async def stop_unique_keys(arg=None):
            self.stop_unique_keys_calls += 1
            return
        unique_keys_task.stop = stop_unique_keys

        clear_filter_task = mocker.Mock(spec=ClearFilterSyncTaskAsync)
        self.stop_clear_filter_calls = 0
        async def stop_clear_filter(arg=None):
            self.stop_clear_filter_calls += 1
            return
        clear_filter_task.stop = stop_clear_filter

        segment_sync = mocker.Mock(spec=SegmentSynchronizerAsync)
        self.segment_sync_stopped = 0
        async def shutdown():
            self.segment_sync_stopped += 1
        segment_sync.shutdown = shutdown

        split_synchronizers = SplitSynchronizers(mocker.Mock(), segment_sync, mocker.Mock(),
                                                 mocker.Mock(), mocker.Mock(), mocker.Mock())
        split_tasks = SplitTasks(split_task, segment_task, impression_task, event_task,
                                 impression_count_task, unique_keys_task, clear_filter_task)
        synchronizer = SynchronizerAsync(split_synchronizers, split_tasks)
        await synchronizer.shutdown(True)

        assert self.split_task_stopped == 1
        assert self.segment_task_stopped == 1
        assert self.segment_sync_stopped == 1
        assert self.stop_imp_count_calls == 1
        assert self.stop_imp_calls == 1
        assert self.stop_event_calls == 1
        assert self.stop_unique_keys_calls == 1
        assert self.stop_clear_filter_calls == 1

    @pytest.mark.asyncio
    async def test_sync_all_ok(self, mocker):
        """Test that 3 attempts are done before failing."""
        split_synchronizers = mocker.Mock(spec=SplitSynchronizers)
        counts = {'splits': 0, 'segments': 0}

        async def sync_splits(*_):
            """Sync Splits."""
            counts['splits'] += 1
            return []

        async def sync_segments(*_):
            """Sync Segments."""
            counts['segments'] += 1
            return True

        split_synchronizers.split_sync.synchronize_splits = sync_splits
        split_synchronizers.segment_sync.synchronize_segments = sync_segments
        split_tasks = mocker.Mock(spec=SplitTasks)
        synchronizer = SynchronizerAsync(split_synchronizers, split_tasks)

        await synchronizer.sync_all()
        assert counts['splits'] == 1
        assert counts['segments'] == 1

    @pytest.mark.asyncio
    async def test_sync_all_split_attempts(self, mocker):
        """Test that 3 attempts are done before failing."""
        split_synchronizers = mocker.Mock(spec=SplitSynchronizers)
        counts = {'splits': 0, 'segments': 0}
        async def sync_splits(*_):
            """Sync Splits."""
            counts['splits'] += 1
            raise Exception('sarasa')

        split_synchronizers.split_sync.synchronize_splits = sync_splits
        split_tasks = mocker.Mock(spec=SplitTasks)
        synchronizer = SynchronizerAsync(split_synchronizers, split_tasks)

        await synchronizer.sync_all(2)
        assert counts['splits'] == 3

    @pytest.mark.asyncio
    async def test_sync_all_segment_attempts(self, mocker):
        """Test that segments don't trigger retries."""
        split_synchronizers = mocker.Mock(spec=SplitSynchronizers)
        counts = {'splits': 0, 'segments': 0}

        async def sync_segments(*_):
            """Sync Segments."""
            counts['segments'] += 1
            return False
        split_synchronizers.segment_sync.synchronize_segments = sync_segments

        split_tasks = mocker.Mock(spec=SplitTasks)
        synchronizer = SynchronizerAsync(split_synchronizers, split_tasks)

        await synchronizer._synchronize_segments()
        assert counts['segments'] == 1
=======
        impression_count_task = mocker.Mock(spec=ImpressionsCountSyncTaskAsync)
        self.imp_count_calls = 0
        async def imp_count_stop_mock():
            self.imp_count_calls += 1
        impression_count_task.stop = imp_count_stop_mock

        unique_keys_task = mocker.Mock(spec=UniqueKeysSyncTaskAsync)
        self.unique_keys_calls = 0
        async def unique_keys_stop_mock():
            self.unique_keys_calls += 1
        unique_keys_task.stop = unique_keys_stop_mock

        clear_filter_task = mocker.Mock(spec=ClearFilterSyncTaskAsync)
        self.clear_filter_calls = 0
        async def clear_filter_stop_mock():
            self.clear_filter_calls += 1
        clear_filter_task.stop = clear_filter_stop_mock

        split_tasks = SplitTasks(None, None, None, None,
            impression_count_task,
            None,
            unique_keys_task,
            clear_filter_task
        )
        synchronizer = RedisSynchronizerAsync(mocker.Mock(spec=SplitSynchronizers), split_tasks)
        await synchronizer.stop_periodic_data_recording(True)

        assert self.imp_count_calls == 1
        assert self.unique_keys_calls == 1
        assert self.clear_filter_calls == 1

    def test_shutdown(self, mocker):

        def stop_mock(event):
            event.set()
            return

        impression_count_task = mocker.Mock(spec=ImpressionsCountSyncTask)
        impression_count_task.stop.side_effect = stop_mock
        unique_keys_task = mocker.Mock(spec=UniqueKeysSyncTask)
        unique_keys_task.stop.side_effect = stop_mock
        clear_filter_task = mocker.Mock(spec=ClearFilterSyncTask)
        clear_filter_task.stop.side_effect = stop_mock

        segment_sync = mocker.Mock(spec=SegmentSynchronizer)

        split_tasks = SplitTasks(None, None, None, None,
            impression_count_task,
            None,
            unique_keys_task,
            clear_filter_task
        )
        synchronizer = RedisSynchronizer(mocker.Mock(spec=SplitSynchronizers), split_tasks)
        synchronizer.shutdown(True)

        assert len(impression_count_task.stop.mock_calls) == 1
        assert len(unique_keys_task.stop.mock_calls) == 1
        assert len(clear_filter_task.stop.mock_calls) == 1
>>>>>>> 0a87c825


class LocalhostSynchronizerTests(object):

    @mock.patch('splitio.sync.segment.LocalSegmentSynchronizer.synchronize_segments')
    def test_synchronize_splits(self, mocker):
        split_sync = LocalSplitSynchronizer(mocker.Mock(), mocker.Mock(), mocker.Mock())
        segment_sync = LocalSegmentSynchronizer(mocker.Mock(), mocker.Mock(), mocker.Mock())
        synchronizers = SplitSynchronizers(split_sync, segment_sync, None, None, None)
        local_synchronizer = LocalhostSynchronizer(synchronizers, mocker.Mock(), mocker.Mock())

        def synchronize_splits(*args, **kwargs):
            return ["segmentA", "segmentB"]
        split_sync.synchronize_splits = synchronize_splits

        def segment_exist_in_storage(*args, **kwargs):
            return False
        segment_sync.segment_exist_in_storage = segment_exist_in_storage

        assert(local_synchronizer.synchronize_splits())
        assert(mocker.called)

    def test_start_and_stop_tasks(self, mocker):
        synchronizers = SplitSynchronizers(
            LocalSplitSynchronizer(mocker.Mock(), mocker.Mock(), mocker.Mock()),
            LocalSegmentSynchronizer(mocker.Mock(), mocker.Mock(), mocker.Mock()), None, None, None)
        split_task = SplitSynchronizationTask(synchronizers.split_sync.synchronize_splits, 30)
        segment_task = SegmentSynchronizationTask(synchronizers.segment_sync.synchronize_segments, 30)
        tasks = SplitTasks(split_task, segment_task, None, None, None,)

        self.split_task_start_called = False
        def split_task_start(*args, **kwargs):
            self.split_task_start_called = True
        split_task.start = split_task_start

        self.segment_task_start_called = False
        def segment_task_start(*args, **kwargs):
            self.segment_task_start_called = True
        segment_task.start = segment_task_start

        self.split_task_stop_called = False
        def split_task_stop(*args, **kwargs):
            self.split_task_stop_called = True
        split_task.stop = split_task_stop

        self.segment_task_stop_called = False
        def segment_task_stop(*args, **kwargs):
            self.segment_task_stop_called = True
        segment_task.stop = segment_task_stop

        local_synchronizer = LocalhostSynchronizer(synchronizers, tasks, LocalhostMode.JSON)
        local_synchronizer.start_periodic_fetching()
        assert(self.split_task_start_called)
        assert(self.segment_task_start_called)

        local_synchronizer.stop_periodic_fetching()
        assert(self.split_task_stop_called)
        assert(self.segment_task_stop_called)


class LocalhostSynchronizerAsyncTests(object):

    @pytest.mark.asyncio
    async def test_synchronize_splits(self, mocker):
        split_sync = LocalSplitSynchronizerAsync(mocker.Mock(), mocker.Mock(), mocker.Mock())
        segment_sync = LocalSegmentSynchronizerAsync(mocker.Mock(), mocker.Mock(), mocker.Mock())
        synchronizers = SplitSynchronizers(split_sync, segment_sync, None, None, None)
        local_synchronizer = LocalhostSynchronizerAsync(synchronizers, mocker.Mock(), mocker.Mock())

        self.called = False
        async def synchronize_segments(*args):
            self.called = True
        segment_sync.synchronize_segments = synchronize_segments

        async def synchronize_splits(*args, **kwargs):
            return ["segmentA", "segmentB"]
        split_sync.synchronize_splits = synchronize_splits

        async def segment_exist_in_storage(*args, **kwargs):
            return False
        segment_sync.segment_exist_in_storage = segment_exist_in_storage

        assert(await local_synchronizer.synchronize_splits())
        assert(self.called)

    @pytest.mark.asyncio
    async def test_start_and_stop_tasks(self, mocker):
        synchronizers = SplitSynchronizers(
            LocalSplitSynchronizerAsync(mocker.Mock(), mocker.Mock(), mocker.Mock()),
            LocalSegmentSynchronizerAsync(mocker.Mock(), mocker.Mock(), mocker.Mock()), None, None, None)
        split_task = SplitSynchronizationTaskAsync(synchronizers.split_sync.synchronize_splits, 30)
        segment_task = SegmentSynchronizationTaskAsync(synchronizers.segment_sync.synchronize_segments, 30)
        tasks = SplitTasks(split_task, segment_task, None, None, None,)

        self.split_task_start_called = False
        def split_task_start(*args, **kwargs):
            self.split_task_start_called = True
        split_task.start = split_task_start

        self.segment_task_start_called = False
        def segment_task_start(*args, **kwargs):
            self.segment_task_start_called = True
        segment_task.start = segment_task_start

        self.split_task_stop_called = False
        async def split_task_stop(*args, **kwargs):
            self.split_task_stop_called = True
        split_task.stop = split_task_stop

        self.segment_task_stop_called = False
        async def segment_task_stop(*args, **kwargs):
            self.segment_task_stop_called = True
        segment_task.stop = segment_task_stop

        local_synchronizer = LocalhostSynchronizerAsync(synchronizers, tasks, LocalhostMode.JSON)
        local_synchronizer.start_periodic_fetching()
        assert(self.split_task_start_called)
        assert(self.segment_task_start_called)

        await local_synchronizer.stop_periodic_fetching()
        assert(self.split_task_stop_called)
        assert(self.segment_task_stop_called)<|MERGE_RESOLUTION|>--- conflicted
+++ resolved
@@ -4,29 +4,16 @@
 import unittest.mock as mock
 import pytest
 
-<<<<<<< HEAD
-from splitio.sync.synchronizer import Synchronizer, SynchronizerAsync, SplitTasks, SplitSynchronizers, LocalhostSynchronizer
+from splitio.sync.synchronizer import Synchronizer, SynchronizerAsync, SplitTasks, SplitSynchronizers, LocalhostSynchronizer, LocalhostSynchronizerAsync, RedisSynchronizer, RedisSynchronizerAsync
 from splitio.tasks.split_sync import SplitSynchronizationTask, SplitSynchronizationTaskAsync
 from splitio.tasks.unique_keys_sync import UniqueKeysSyncTask, ClearFilterSyncTask, UniqueKeysSyncTaskAsync, ClearFilterSyncTaskAsync
 from splitio.tasks.segment_sync import SegmentSynchronizationTask, SegmentSynchronizationTaskAsync
 from splitio.tasks.impressions_sync import ImpressionsSyncTask, ImpressionsCountSyncTask, ImpressionsCountSyncTaskAsync, ImpressionsSyncTaskAsync
 from splitio.tasks.events_sync import EventsSyncTask, EventsSyncTaskAsync
-from splitio.sync.split import SplitSynchronizer, SplitSynchronizerAsync, LocalSplitSynchronizer, LocalhostMode
-from splitio.sync.segment import SegmentSynchronizer, SegmentSynchronizerAsync, LocalSegmentSynchronizer
+from splitio.sync.split import SplitSynchronizer, SplitSynchronizerAsync, LocalSplitSynchronizer, LocalhostMode, LocalSplitSynchronizerAsync
+from splitio.sync.segment import SegmentSynchronizer, SegmentSynchronizerAsync, LocalSegmentSynchronizer, LocalSegmentSynchronizerAsync
 from splitio.sync.impression import ImpressionSynchronizer, ImpressionSynchronizerAsync, ImpressionsCountSynchronizer, ImpressionsCountSynchronizerAsync
 from splitio.sync.event import EventSynchronizer, EventSynchronizerAsync
-=======
-from splitio.sync.synchronizer import Synchronizer, SplitTasks, SplitSynchronizers, LocalhostSynchronizer, LocalhostSynchronizerAsync, RedisSynchronizer, RedisSynchronizerAsync
-from splitio.tasks.split_sync import SplitSynchronizationTask, SplitSynchronizationTaskAsync
-from splitio.tasks.unique_keys_sync import UniqueKeysSyncTask, ClearFilterSyncTask, UniqueKeysSyncTaskAsync, ClearFilterSyncTaskAsync
-from splitio.tasks.segment_sync import SegmentSynchronizationTask, SegmentSynchronizationTaskAsync
-from splitio.tasks.impressions_sync import ImpressionsSyncTask, ImpressionsCountSyncTask, ImpressionsCountSyncTaskAsync
-from splitio.tasks.events_sync import EventsSyncTask
-from splitio.sync.split import SplitSynchronizer, LocalSplitSynchronizer, LocalhostMode, LocalSplitSynchronizerAsync
-from splitio.sync.segment import SegmentSynchronizer, LocalSegmentSynchronizer, LocalSegmentSynchronizerAsync
-from splitio.sync.impression import ImpressionSynchronizer, ImpressionsCountSynchronizer
-from splitio.sync.event import EventSynchronizer
->>>>>>> 0a87c825
 from splitio.storage import SegmentStorage, SplitStorage
 from splitio.api import APIException
 from splitio.models.splits import Split
@@ -356,7 +343,6 @@
         assert counts['segments'] == 1
 
 
-<<<<<<< HEAD
 class SynchronizerAsyncTests(object):
 
     @pytest.mark.asyncio
@@ -593,7 +579,8 @@
         assert len(impression_task.start.mock_calls) == 1
         assert len(impression_count_task.start.mock_calls) == 1
         assert len(event_task.start.mock_calls) == 1
-=======
+
+        
 class RedisSynchronizerTests(object):
     def test_start_periodic_data_recording(self, mocker):
         impression_count_task = mocker.Mock(spec=ImpressionsCountSyncTask)
@@ -682,13 +669,11 @@
         synchronizer.start_periodic_data_recording()
 
         assert len(impression_count_task.start.mock_calls) == 1
->>>>>>> 0a87c825
         assert len(unique_keys_task.start.mock_calls) == 1
         assert len(clear_filter_task.start.mock_calls) == 1
 
     @pytest.mark.asyncio
     async def test_stop_periodic_data_recording(self, mocker):
-<<<<<<< HEAD
         impression_task = mocker.Mock(spec=ImpressionsSyncTaskAsync)
         self.stop_imp_calls = 0
         async def stop_imp(arg=None):
@@ -865,7 +850,7 @@
 
         await synchronizer._synchronize_segments()
         assert counts['segments'] == 1
-=======
+
         impression_count_task = mocker.Mock(spec=ImpressionsCountSyncTaskAsync)
         self.imp_count_calls = 0
         async def imp_count_stop_mock():
@@ -924,7 +909,6 @@
         assert len(impression_count_task.stop.mock_calls) == 1
         assert len(unique_keys_task.stop.mock_calls) == 1
         assert len(clear_filter_task.stop.mock_calls) == 1
->>>>>>> 0a87c825
 
 
 class LocalhostSynchronizerTests(object):
