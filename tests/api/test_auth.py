--- conflicted
+++ resolved
@@ -34,11 +34,7 @@
         call_made = httpclient.get.mock_calls[0]
 
         # validate positional arguments
-<<<<<<< HEAD
-        assert call_made[1] == ('auth', 'v2/auth', 'some_api_key')
-=======
         assert call_made[1] == ('auth', '/v2/auth?s=1.1', 'some_api_key')
->>>>>>> cf7efcdc
 
         # validate key-value args (headers)
         assert call_made[2]['extra_headers'] == {
