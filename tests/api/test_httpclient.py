--- conflicted
+++ resolved
@@ -1,17 +1,12 @@
 """HTTPClient test module."""
-<<<<<<< HEAD
 from requests_kerberos import HTTPKerberosAuth, OPTIONAL
-
-from splitio.api import client
-from splitio.client.config import AuthenticateScheme
-=======
 import pytest
 import unittest.mock as mock
 
+from splitio.client.config import AuthenticateScheme
 from splitio.api import client
 from splitio.engine.telemetry import TelemetryStorageProducer, TelemetryStorageProducerAsync
 from splitio.storage.inmemmory import InMemoryTelemetryStorage, InMemoryTelemetryStorageAsync
->>>>>>> 718a98b6
 
 class HttpClientTests(object):
     """Http Client test cases."""
@@ -165,7 +160,6 @@
         assert response.body == 'ok'
         assert get_mock.mock_calls == [call]
 
-<<<<<<< HEAD
     def test_authentication_scheme(self, mocker):
         response_mock = mocker.Mock()
         response_mock.status_code = 200
@@ -185,7 +179,7 @@
 
         httpclient = client.HttpClient(sdk_url='https://sdk.com', authentication_scheme=AuthenticateScheme.KERBEROS, authentication_params=['bilal', 'split'])
         response = httpclient.get('sdk', '/test1', 'some_api_key', {'param1': 123}, {'h1': 'abc'})
-=======
+
     def test_telemetry(self, mocker):
         telemetry_storage = InMemoryTelemetryStorage()
         telemetry_producer = TelemetryStorageProducer(telemetry_storage)
@@ -320,16 +314,10 @@
         httpclient = client.HttpClientAsync(sdk_url='https://sdk.com', events_url='https://events.com')
         httpclient.set_telemetry_data("metric", telemetry_runtime_producer)
         response = await httpclient.get('sdk', 'test1', 'some_api_key', {'param1': 123}, {'h1': 'abc'})
->>>>>>> 718a98b6
         call = mocker.call(
             'https://sdk.com/test1',
             headers={'Authorization': 'Bearer some_api_key', 'h1': 'abc', 'Content-Type': 'application/json'},
             params={'param1': 123},
-<<<<<<< HEAD
-            timeout=None,
-            auth=HTTPKerberosAuth(principal='bilal', password='split',mutual_authentication=OPTIONAL)
-        )
-=======
             timeout=None
         )
         assert get_mock.mock_calls == [call]
@@ -489,5 +477,4 @@
         get_mock.return_value = response_mock
         await httpclient.get('sdk', 'test1', 'some_api_key', {'param1': 123}, {'h1': 'abc'})
         assert (self.metric3 == "metric")
-        assert (self.status == 400)
->>>>>>> 718a98b6
+        assert (self.status == 400)