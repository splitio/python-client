"""Evaluator tests module."""
import json
import logging
import os
import pytest
import copy

from splitio.models.splits import Split, Status, from_raw, Prerequisites
from splitio.models import segments
from splitio.models.grammar.condition import Condition, ConditionType
from splitio.models.impressions import Label
from splitio.models.grammar import condition
from splitio.models import rule_based_segments
from splitio.engine import evaluator, splitters
from splitio.engine.evaluator import EvaluationContext
from splitio.storage.inmemmory import InMemorySplitStorage, InMemorySegmentStorage, InMemoryRuleBasedSegmentStorage, \
    InMemorySplitStorageAsync, InMemorySegmentStorageAsync, InMemoryRuleBasedSegmentStorageAsync
from splitio.engine.evaluator import EvaluationDataFactory, AsyncEvaluationDataFactory

rbs_raw = {
    "changeNumber": 123,
    "name": "sample_rule_based_segment",
    "status": "ACTIVE",
    "trafficTypeName": "user",
    "excluded":{
    "keys":["mauro@split.io","gaston@split.io"],
    "segments":[]
    },
    "conditions": [
    {
        "matcherGroup": {
        "combiner": "AND",
        "matchers": [
            {
            "keySelector": {
                "trafficType": "user",
                "attribute": "email"
            },
            "matcherType": "ENDS_WITH",
            "negate": False,
            "whitelistMatcherData": {
                "whitelist": [
                "@split.io"
                ]
            }
            }
        ]
        }
    }
    ]
}

split_conditions = [
    condition.from_raw({
        "conditionType": "ROLLOUT",
        "matcherGroup": {
        "combiner": "AND",
        "matchers": [
            {
            "keySelector": {
                "trafficType": "user"
            },
            "matcherType": "IN_RULE_BASED_SEGMENT",
            "negate": False,
            "userDefinedSegmentMatcherData": {
                "segmentName": "sample_rule_based_segment"
            }
            }
        ]
        },
        "partitions": [
        {
            "treatment": "on",
            "size": 100
        },
        {
            "treatment": "off",
            "size": 0
        }
        ],
        "label": "in rule based segment sample_rule_based_segment"
    }),
    condition.from_raw({
        "conditionType": "ROLLOUT",
        "matcherGroup": {
        "combiner": "AND",
        "matchers": [
            {
            "keySelector": {
                "trafficType": "user"
            },
            "matcherType": "ALL_KEYS",
            "negate": False
            }
        ]
        },
        "partitions": [
        {
            "treatment": "on",
            "size": 0
        },
        {
            "treatment": "off",
            "size": 100
        }
        ],
        "label": "default rule"
    })
]
        
class EvaluatorTests(object):
    """Test evaluator behavior."""

    def _build_evaluator_with_mocks(self, mocker):
        """Build an evaluator with mocked dependencies."""
        splitter_mock = mocker.Mock(spec=splitters.Splitter)
        logger_mock = mocker.Mock(spec=logging.Logger)
        e = evaluator.Evaluator(splitter_mock)
        evaluator._LOGGER = logger_mock
        return e
    
    def test_evaluate_treatment_killed_split(self, mocker):
        """Test that a killed split returns the default treatment."""
        e = self._build_evaluator_with_mocks(mocker)
        mocked_split = mocker.Mock(spec=Split)
        mocked_split.default_treatment = 'off'
        mocked_split.killed = True
        mocked_split.change_number = 123
        mocked_split.get_configurations_for.return_value = '{"some_property": 123}'
        mocked_split.prerequisites = []

        ctx = EvaluationContext(flags={'some': mocked_split}, segment_memberships=set(), rbs_segments={})
        result = e.eval_with_context('some_key', 'some_bucketing_key', 'some', {}, ctx)
        assert result['treatment'] == 'off'
        assert result['configurations'] == '{"some_property": 123}'
        assert result['impression']['change_number'] == 123
        assert result['impression']['label'] == Label.KILLED
        assert mocked_split.get_configurations_for.mock_calls == [mocker.call('off')]

    def test_evaluate_treatment_ok(self, mocker):
        """Test that a non-killed split returns the appropriate treatment."""
        e = self._build_evaluator_with_mocks(mocker)
        e._treatment_for_flag = mocker.Mock()
        e._treatment_for_flag.return_value = ('on', 'some_label')
        mocked_split = mocker.Mock(spec=Split)
        mocked_split.default_treatment = 'off'
        mocked_split.killed = False
        mocked_split.change_number = 123
        mocked_split.get_configurations_for.return_value = '{"some_property": 123}'
        mocked_split.prerequisites = []

        ctx = EvaluationContext(flags={'some': mocked_split}, segment_memberships=set(), rbs_segments={})
        result = e.eval_with_context('some_key', 'some_bucketing_key', 'some', {}, ctx)
        assert result['treatment'] == 'on'
        assert result['configurations'] == '{"some_property": 123}'
        assert result['impression']['change_number'] == 123
        assert result['impression']['label'] == 'some_label'
        assert mocked_split.get_configurations_for.mock_calls == [mocker.call('on')]
        assert result['impressions_disabled'] == mocked_split.impressions_disabled

    def test_evaluate_treatment_ok_no_config(self, mocker):
        """Test that a killed split returns the default treatment."""
        e = self._build_evaluator_with_mocks(mocker)
        e._treatment_for_flag = mocker.Mock()
        e._treatment_for_flag.return_value = ('on', 'some_label')
        mocked_split = mocker.Mock(spec=Split)
        mocked_split.default_treatment = 'off'
        mocked_split.killed = False
        mocked_split.change_number = 123
        mocked_split.get_configurations_for.return_value = None
        mocked_split.prerequisites = []
        
        ctx = EvaluationContext(flags={'some': mocked_split}, segment_memberships=set(), rbs_segments={})
        result = e.eval_with_context('some_key', 'some_bucketing_key', 'some', {}, ctx)
        assert result['treatment'] == 'on'
        assert result['configurations'] == None
        assert result['impression']['change_number'] == 123
        assert result['impression']['label'] == 'some_label'
        assert mocked_split.get_configurations_for.mock_calls == [mocker.call('on')]

    def test_evaluate_treatments(self, mocker):
        """Test that a missing split logs and returns CONTROL."""
        e = self._build_evaluator_with_mocks(mocker)
        e._treatment_for_flag = mocker.Mock()
        e._treatment_for_flag.return_value = ('on', 'some_label')
        mocked_split = mocker.Mock(spec=Split)
        mocked_split.name = 'feature2'
        mocked_split.default_treatment = 'off'
        mocked_split.killed = False
        mocked_split.change_number = 123
        mocked_split.get_configurations_for.return_value = '{"some_property": 123}'
        mocked_split.prerequisites = []

        mocked_split2 = mocker.Mock(spec=Split)
        mocked_split2.name = 'feature4'
        mocked_split2.default_treatment = 'on'
        mocked_split2.killed = False
        mocked_split2.change_number = 123
        mocked_split2.get_configurations_for.return_value = None
        mocked_split2.prerequisites = []

        ctx = EvaluationContext(flags={'feature2': mocked_split, 'feature4': mocked_split2}, segment_memberships=set(), rbs_segments={})
        results = e.eval_many_with_context('some_key', 'some_bucketing_key', ['feature2', 'feature4'], {}, ctx)
        result = results['feature4']
        assert result['configurations'] == None
        assert result['treatment'] == 'on'
        assert result['impression']['change_number'] == 123
        assert result['impression']['label'] == 'some_label'
        result = results['feature2']
        assert result['configurations'] == '{"some_property": 123}'
        assert result['treatment'] == 'on'
        assert result['impression']['change_number'] == 123
        assert result['impression']['label'] == 'some_label'

    def test_get_gtreatment_for_split_no_condition_matches(self, mocker):
        """Test no condition matches."""
        e = self._build_evaluator_with_mocks(mocker)
        e._splitter.get_treatment.return_value = 'on'
        mocked_split = mocker.Mock(spec=Split)
        mocked_split.killed = False
        mocked_split.default_treatment = 'off'
        mocked_split.change_number = '123'
        mocked_split.conditions = []
        mocked_split.get_configurations_for = None
        mocked_split.prerequisites = []
        
        ctx = EvaluationContext(flags={'some': mocked_split}, segment_memberships=set(), rbs_segments={})
        assert e._treatment_for_flag(mocked_split, 'some_key', 'some_bucketing', {}, ctx) == (
            'off',
            Label.NO_CONDITION_MATCHED
        )

    def test_get_gtreatment_for_split_non_rollout(self, mocker):
        """Test condition matches."""
        e = self._build_evaluator_with_mocks(mocker)
        e._splitter.get_treatment.return_value = 'on'
        mocked_condition_1 = mocker.Mock(spec=Condition)
        mocked_condition_1.condition_type = ConditionType.WHITELIST
        mocked_condition_1.label = 'some_label'
        mocked_condition_1.matches.return_value = True
        mocked_split = mocker.Mock(spec=Split)
        mocked_split.killed = False
        mocked_split.conditions = [mocked_condition_1]
        mocked_split.prerequisites = []
        
        treatment, label = e._treatment_for_flag(mocked_split, 'some_key', 'some_bucketing', {}, EvaluationContext(None, None, None))
        assert treatment == 'on'
        assert label == 'some_label'

    def test_evaluate_treatment_with_rule_based_segment(self, mocker):
        """Test that a non-killed split returns the appropriate treatment."""
        e = evaluator.Evaluator(splitters.Splitter())

        mocked_split = Split('some', 12345, False, 'off', 'user', Status.ACTIVE, 12, split_conditions, 1.2, 100, 1234, {}, None, False, [])
        
        ctx = EvaluationContext(flags={'some': mocked_split}, segment_memberships=set(), rbs_segments={'sample_rule_based_segment': rule_based_segments.from_raw(rbs_raw)})
        result = e.eval_with_context('bilal@split.io', 'bilal@split.io', 'some', {'email': 'bilal@split.io'}, ctx)
        assert result['treatment'] == 'on'
                
    def test_evaluate_treatment_with_rbs_in_condition(self):
        e = evaluator.Evaluator(splitters.Splitter())
        splits_storage = InMemorySplitStorage()
        rbs_storage = InMemoryRuleBasedSegmentStorage()
        segment_storage = InMemorySegmentStorage()
        evaluation_facctory = EvaluationDataFactory(splits_storage, segment_storage, rbs_storage)
        
        rbs_segments = os.path.join(os.path.dirname(__file__), 'files', 'rule_base_segments.json')
        with open(rbs_segments, 'r') as flo:
            data = json.loads(flo.read())
            
        mocked_split = Split('some', 12345, False, 'off', 'user', Status.ACTIVE, 12, split_conditions, 1.2, 100, 1234, {}, None, False, [])
        rbs = rule_based_segments.from_raw(data["rbs"]["d"][0])
        rbs2 = rule_based_segments.from_raw(data["rbs"]["d"][1])
        rbs_storage.update([rbs, rbs2], [], 12)
        splits_storage.update([mocked_split], [], 12)
        
        ctx = evaluation_facctory.context_for('bilal@split.io', ['some'])
        assert e.eval_with_context('bilal@split.io', 'bilal@split.io', 'some', {'email': 'bilal@split.io'}, ctx)['treatment'] == "on"

        ctx = evaluation_facctory.context_for('mauro@split.io', ['some'])
        assert e.eval_with_context('mauro@split.io', 'mauro@split.io', 'some', {'email': 'mauro@split.io'}, ctx)['treatment'] == "off"
                
    def test_using_segment_in_excluded(self):
        rbs_segments = os.path.join(os.path.dirname(__file__), 'files', 'rule_base_segments3.json')
        with open(rbs_segments, 'r') as flo:
            data = json.loads(flo.read())
        e = evaluator.Evaluator(splitters.Splitter())
        splits_storage = InMemorySplitStorage()
        rbs_storage = InMemoryRuleBasedSegmentStorage()
        segment_storage = InMemorySegmentStorage()
        evaluation_facctory = EvaluationDataFactory(splits_storage, segment_storage, rbs_storage)
                    
        mocked_split = Split('some', 12345, False, 'off', 'user', Status.ACTIVE, 12, split_conditions, 1.2, 100, 1234, {}, None, False, [])
        rbs = rule_based_segments.from_raw(data["rbs"]["d"][0])
        rbs_storage.update([rbs], [], 12)
        splits_storage.update([mocked_split], [], 12)
        segment = segments.from_raw({'name': 'segment1', 'added': ['pato@split.io'], 'removed': [], 'till': 123})
        segment_storage.put(segment)
        
        ctx = evaluation_facctory.context_for('bilal@split.io', ['some'])
        assert e.eval_with_context('bilal@split.io', 'bilal@split.io', 'some', {'email': 'bilal@split.io'}, ctx)['treatment'] == "on"
        ctx = evaluation_facctory.context_for('mauro@split.io', ['some'])
        assert e.eval_with_context('mauro@split.io', 'mauro@split.io', 'some', {'email': 'mauro@split.io'}, ctx)['treatment'] == "off"
        ctx = evaluation_facctory.context_for('pato@split.io', ['some'])
        assert e.eval_with_context('pato@split.io', 'pato@split.io', 'some', {'email': 'pato@split.io'}, ctx)['treatment'] == "off"
        
    def test_using_rbs_in_excluded(self):
        rbs_segments = os.path.join(os.path.dirname(__file__), 'files', 'rule_base_segments2.json')
        with open(rbs_segments, 'r') as flo:
            data = json.loads(flo.read())
        e = evaluator.Evaluator(splitters.Splitter())
        splits_storage = InMemorySplitStorage()
        rbs_storage = InMemoryRuleBasedSegmentStorage()
        segment_storage = InMemorySegmentStorage()
        evaluation_facctory = EvaluationDataFactory(splits_storage, segment_storage, rbs_storage)
                    
        mocked_split = Split('some', 12345, False, 'off', 'user', Status.ACTIVE, 12, split_conditions, 1.2, 100, 1234, {}, None, False, [])
        rbs = rule_based_segments.from_raw(data["rbs"]["d"][0])
        rbs2 = rule_based_segments.from_raw(data["rbs"]["d"][1])
        rbs_storage.update([rbs, rbs2], [], 12)
        splits_storage.update([mocked_split], [], 12)
        
        ctx = evaluation_facctory.context_for('bilal@split.io', ['some'])
        assert e.eval_with_context('bilal@split.io', 'bilal@split.io', 'some', {'email': 'bilal@split.io'}, ctx)['treatment'] == "off"
        ctx = evaluation_facctory.context_for('bilal', ['some'])
        assert e.eval_with_context('bilal', 'bilal', 'some', {'email': 'bilal'}, ctx)['treatment'] == "on"
        ctx = evaluation_facctory.context_for('bilal2@split.io', ['some'])
<<<<<<< HEAD
        assert e.eval_with_context('bilal2@split.io', 'bilal2@split.io', 'some', {'email': 'bilal2@split.io'}, ctx)['treatment'] == "off"

    def test_prerequisites(self):
        splits_load = os.path.join(os.path.dirname(__file__), '../models/grammar/files', 'splits_prereq.json')
        with open(splits_load, 'r') as flo:
            data = json.loads(flo.read())
        e = evaluator.Evaluator(splitters.Splitter())
        splits_storage = InMemorySplitStorage()
        rbs_storage = InMemoryRuleBasedSegmentStorage()
        segment_storage = InMemorySegmentStorage()
        evaluation_facctory = EvaluationDataFactory(splits_storage, segment_storage, rbs_storage)
                    
        rbs = rule_based_segments.from_raw(data["rbs"]["d"][0])
        split1 = from_raw(data["ff"]["d"][0])
        split2 = from_raw(data["ff"]["d"][1])
        split3 = from_raw(data["ff"]["d"][2])
        split4 = from_raw(data["ff"]["d"][3])
        rbs_storage.update([rbs], [], 12)
        splits_storage.update([split1, split2, split3, split4], [], 12)
        segment = segments.from_raw({'name': 'segment-test', 'added': ['pato@split.io'], 'removed': [], 'till': 123})
        segment_storage.put(segment)

        ctx = evaluation_facctory.context_for('bilal@split.io', ['test_prereq'])
        assert e.eval_with_context('bilal@split.io', 'bilal@split.io', 'test_prereq', {'email': 'bilal@split.io'}, ctx)['treatment'] == "on"
        assert e.eval_with_context('bilal@split.io', 'bilal@split.io', 'test_prereq', {}, ctx)['treatment'] == "def_treatment"

        ctx = evaluation_facctory.context_for('mauro@split.io', ['test_prereq'])
        assert e.eval_with_context('mauro@split.io', 'mauro@split.io', 'test_prereq', {'email': 'mauro@split.io'}, ctx)['treatment'] == "def_treatment"

        ctx = evaluation_facctory.context_for('pato@split.io', ['test_prereq'])        
        assert e.eval_with_context('pato@split.io', 'pato@split.io', 'test_prereq', {'email': 'pato@split.io'}, ctx)['treatment'] == "def_treatment"

        ctx = evaluation_facctory.context_for('nico@split.io', ['test_prereq'])        
        assert e.eval_with_context('nico@split.io', 'nico@split.io', 'test_prereq', {'email': 'nico@split.io'}, ctx)['treatment'] == "on"

        ctx = evaluation_facctory.context_for('bilal@split.io', ['prereq_chain'])
        assert e.eval_with_context('bilal@split.io', 'bilal@split.io', 'prereq_chain', {'email': 'bilal@split.io'}, ctx)['treatment'] == "on_whitelist"

        ctx = evaluation_facctory.context_for('nico@split.io', ['prereq_chain'])        
        assert e.eval_with_context('nico@split.io', 'nico@split.io', 'test_prereq', {'email': 'nico@split.io'}, ctx)['treatment'] == "on"

        ctx = evaluation_facctory.context_for('pato@split.io', ['prereq_chain'])
        assert e.eval_with_context('pato@split.io', 'pato@split.io', 'prereq_chain', {'email': 'pato@split.io'}, ctx)['treatment'] == "on_default"

        ctx = evaluation_facctory.context_for('mauro@split.io', ['prereq_chain'])
        assert e.eval_with_context('mauro@split.io', 'mauro@split.io', 'prereq_chain', {'email': 'mauro@split.io'}, ctx)['treatment'] == "on_default"
                
=======
        assert e.eval_with_context('bilal2@split.io', 'bilal2@split.io', 'some', {'email': 'bilal2@split.io'}, ctx)['treatment'] == "on"
        
>>>>>>> c30a18b5
    @pytest.mark.asyncio
    async def test_evaluate_treatment_with_rbs_in_condition_async(self):
        e = evaluator.Evaluator(splitters.Splitter())
        splits_storage = InMemorySplitStorageAsync()
        rbs_storage = InMemoryRuleBasedSegmentStorageAsync()
        segment_storage = InMemorySegmentStorageAsync()
        evaluation_facctory = AsyncEvaluationDataFactory(splits_storage, segment_storage, rbs_storage)
        
        rbs_segments = os.path.join(os.path.dirname(__file__), 'files', 'rule_base_segments.json')
        with open(rbs_segments, 'r') as flo:
            data = json.loads(flo.read())
            
        mocked_split = Split('some', 12345, False, 'off', 'user', Status.ACTIVE, 12, split_conditions, 1.2, 100, 1234, {}, None, False)
        rbs = rule_based_segments.from_raw(data["rbs"]["d"][0])
        rbs2 = rule_based_segments.from_raw(data["rbs"]["d"][1])
        await rbs_storage.update([rbs, rbs2], [], 12)
        await splits_storage.update([mocked_split], [], 12)
        
        ctx = await evaluation_facctory.context_for('bilal@split.io', ['some'])
        assert e.eval_with_context('bilal@split.io', 'bilal@split.io', 'some', {'email': 'bilal@split.io'}, ctx)['treatment'] == "on"
        ctx = await evaluation_facctory.context_for('mauro@split.io', ['some'])
        assert e.eval_with_context('mauro@split.io', 'mauro@split.io', 'some', {'email': 'mauro@split.io'}, ctx)['treatment'] == "off"
        
    @pytest.mark.asyncio
    async def test_using_segment_in_excluded_async(self):
        rbs_segments = os.path.join(os.path.dirname(__file__), 'files', 'rule_base_segments3.json')
        with open(rbs_segments, 'r') as flo:
            data = json.loads(flo.read())
        e = evaluator.Evaluator(splitters.Splitter())
        splits_storage = InMemorySplitStorageAsync()
        rbs_storage = InMemoryRuleBasedSegmentStorageAsync()
        segment_storage = InMemorySegmentStorageAsync()
        evaluation_facctory = AsyncEvaluationDataFactory(splits_storage, segment_storage, rbs_storage)
                    
        mocked_split = Split('some', 12345, False, 'off', 'user', Status.ACTIVE, 12, split_conditions, 1.2, 100, 1234, {}, None, False)
        rbs = rule_based_segments.from_raw(data["rbs"]["d"][0])
        await rbs_storage.update([rbs], [], 12)
        await splits_storage.update([mocked_split], [], 12)
        segment = segments.from_raw({'name': 'segment1', 'added': ['pato@split.io'], 'removed': [], 'till': 123})
        await segment_storage.put(segment)
        
        ctx = await evaluation_facctory.context_for('bilal@split.io', ['some'])
        assert e.eval_with_context('bilal@split.io', 'bilal@split.io', 'some', {'email': 'bilal@split.io'}, ctx)['treatment'] == "on"
        ctx = await evaluation_facctory.context_for('mauro@split.io', ['some'])
        assert e.eval_with_context('mauro@split.io', 'mauro@split.io', 'some', {'email': 'mauro@split.io'}, ctx)['treatment'] == "off"
        ctx = await evaluation_facctory.context_for('pato@split.io', ['some'])
        assert e.eval_with_context('pato@split.io', 'pato@split.io', 'some', {'email': 'pato@split.io'}, ctx)['treatment'] == "off"
        
    @pytest.mark.asyncio
    async def test_using_rbs_in_excluded_async(self):
        rbs_segments = os.path.join(os.path.dirname(__file__), 'files', 'rule_base_segments2.json')
        with open(rbs_segments, 'r') as flo:
            data = json.loads(flo.read())
        e = evaluator.Evaluator(splitters.Splitter())
        splits_storage = InMemorySplitStorageAsync()
        rbs_storage = InMemoryRuleBasedSegmentStorageAsync()
        segment_storage = InMemorySegmentStorageAsync()
        evaluation_facctory = AsyncEvaluationDataFactory(splits_storage, segment_storage, rbs_storage)
                    
        mocked_split = Split('some', 12345, False, 'off', 'user', Status.ACTIVE, 12, split_conditions, 1.2, 100, 1234, {}, None, False)
        rbs = rule_based_segments.from_raw(data["rbs"]["d"][0])
        rbs2 = rule_based_segments.from_raw(data["rbs"]["d"][1])
        await rbs_storage.update([rbs, rbs2], [], 12)
        await splits_storage.update([mocked_split], [], 12)
        
        ctx = await evaluation_facctory.context_for('bilal@split.io', ['some'])
        assert e.eval_with_context('bilal@split.io', 'bilal@split.io', 'some', {'email': 'bilal@split.io'}, ctx)['treatment'] == "off"
        ctx = await evaluation_facctory.context_for('bilal', ['some'])
        assert e.eval_with_context('bilal', 'bilal', 'some', {'email': 'bilal'}, ctx)['treatment'] == "on"
        ctx = await evaluation_facctory.context_for('bilal2@split.io', ['some'])
        assert e.eval_with_context('bilal2@split.io', 'bilal2@split.io', 'some', {'email': 'bilal2@split.io'}, ctx)['treatment'] == "on"
        
    @pytest.mark.asyncio
    async def test_prerequisites(self):
        splits_load = os.path.join(os.path.dirname(__file__), '../models/grammar/files', 'splits_prereq.json')
        with open(splits_load, 'r') as flo:
            data = json.loads(flo.read())
        e = evaluator.Evaluator(splitters.Splitter())
        splits_storage = InMemorySplitStorageAsync()
        rbs_storage = InMemoryRuleBasedSegmentStorageAsync()
        segment_storage = InMemorySegmentStorageAsync()
        evaluation_facctory = AsyncEvaluationDataFactory(splits_storage, segment_storage, rbs_storage)
                    
        rbs = rule_based_segments.from_raw(data["rbs"]["d"][0])
        split1 = from_raw(data["ff"]["d"][0])
        split2 = from_raw(data["ff"]["d"][1])
        split3 = from_raw(data["ff"]["d"][2])
        split4 = from_raw(data["ff"]["d"][3])
        await rbs_storage.update([rbs], [], 12)
        await splits_storage.update([split1, split2, split3, split4], [], 12)
        segment = segments.from_raw({'name': 'segment-test', 'added': ['pato@split.io'], 'removed': [], 'till': 123})
        await segment_storage.put(segment)

        ctx = await evaluation_facctory.context_for('bilal@split.io', ['test_prereq'])
        assert e.eval_with_context('bilal@split.io', 'bilal@split.io', 'test_prereq', {'email': 'bilal@split.io'}, ctx)['treatment'] == "on"
        assert e.eval_with_context('bilal@split.io', 'bilal@split.io', 'test_prereq', {}, ctx)['treatment'] == "def_treatment"

        ctx = await evaluation_facctory.context_for('mauro@split.io', ['test_prereq'])
        assert e.eval_with_context('mauro@split.io', 'mauro@split.io', 'test_prereq', {'email': 'mauro@split.io'}, ctx)['treatment'] == "def_treatment"

        ctx = await evaluation_facctory.context_for('pato@split.io', ['test_prereq'])        
        assert e.eval_with_context('pato@split.io', 'pato@split.io', 'test_prereq', {'email': 'pato@split.io'}, ctx)['treatment'] == "def_treatment"

        ctx = await evaluation_facctory.context_for('nico@split.io', ['test_prereq'])        
        assert e.eval_with_context('nico@split.io', 'nico@split.io', 'test_prereq', {'email': 'nico@split.io'}, ctx)['treatment'] == "on"

        ctx = await evaluation_facctory.context_for('bilal@split.io', ['prereq_chain'])
        assert e.eval_with_context('bilal@split.io', 'bilal@split.io', 'prereq_chain', {'email': 'bilal@split.io'}, ctx)['treatment'] == "on_whitelist"

        ctx = await evaluation_facctory.context_for('nico@split.io', ['prereq_chain'])        
        assert e.eval_with_context('nico@split.io', 'nico@split.io', 'test_prereq', {'email': 'nico@split.io'}, ctx)['treatment'] == "on"

        ctx = await evaluation_facctory.context_for('pato@split.io', ['prereq_chain'])
        assert e.eval_with_context('pato@split.io', 'pato@split.io', 'prereq_chain', {'email': 'pato@split.io'}, ctx)['treatment'] == "on_default"

        ctx = await evaluation_facctory.context_for('mauro@split.io', ['prereq_chain'])
        assert e.eval_with_context('mauro@split.io', 'mauro@split.io', 'prereq_chain', {'email': 'mauro@split.io'}, ctx)['treatment'] == "on_default"
                        
class EvaluationDataFactoryTests(object):
    """Test evaluation factory class."""
    
    def test_get_context(self):
        """Test context."""
        mocked_split = Split('some', 12345, False, 'off', 'user', Status.ACTIVE, 12, split_conditions, 1.2, 100, 1234, {}, None, False, [Prerequisites('split2', ['on'])])
        split2 = Split('split2', 12345, False, 'off', 'user', Status.ACTIVE, 12, split_conditions, 1.2, 100, 1234, {}, None, False, [])
        flag_storage = InMemorySplitStorage([])
        segment_storage = InMemorySegmentStorage()
        rbs_segment_storage = InMemoryRuleBasedSegmentStorage()
        flag_storage.update([mocked_split, split2], [], -1)
        rbs = copy.deepcopy(rbs_raw)
        rbs['conditions'].append(
        {"matcherGroup": {
              "combiner": "AND",
              "matchers": [
                  {
                      "matcherType": "IN_SEGMENT",
                      "negate": False,
                      "userDefinedSegmentMatcherData": {
                          "segmentName": "employees"
                      },
                      "whitelistMatcherData": None
                  }
              ]
          },
        })
        rbs = rule_based_segments.from_raw(rbs)
        rbs_segment_storage.update([rbs], [], -1)
        
        eval_factory = EvaluationDataFactory(flag_storage, segment_storage, rbs_segment_storage)
        ec = eval_factory.context_for('bilal@split.io', ['some'])
        assert ec.rbs_segments == {'sample_rule_based_segment': rbs}
        assert ec.segment_memberships == {"employees": False}
        assert ec.flags.get("split2").name == "split2"
        
        segment_storage.update("employees", {"mauro@split.io"}, {}, 1234)
        ec = eval_factory.context_for('mauro@split.io', ['some'])
        assert ec.rbs_segments == {'sample_rule_based_segment': rbs}
        assert ec.segment_memberships == {"employees": True}
        
class EvaluationDataFactoryAsyncTests(object):
    """Test evaluation factory class."""
    
    @pytest.mark.asyncio
    async def test_get_context(self):
        """Test context."""
        mocked_split = Split('some', 12345, False, 'off', 'user', Status.ACTIVE, 12, split_conditions, 1.2, 100, 1234, {}, None, False, [Prerequisites('split2', ['on'])])
        split2 = Split('split2', 12345, False, 'off', 'user', Status.ACTIVE, 12, split_conditions, 1.2, 100, 1234, {}, None, False, [])
        flag_storage = InMemorySplitStorageAsync([])
        segment_storage = InMemorySegmentStorageAsync()
        rbs_segment_storage = InMemoryRuleBasedSegmentStorageAsync()
        await flag_storage.update([mocked_split, split2], [], -1)
        rbs = copy.deepcopy(rbs_raw)
        rbs['conditions'].append(
        {"matcherGroup": {
              "combiner": "AND",
              "matchers": [
                  {
                      "matcherType": "IN_SEGMENT",
                      "negate": False,
                      "userDefinedSegmentMatcherData": {
                          "segmentName": "employees"
                      },
                      "whitelistMatcherData": None
                  }
              ]
          },
        })
        rbs = rule_based_segments.from_raw(rbs)
        await rbs_segment_storage.update([rbs], [], -1)
        
        eval_factory = AsyncEvaluationDataFactory(flag_storage, segment_storage, rbs_segment_storage)
        ec = await eval_factory.context_for('bilal@split.io', ['some'])
        assert ec.rbs_segments == {'sample_rule_based_segment': rbs}
        assert ec.segment_memberships == {"employees": False}
        assert ec.flags.get("split2").name == "split2"
        
        await segment_storage.update("employees", {"mauro@split.io"}, {}, 1234)
        ec = await eval_factory.context_for('mauro@split.io', ['some'])
        assert ec.rbs_segments == {'sample_rule_based_segment': rbs}
        assert ec.segment_memberships == {"employees": True}<|MERGE_RESOLUTION|>--- conflicted
+++ resolved
@@ -325,8 +325,7 @@
         ctx = evaluation_facctory.context_for('bilal', ['some'])
         assert e.eval_with_context('bilal', 'bilal', 'some', {'email': 'bilal'}, ctx)['treatment'] == "on"
         ctx = evaluation_facctory.context_for('bilal2@split.io', ['some'])
-<<<<<<< HEAD
-        assert e.eval_with_context('bilal2@split.io', 'bilal2@split.io', 'some', {'email': 'bilal2@split.io'}, ctx)['treatment'] == "off"
+        assert e.eval_with_context('bilal2@split.io', 'bilal2@split.io', 'some', {'email': 'bilal2@split.io'}, ctx)['treatment'] == "on"
 
     def test_prerequisites(self):
         splits_load = os.path.join(os.path.dirname(__file__), '../models/grammar/files', 'splits_prereq.json')
@@ -373,10 +372,6 @@
         ctx = evaluation_facctory.context_for('mauro@split.io', ['prereq_chain'])
         assert e.eval_with_context('mauro@split.io', 'mauro@split.io', 'prereq_chain', {'email': 'mauro@split.io'}, ctx)['treatment'] == "on_default"
                 
-=======
-        assert e.eval_with_context('bilal2@split.io', 'bilal2@split.io', 'some', {'email': 'bilal2@split.io'}, ctx)['treatment'] == "on"
-        
->>>>>>> c30a18b5
     @pytest.mark.asyncio
     async def test_evaluate_treatment_with_rbs_in_condition_async(self):
         e = evaluator.Evaluator(splitters.Splitter())
