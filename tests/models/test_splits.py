--- conflicted
+++ resolved
@@ -117,10 +117,6 @@
         assert as_split_view.killed == self.raw['killed']
         assert as_split_view.traffic_type == self.raw['trafficTypeName']
         assert set(as_split_view.treatments) == set(['on', 'off'])
-<<<<<<< HEAD
-        assert sorted(as_split_view.sets) == sorted(list(self.raw['sets']))
-=======
-        assert as_split_view.default_treatment == self.raw['defaultTreatment']
         assert sorted(as_split_view.sets) == sorted(list(self.raw['sets']))
 
     def test_incorrect_matcher(self):
@@ -135,5 +131,4 @@
         split['conditions'].append(split['conditions'][0])
         split['conditions'][0]['matcherGroup']['matchers'][0]['matcherType'] = 'INVALID_MATCHER'
         parsed = splits.from_raw(split)
-        assert parsed.conditions[0].to_json() == splits._DEFAULT_CONDITIONS_TEMPLATE
->>>>>>> cf7efcdc
+        assert parsed.conditions[0].to_json() == splits._DEFAULT_CONDITIONS_TEMPLATE