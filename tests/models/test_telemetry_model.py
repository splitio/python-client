"""Telemetry model test module."""
import os
import random
import pytest

from splitio.models.telemetry import StorageType, OperationMode, MethodLatencies, MethodExceptions, \
    HTTPLatencies, HTTPErrors, LastSynchronization, TelemetryCounters, TelemetryConfig, \
<<<<<<< HEAD
    StreamingEvent, StreamingEvents, MethodExceptionsAsync, HTTPLatenciesAsync, HTTPErrorsAsync, LastSynchronizationAsync, \
    TelemetryCountersAsync, TelemetryConfigAsync, StreamingEventsAsync, MethodLatenciesAsync, UpdateFromSSE

=======
    StreamingEvent, StreamingEvents, UpdateFromSSE
>>>>>>> 14064fc0
import splitio.models.telemetry as ModelTelemetry

class TelemetryModelTests(object):
    """Telemetry model test cases."""

    def test_latency_bucket_index(self):
        for i in range(50000):
            latency = random.randint(10, 9987885)
            old_bucket = 0
            result_bucket = 0
            counter = -1
            for j in ModelTelemetry.BUCKETS:
                counter += 1
                if old_bucket == 0:
                    if latency < j:
                        old_bucket = 0
                        break
                    old_bucket = j
                    continue
                if counter == ModelTelemetry.MAX_LATENCY_BUCKET_COUNT - 1:
                    result_bucket = 22
                    break
                if latency > old_bucket and latency <= j:
                    result_bucket = counter
                    break
                old_bucket = j
            print(latency, old_bucket, j)
            assert(result_bucket == ModelTelemetry.get_latency_bucket_index(latency))

    def test_storage_type_and_operation_mode(self, mocker):
        assert(StorageType.MEMORY.value == 'memory')
        assert(StorageType.REDIS.value == 'redis')
        assert(OperationMode.STANDALONE.value == 'standalone')
        assert(OperationMode.CONSUMER.value == 'consumer')

    def test_method_latencies(self, mocker):
        method_latencies = MethodLatencies()

        method_latencies.pop_all() # should not raise exception
        for method in ModelTelemetry.MethodExceptionsAndLatencies:
            method_latencies.add_latency(method, 50)
            if method.value == 'treatment':
                assert(method_latencies._treatment[ModelTelemetry.get_latency_bucket_index(50)] == 1)
            elif method.value == 'treatments':
                assert(method_latencies._treatments[ModelTelemetry.get_latency_bucket_index(50)] == 1)
            elif method.value == 'treatment_with_config':
                assert(method_latencies._treatment_with_config[ModelTelemetry.get_latency_bucket_index(50)] == 1)
            elif method.value == 'treatments_with_config':
                assert(method_latencies._treatments_with_config[ModelTelemetry.get_latency_bucket_index(50)] == 1)
            elif method.value == 'treatments_by_flag_set':
                assert(method_latencies._treatments_by_flag_set[ModelTelemetry.get_latency_bucket_index(50)] == 1)
            elif method.value == 'treatments_by_flag_sets':
                assert(method_latencies._treatments_by_flag_sets[ModelTelemetry.get_latency_bucket_index(50)] == 1)
            elif method.value == 'treatments_with_config_by_flag_set':
                assert(method_latencies._treatments_with_config_by_flag_set[ModelTelemetry.get_latency_bucket_index(50)] == 1)
            elif method.value == 'treatments_with_config_by_flag_sets':
                assert(method_latencies._treatments_with_config_by_flag_sets[ModelTelemetry.get_latency_bucket_index(50)] == 1)
            elif method.value == 'track':
                assert(method_latencies._track[ModelTelemetry.get_latency_bucket_index(50)] == 1)

            method_latencies.add_latency(method, 50000000)
            if method.value == 'treatment':
                assert(method_latencies._treatment[ModelTelemetry.get_latency_bucket_index(50000000)] == 1)
            if method.value == 'treatments':
                assert(method_latencies._treatments[ModelTelemetry.get_latency_bucket_index(50000000)] == 1)
            if method.value == 'treatment_with_config':
                assert(method_latencies._treatment_with_config[ModelTelemetry.get_latency_bucket_index(50000000)] == 1)
            if method.value == 'treatments_with_config':
                assert(method_latencies._treatments_with_config[ModelTelemetry.get_latency_bucket_index(50000000)] == 1)
            elif method.value == 'treatments_by_flag_set':
                assert(method_latencies._treatments_by_flag_set[ModelTelemetry.get_latency_bucket_index(50000000)] == 1)
            elif method.value == 'treatments_by_flag_sets':
                assert(method_latencies._treatments_by_flag_sets[ModelTelemetry.get_latency_bucket_index(50000000)] == 1)
            elif method.value == 'treatments_with_config_by_flag_set':
                assert(method_latencies._treatments_with_config_by_flag_set[ModelTelemetry.get_latency_bucket_index(50000000)] == 1)
            elif method.value == 'treatments_with_config_by_flag_sets':
                assert(method_latencies._treatments_with_config_by_flag_sets[ModelTelemetry.get_latency_bucket_index(50000000)] == 1)
            if method.value == 'track':
                assert(method_latencies._track[ModelTelemetry.get_latency_bucket_index(50000000)] == 1)

        method_latencies.pop_all()
        assert(method_latencies._track == [0] * 23)
        assert(method_latencies._treatment == [0] * 23)
        assert(method_latencies._treatments == [0] * 23)
        assert(method_latencies._treatment_with_config == [0] * 23)
        assert(method_latencies._treatments_with_config == [0] * 23)
        assert(method_latencies._treatments_by_flag_set == [0] * 23)
        assert(method_latencies._treatments_by_flag_sets == [0] * 23)
        assert(method_latencies._treatments_with_config_by_flag_set == [0] * 23)
        assert(method_latencies._treatments_with_config_by_flag_sets == [0] * 23)

        method_latencies.add_latency(ModelTelemetry.MethodExceptionsAndLatencies.TREATMENT, 10)
        [method_latencies.add_latency(ModelTelemetry.MethodExceptionsAndLatencies.TREATMENTS, 20) for i in range(2)]
        method_latencies.add_latency(ModelTelemetry.MethodExceptionsAndLatencies.TREATMENT_WITH_CONFIG, 50)
        method_latencies.add_latency(ModelTelemetry.MethodExceptionsAndLatencies.TREATMENTS_WITH_CONFIG, 20)
        [method_latencies.add_latency(ModelTelemetry.MethodExceptionsAndLatencies.TREATMENTS_BY_FLAG_SET, 20) for i in range(3)]
        [method_latencies.add_latency(ModelTelemetry.MethodExceptionsAndLatencies.TREATMENTS_BY_FLAG_SETS, 20) for i in range(4)]
        [method_latencies.add_latency(ModelTelemetry.MethodExceptionsAndLatencies.TREATMENTS_WITH_CONFIG_BY_FLAG_SET, 20) for i in range(5)]
        [method_latencies.add_latency(ModelTelemetry.MethodExceptionsAndLatencies.TREATMENTS_WITH_CONFIG_BY_FLAG_SETS, 20) for i in range(6)]
        method_latencies.add_latency(ModelTelemetry.MethodExceptionsAndLatencies.TRACK, 20)
        latencies = method_latencies.pop_all()
        assert(latencies == {'methodLatencies': {'treatment': [1] + [0] * 22,
                                                 'treatments': [2] + [0] * 22,
                                                 'treatment_with_config': [1] + [0] * 22,
                                                 'treatments_with_config': [1] + [0] * 22,
                                                 'treatments_by_flag_set': [3] + [0] * 22,
                                                 'treatments_by_flag_sets': [4] + [0] * 22,
                                                 'treatments_with_config_by_flag_set': [5] + [0] * 22,
                                                 'treatments_with_config_by_flag_sets': [6] + [0] * 22,
<<<<<<< HEAD
                                                 'track': [1] + [0] * 22}})
=======
                                                 'track': [1] + [0] * 22}
                            }
                )
>>>>>>> 14064fc0

    def test_http_latencies(self, mocker):
        http_latencies = HTTPLatencies()

        http_latencies.pop_all() # should not raise exception
        for resource in ModelTelemetry.HTTPExceptionsAndLatencies:
            if self._get_http_latency(resource, http_latencies) == None:
                continue
            http_latencies.add_latency(resource, 50)
            assert(self._get_http_latency(resource, http_latencies)[ModelTelemetry.get_latency_bucket_index(50)] == 1)
            http_latencies.add_latency(resource, 50000000)
            assert(self._get_http_latency(resource, http_latencies)[ModelTelemetry.get_latency_bucket_index(50000000)] == 1)
            for j in range(10):
                latency = random.randint(1001, 4987885)
                current_count = self._get_http_latency(resource, http_latencies)[ModelTelemetry.get_latency_bucket_index(latency)]
                [http_latencies.add_latency(resource, latency) for i in range(2)]
                assert(self._get_http_latency(resource, http_latencies)[ModelTelemetry.get_latency_bucket_index(latency)] == 2 + current_count)

        http_latencies.pop_all()
        assert(http_latencies._event == [0] * 23)
        assert(http_latencies._impression == [0] * 23)
        assert(http_latencies._impression_count == [0] * 23)
        assert(http_latencies._segment == [0] * 23)
        assert(http_latencies._split == [0] * 23)
        assert(http_latencies._telemetry == [0] * 23)
        assert(http_latencies._token == [0] * 23)

        http_latencies.add_latency(ModelTelemetry.HTTPExceptionsAndLatencies.SPLIT, 10)
        [http_latencies.add_latency(ModelTelemetry.HTTPExceptionsAndLatencies.IMPRESSION, i) for i in [10, 20]]
        http_latencies.add_latency(ModelTelemetry.HTTPExceptionsAndLatencies.SEGMENT, 40)
        http_latencies.add_latency(ModelTelemetry.HTTPExceptionsAndLatencies.IMPRESSION_COUNT, 60)
        http_latencies.add_latency(ModelTelemetry.HTTPExceptionsAndLatencies.EVENT, 90)
        http_latencies.add_latency(ModelTelemetry.HTTPExceptionsAndLatencies.TELEMETRY, 70)
        [http_latencies.add_latency(ModelTelemetry.HTTPExceptionsAndLatencies.TOKEN, i) for i in [10, 15]]
        latencies = http_latencies.pop_all()
        assert(latencies == {'httpLatencies': {'split': [1] + [0] * 22, 'segment': [1] + [0] * 22, 'impression': [2] + [0] * 22, 'impressionCount': [1] + [0] * 22, 'event': [1] + [0] * 22, 'telemetry': [1] + [0] * 22, 'token': [2] + [0] * 22}})

    def _get_http_latency(self, resource, storage):
        if resource == ModelTelemetry.HTTPExceptionsAndLatencies.SPLIT:
            return storage._split
        elif resource == ModelTelemetry.HTTPExceptionsAndLatencies.SEGMENT:
            return storage._segment
        elif resource == ModelTelemetry.HTTPExceptionsAndLatencies.IMPRESSION:
            return storage._impression
        elif resource == ModelTelemetry.HTTPExceptionsAndLatencies.IMPRESSION_COUNT:
            return storage._impression_count
        elif resource == ModelTelemetry.HTTPExceptionsAndLatencies.EVENT:
            return storage._event
        elif resource == ModelTelemetry.HTTPExceptionsAndLatencies.TELEMETRY:
            return storage._telemetry
        elif resource == ModelTelemetry.HTTPExceptionsAndLatencies.TOKEN:
            return storage._token
        else:
            return

    def test_method_exceptions(self, mocker):
        method_exception = MethodExceptions()

        exceptions = method_exception.pop_all() # should not raise exception
        [method_exception.add_exception(ModelTelemetry.MethodExceptionsAndLatencies.TREATMENT) for i in range(2)]
        method_exception.add_exception(ModelTelemetry.MethodExceptionsAndLatencies.TREATMENTS)
        method_exception.add_exception(ModelTelemetry.MethodExceptionsAndLatencies.TREATMENT_WITH_CONFIG)
        [method_exception.add_exception(ModelTelemetry.MethodExceptionsAndLatencies.TREATMENTS_WITH_CONFIG) for i in range(5)]
        [method_exception.add_exception(ModelTelemetry.MethodExceptionsAndLatencies.TREATMENTS_BY_FLAG_SET) for i in range(6)]
        [method_exception.add_exception(ModelTelemetry.MethodExceptionsAndLatencies.TREATMENTS_BY_FLAG_SETS) for i in range(7)]
        [method_exception.add_exception(ModelTelemetry.MethodExceptionsAndLatencies.TREATMENTS_WITH_CONFIG_BY_FLAG_SET) for i in range(8)]
        [method_exception.add_exception(ModelTelemetry.MethodExceptionsAndLatencies.TREATMENTS_WITH_CONFIG_BY_FLAG_SETS) for i in range(9)]
        [method_exception.add_exception(ModelTelemetry.MethodExceptionsAndLatencies.TRACK) for i in range(3)]
        [method_exception.add_exception(ModelTelemetry.MethodExceptionsAndLatencies.TREATMENTS_BY_FLAG_SET) for i in range(6)]
        [method_exception.add_exception(ModelTelemetry.MethodExceptionsAndLatencies.TREATMENTS_BY_FLAG_SETS) for i in range(7)]
        [method_exception.add_exception(ModelTelemetry.MethodExceptionsAndLatencies.TREATMENTS_WITH_CONFIG_BY_FLAG_SET) for i in range(8)]
        [method_exception.add_exception(ModelTelemetry.MethodExceptionsAndLatencies.TREATMENTS_WITH_CONFIG_BY_FLAG_SETS) for i in range(9)]
        exceptions = method_exception.pop_all()

        assert(method_exception._treatment == 0)
        assert(method_exception._treatments == 0)
        assert(method_exception._treatment_with_config == 0)
        assert(method_exception._treatments_with_config == 0)
        assert(method_exception._treatments_by_flag_set == 0)
        assert(method_exception._treatments_by_flag_sets == 0)
        assert(method_exception._treatments_with_config_by_flag_set == 0)
        assert(method_exception._treatments_with_config_by_flag_sets == 0)
        assert(method_exception._track == 0)
        assert(exceptions == {'methodExceptions': {'treatment': 2,
                                                   'treatments': 1,
                                                   'treatment_with_config': 1,
                                                   'treatments_with_config': 5,
                                                   'treatments_by_flag_set': 6,
                                                   'treatments_by_flag_sets': 7,
                                                   'treatments_with_config_by_flag_set': 8,
                                                   'treatments_with_config_by_flag_sets': 9,
<<<<<<< HEAD
                                                   'track': 3}})
=======
                                                   'track': 3
                                                   }
                            }
            )
>>>>>>> 14064fc0

    def test_http_errors(self, mocker):
        http_error = HTTPErrors()
        errors = http_error.pop_all() # should not raise exception
        [http_error.add_error(ModelTelemetry.HTTPExceptionsAndLatencies.SEGMENT, str(i)) for i in [500, 501, 502]]
        [http_error.add_error(ModelTelemetry.HTTPExceptionsAndLatencies.SPLIT, str(i)) for i in [400, 401, 402]]
        http_error.add_error(ModelTelemetry.HTTPExceptionsAndLatencies.IMPRESSION, '502')
        [http_error.add_error(ModelTelemetry.HTTPExceptionsAndLatencies.IMPRESSION_COUNT, str(i)) for i in [501, 502]]
        http_error.add_error(ModelTelemetry.HTTPExceptionsAndLatencies.EVENT, '501')
        http_error.add_error(ModelTelemetry.HTTPExceptionsAndLatencies.TELEMETRY, '505')
        [http_error.add_error(ModelTelemetry.HTTPExceptionsAndLatencies.TOKEN, '502') for i in range(5)]
        errors = http_error.pop_all()
        assert(errors == {'httpErrors': {'split': {'400': 1, '401': 1, '402': 1}, 'segment': {'500': 1, '501': 1, '502': 1},
                                        'impression': {'502': 1}, 'impressionCount': {'501': 1, '502': 1},
                                        'event': {'501': 1}, 'telemetry': {'505': 1}, 'token': {'502': 5}}})
        assert(http_error._split == {})
        assert(http_error._segment == {})
        assert(http_error._impression == {})
        assert(http_error._impression_count == {})
        assert(http_error._event == {})
        assert(http_error._telemetry == {})

    def test_last_synchronization(self, mocker):
        last_synchronization = LastSynchronization()
        last_synchronization.get_all() # should not raise exception
        last_synchronization.add_latency(ModelTelemetry.HTTPExceptionsAndLatencies.SPLIT, 10)
        last_synchronization.add_latency(ModelTelemetry.HTTPExceptionsAndLatencies.IMPRESSION, 20)
        last_synchronization.add_latency(ModelTelemetry.HTTPExceptionsAndLatencies.SEGMENT, 40)
        last_synchronization.add_latency(ModelTelemetry.HTTPExceptionsAndLatencies.IMPRESSION_COUNT, 60)
        last_synchronization.add_latency(ModelTelemetry.HTTPExceptionsAndLatencies.EVENT, 90)
        last_synchronization.add_latency(ModelTelemetry.HTTPExceptionsAndLatencies.TELEMETRY, 70)
        last_synchronization.add_latency(ModelTelemetry.HTTPExceptionsAndLatencies.TOKEN, 15)
        assert(last_synchronization.get_all() == {'lastSynchronizations': {'split': 10, 'segment': 40, 'impression': 20, 'impressionCount': 60, 'event': 90, 'telemetry': 70, 'token': 15}})

    def test_telemetry_counters(self):
        telemetry_counter = TelemetryCounters()
        assert(telemetry_counter._impressions_queued == 0)
        assert(telemetry_counter._impressions_deduped == 0)
        assert(telemetry_counter._impressions_dropped == 0)
        assert(telemetry_counter._events_dropped == 0)
        assert(telemetry_counter._events_queued == 0)
        assert(telemetry_counter._auth_rejections == 0)
        assert(telemetry_counter._token_refreshes == 0)
        assert(telemetry_counter._update_from_sse == {})

        assert(telemetry_counter.get_session_length() == 0)
        telemetry_counter.record_session_length(20)
        assert(telemetry_counter.get_session_length() == 20)

        assert(telemetry_counter.pop_auth_rejections() == 0)
        [telemetry_counter.record_auth_rejections() for i in range(5)]
        auth_rejections = telemetry_counter.pop_auth_rejections()
        assert(telemetry_counter._auth_rejections == 0)
        assert(auth_rejections == 5)

        assert(telemetry_counter.pop_token_refreshes() == 0)
        [telemetry_counter.record_token_refreshes() for i in range(3)]
        token_refreshes = telemetry_counter.pop_token_refreshes()
        assert(telemetry_counter._token_refreshes == 0)
        assert(token_refreshes == 3)

        assert(telemetry_counter.get_counter_stats(ModelTelemetry.CounterConstants.IMPRESSIONS_QUEUED) == 0)
        assert(telemetry_counter.get_counter_stats(ModelTelemetry.CounterConstants.IMPRESSIONS_DEDUPED) == 0)
        assert(telemetry_counter.get_counter_stats(ModelTelemetry.CounterConstants.IMPRESSIONS_DROPPED) == 0)
        assert(telemetry_counter.get_counter_stats(ModelTelemetry.CounterConstants.EVENTS_QUEUED) == 0)
        assert(telemetry_counter.get_counter_stats(ModelTelemetry.CounterConstants.EVENTS_DROPPED) == 0)
        telemetry_counter.record_impressions_value(ModelTelemetry.CounterConstants.IMPRESSIONS_QUEUED, 10)
        assert(telemetry_counter._impressions_queued == 10)
        telemetry_counter.record_impressions_value(ModelTelemetry.CounterConstants.IMPRESSIONS_DEDUPED, 14)
        assert(telemetry_counter._impressions_deduped == 14)
        telemetry_counter.record_impressions_value(ModelTelemetry.CounterConstants.IMPRESSIONS_DROPPED, 2)
        assert(telemetry_counter._impressions_dropped == 2)
        telemetry_counter.record_events_value(ModelTelemetry.CounterConstants.EVENTS_QUEUED, 30)
        assert(telemetry_counter._events_queued == 30)
        telemetry_counter.record_events_value(ModelTelemetry.CounterConstants.EVENTS_DROPPED, 1)
        assert(telemetry_counter._events_dropped == 1)
<<<<<<< HEAD
=======
        assert(telemetry_counter.pop_update_from_sse(UpdateFromSSE.SPLIT_UPDATE) == 0)
>>>>>>> 14064fc0
        telemetry_counter.record_update_from_sse(UpdateFromSSE.SPLIT_UPDATE)
        assert(telemetry_counter._update_from_sse[UpdateFromSSE.SPLIT_UPDATE.value] == 1)
        updates = telemetry_counter.pop_update_from_sse(UpdateFromSSE.SPLIT_UPDATE)
        assert(telemetry_counter._update_from_sse[UpdateFromSSE.SPLIT_UPDATE.value] == 0)
        assert(updates == 1)

    def test_streaming_event(self, mocker):
        streaming_event = StreamingEvent((ModelTelemetry.StreamingEventTypes.CONNECTION_ESTABLISHED, 'split', 1234))
        assert(streaming_event.type == ModelTelemetry.StreamingEventTypes.CONNECTION_ESTABLISHED.value)
        assert(streaming_event.data == 'split')
        assert(streaming_event.time == 1234)

    def test_streaming_events(self, mocker):
        streaming_events = StreamingEvents()
        events = streaming_events.pop_streaming_events()  # should not raise exception
        streaming_events.record_streaming_event((ModelTelemetry.StreamingEventTypes.CONNECTION_ESTABLISHED, 'split', 1234))
        streaming_events.record_streaming_event((ModelTelemetry.StreamingEventTypes.STREAMING_STATUS, 'split', 1234))
        events = streaming_events.pop_streaming_events()
        assert(streaming_events._streaming_events == [])
        assert(events == {'streamingEvents': [{'e': ModelTelemetry.StreamingEventTypes.CONNECTION_ESTABLISHED.value, 'd': 'split', 't': 1234},
                                    {'e': ModelTelemetry.StreamingEventTypes.STREAMING_STATUS.value, 'd': 'split', 't': 1234}]})

    def test_telemetry_config(self):
        telemetry_config = TelemetryConfig()
        stats = telemetry_config.get_stats() # should not raise exception
        config = {'operationMode': 'standalone',
                  'streamingEnabled': True,
                  'impressionsQueueSize': 100,
                  'eventsQueueSize': 200,
                  'impressionsMode': 'DEBUG',''
                  'impressionListener': None,
                  'featuresRefreshRate': 30,
                  'segmentsRefreshRate': 30,
                  'impressionsRefreshRate': 60,
                  'eventsPushRate': 60,
                  'metricsRefreshRate': 10,
                  'storageType': None,
                  'flagSetsFilter': None
                }
        telemetry_config.record_config(config, {}, 5, 2)
        assert(telemetry_config.get_stats() == {'oM': 0,
            'sT': telemetry_config._get_storage_type(config['operationMode'], config['storageType']),
            'sE': config['streamingEnabled'],
            'rR': {'sp': 30, 'se': 30, 'im': 60, 'ev': 60, 'te': 10},
            'uO':  {'s': False, 'e': False, 'a': False, 'st': False, 't': False},
            'iQ': config['impressionsQueueSize'],
            'eQ': config['eventsQueueSize'],
            'iM': telemetry_config._get_impressions_mode(config['impressionsMode']),
            'iL': True if config['impressionListener'] is not None else False,
            'hp': telemetry_config._check_if_proxy_detected(),
            'tR': 0,
            'nR': 0,
            'bT': 0,
            'aF': 0,
            'rF': 0,
            'fsT': 5,
            'fsI': 2}
            )

        telemetry_config.record_ready_time(10)
        assert(telemetry_config._time_until_ready == 10)

        assert(telemetry_config.get_bur_time_outs() == 0)
        [telemetry_config.record_bur_time_out() for i in range(2)]
        assert(telemetry_config.get_bur_time_outs() == 2)

        assert(telemetry_config.get_non_ready_usage() == 0)
        [telemetry_config.record_not_ready_usage() for i in range(5)]
        assert(telemetry_config.get_non_ready_usage() == 5)

        os.environ["https_proxy"] = "some_host_ip"
        assert(telemetry_config._check_if_proxy_detected() == True)

        del os.environ["https_proxy"]
        assert(telemetry_config._check_if_proxy_detected() == False)

        os.environ["HTTPS_proxy"] = "some_host_ip"
        assert(telemetry_config._check_if_proxy_detected() == True)

        del os.environ["HTTPS_proxy"]
        assert(telemetry_config._check_if_proxy_detected() == False)

class TelemetryModelAsyncTests(object):
    """Telemetry model async test cases."""

    @pytest.mark.asyncio
    async def test_method_latencies(self, mocker):
        method_latencies = await MethodLatenciesAsync.create()

        for method in ModelTelemetry.MethodExceptionsAndLatencies:
            await method_latencies.add_latency(method, 50)
            if method.value == 'treatment':
                assert(method_latencies._treatment[ModelTelemetry.get_latency_bucket_index(50)] == 1)
            elif method.value == 'treatments':
                assert(method_latencies._treatments[ModelTelemetry.get_latency_bucket_index(50)] == 1)
            elif method.value == 'treatment_with_config':
                assert(method_latencies._treatment_with_config[ModelTelemetry.get_latency_bucket_index(50)] == 1)
            elif method.value == 'treatments_with_config':
                assert(method_latencies._treatments_with_config[ModelTelemetry.get_latency_bucket_index(50)] == 1)
            elif method.value == 'treatments_by_flag_set':
                assert(method_latencies._treatments_by_flag_set[ModelTelemetry.get_latency_bucket_index(50)] == 1)
            elif method.value == 'treatments_by_flag_sets':
                assert(method_latencies._treatments_by_flag_sets[ModelTelemetry.get_latency_bucket_index(50)] == 1)
            elif method.value == 'treatments_with_config_by_flag_set':
                assert(method_latencies._treatments_with_config_by_flag_set[ModelTelemetry.get_latency_bucket_index(50)] == 1)
            elif method.value == 'treatments_with_config_by_flag_sets':
                assert(method_latencies._treatments_with_config_by_flag_sets[ModelTelemetry.get_latency_bucket_index(50)] == 1)
            elif method.value == 'track':
                assert(method_latencies._track[ModelTelemetry.get_latency_bucket_index(50)] == 1)

            await method_latencies.add_latency(method, 50000000)
            if method.value == 'treatment':
                assert(method_latencies._treatment[ModelTelemetry.get_latency_bucket_index(50000000)] == 1)
            if method.value == 'treatments':
                assert(method_latencies._treatments[ModelTelemetry.get_latency_bucket_index(50000000)] == 1)
            if method.value == 'treatment_with_config':
                assert(method_latencies._treatment_with_config[ModelTelemetry.get_latency_bucket_index(50000000)] == 1)
            if method.value == 'treatments_with_config':
                assert(method_latencies._treatments_with_config[ModelTelemetry.get_latency_bucket_index(50000000)] == 1)
            elif method.value == 'treatments_by_flag_set':
                assert(method_latencies._treatments_by_flag_set[ModelTelemetry.get_latency_bucket_index(50000000)] == 1)
            elif method.value == 'treatments_by_flag_sets':
                assert(method_latencies._treatments_by_flag_sets[ModelTelemetry.get_latency_bucket_index(50000000)] == 1)
            elif method.value == 'treatments_with_config_by_flag_set':
                assert(method_latencies._treatments_with_config_by_flag_set[ModelTelemetry.get_latency_bucket_index(50000000)] == 1)
            elif method.value == 'treatments_with_config_by_flag_sets':
                assert(method_latencies._treatments_with_config_by_flag_sets[ModelTelemetry.get_latency_bucket_index(50000000)] == 1)
            if method.value == 'track':
                assert(method_latencies._track[ModelTelemetry.get_latency_bucket_index(50000000)] == 1)

        await method_latencies.pop_all()
        assert(method_latencies._track == [0] * 23)
        assert(method_latencies._treatment == [0] * 23)
        assert(method_latencies._treatments == [0] * 23)
        assert(method_latencies._treatment_with_config == [0] * 23)
        assert(method_latencies._treatments_with_config == [0] * 23)
        assert(method_latencies._treatments_by_flag_set == [0] * 23)
        assert(method_latencies._treatments_by_flag_sets == [0] * 23)
        assert(method_latencies._treatments_with_config_by_flag_set == [0] * 23)
        assert(method_latencies._treatments_with_config_by_flag_sets == [0] * 23)

        await method_latencies.add_latency(ModelTelemetry.MethodExceptionsAndLatencies.TREATMENT, 10)
        [await method_latencies.add_latency(ModelTelemetry.MethodExceptionsAndLatencies.TREATMENTS, 20) for i in range(2)]
        await method_latencies.add_latency(ModelTelemetry.MethodExceptionsAndLatencies.TREATMENT_WITH_CONFIG, 50)
        await method_latencies.add_latency(ModelTelemetry.MethodExceptionsAndLatencies.TREATMENTS_WITH_CONFIG, 20)
        [await method_latencies.add_latency(ModelTelemetry.MethodExceptionsAndLatencies.TREATMENTS_BY_FLAG_SET, 20) for i in range(3)]
        [await method_latencies.add_latency(ModelTelemetry.MethodExceptionsAndLatencies.TREATMENTS_BY_FLAG_SETS, 20) for i in range(4)]
        [await method_latencies.add_latency(ModelTelemetry.MethodExceptionsAndLatencies.TREATMENTS_WITH_CONFIG_BY_FLAG_SET, 20) for i in range(5)]
        [await method_latencies.add_latency(ModelTelemetry.MethodExceptionsAndLatencies.TREATMENTS_WITH_CONFIG_BY_FLAG_SETS, 20) for i in range(6)]
        await method_latencies.add_latency(ModelTelemetry.MethodExceptionsAndLatencies.TRACK, 20)
        latencies = await method_latencies.pop_all()
        assert(latencies == {'methodLatencies': {'treatment': [1] + [0] * 22,
                                                 'treatments': [2] + [0] * 22,
                                                 'treatment_with_config': [1] + [0] * 22,
                                                 'treatments_with_config': [1] + [0] * 22,
                                                 'treatments_by_flag_set': [3] + [0] * 22,
                                                 'treatments_by_flag_sets': [4] + [0] * 22,
                                                 'treatments_with_config_by_flag_set': [5] + [0] * 22,
                                                 'treatments_with_config_by_flag_sets': [6] + [0] * 22,
                                                 'track': [1] + [0] * 22}})

    @pytest.mark.asyncio
    async def test_http_latencies(self, mocker):
        http_latencies = await HTTPLatenciesAsync.create()

        for resource in ModelTelemetry.HTTPExceptionsAndLatencies:
            if self._get_http_latency(resource, http_latencies) == None:
                continue
            await http_latencies.add_latency(resource, 50)
            assert(self._get_http_latency(resource, http_latencies)[ModelTelemetry.get_latency_bucket_index(50)] == 1)
            await http_latencies.add_latency(resource, 50000000)
            assert(self._get_http_latency(resource, http_latencies)[ModelTelemetry.get_latency_bucket_index(50000000)] == 1)
            for j in range(10):
                latency = random.randint(1001, 4987885)
                current_count = self._get_http_latency(resource, http_latencies)[ModelTelemetry.get_latency_bucket_index(latency)]
                [await http_latencies.add_latency(resource, latency) for i in range(2)]
                assert(self._get_http_latency(resource, http_latencies)[ModelTelemetry.get_latency_bucket_index(latency)] == 2 + current_count)

        await http_latencies.pop_all()
        assert(http_latencies._event == [0] * 23)
        assert(http_latencies._impression == [0] * 23)
        assert(http_latencies._impression_count == [0] * 23)
        assert(http_latencies._segment == [0] * 23)
        assert(http_latencies._split == [0] * 23)
        assert(http_latencies._telemetry == [0] * 23)
        assert(http_latencies._token == [0] * 23)

        await http_latencies.add_latency(ModelTelemetry.HTTPExceptionsAndLatencies.SPLIT, 10)
        [await http_latencies.add_latency(ModelTelemetry.HTTPExceptionsAndLatencies.IMPRESSION, i) for i in [10, 20]]
        await http_latencies.add_latency(ModelTelemetry.HTTPExceptionsAndLatencies.SEGMENT, 40)
        await http_latencies.add_latency(ModelTelemetry.HTTPExceptionsAndLatencies.IMPRESSION_COUNT, 60)
        await http_latencies.add_latency(ModelTelemetry.HTTPExceptionsAndLatencies.EVENT, 90)
        await http_latencies.add_latency(ModelTelemetry.HTTPExceptionsAndLatencies.TELEMETRY, 70)
        [await http_latencies.add_latency(ModelTelemetry.HTTPExceptionsAndLatencies.TOKEN, i) for i in [10, 15]]
        latencies = await http_latencies.pop_all()
        assert(latencies == {'httpLatencies': {'split': [1] + [0] * 22, 'segment': [1] + [0] * 22, 'impression': [2] + [0] * 22, 'impressionCount': [1] + [0] * 22, 'event': [1] + [0] * 22, 'telemetry': [1] + [0] * 22, 'token': [2] + [0] * 22}})

    def _get_http_latency(self, resource, storage):
        if resource == ModelTelemetry.HTTPExceptionsAndLatencies.SPLIT:
            return storage._split
        elif resource == ModelTelemetry.HTTPExceptionsAndLatencies.SEGMENT:
            return storage._segment
        elif resource == ModelTelemetry.HTTPExceptionsAndLatencies.IMPRESSION:
            return storage._impression
        elif resource == ModelTelemetry.HTTPExceptionsAndLatencies.IMPRESSION_COUNT:
            return storage._impression_count
        elif resource == ModelTelemetry.HTTPExceptionsAndLatencies.EVENT:
            return storage._event
        elif resource == ModelTelemetry.HTTPExceptionsAndLatencies.TELEMETRY:
            return storage._telemetry
        elif resource == ModelTelemetry.HTTPExceptionsAndLatencies.TOKEN:
            return storage._token
        else:
            return

    @pytest.mark.asyncio
    async def test_method_exceptions(self, mocker):
        method_exception = await MethodExceptionsAsync.create()

        [await method_exception.add_exception(ModelTelemetry.MethodExceptionsAndLatencies.TREATMENT) for i in range(2)]
        await method_exception.add_exception(ModelTelemetry.MethodExceptionsAndLatencies.TREATMENTS)
        await method_exception.add_exception(ModelTelemetry.MethodExceptionsAndLatencies.TREATMENT_WITH_CONFIG)
        [await method_exception.add_exception(ModelTelemetry.MethodExceptionsAndLatencies.TREATMENTS_WITH_CONFIG) for i in range(5)]
        [await method_exception.add_exception(ModelTelemetry.MethodExceptionsAndLatencies.TREATMENTS_BY_FLAG_SET) for i in range(6)]
        [await method_exception.add_exception(ModelTelemetry.MethodExceptionsAndLatencies.TREATMENTS_BY_FLAG_SETS) for i in range(7)]
        [await method_exception.add_exception(ModelTelemetry.MethodExceptionsAndLatencies.TREATMENTS_WITH_CONFIG_BY_FLAG_SET) for i in range(8)]
        [await method_exception.add_exception(ModelTelemetry.MethodExceptionsAndLatencies.TREATMENTS_WITH_CONFIG_BY_FLAG_SETS) for i in range(9)]
        [await method_exception.add_exception(ModelTelemetry.MethodExceptionsAndLatencies.TRACK) for i in range(3)]
        exceptions = await method_exception.pop_all()

        assert(method_exception._treatment == 0)
        assert(method_exception._treatments == 0)
        assert(method_exception._treatment_with_config == 0)
        assert(method_exception._treatments_with_config == 0)
        assert(method_exception._treatments_by_flag_set == 0)
        assert(method_exception._treatments_by_flag_sets == 0)
        assert(method_exception._treatments_with_config_by_flag_set == 0)
        assert(method_exception._treatments_with_config_by_flag_sets == 0)
        assert(method_exception._track == 0)
        assert(exceptions == {'methodExceptions': {'treatment': 2,
                                                   'treatments': 1,
                                                   'treatment_with_config': 1,
                                                   'treatments_with_config': 5,
                                                   'treatments_by_flag_set': 6,
                                                   'treatments_by_flag_sets': 7,
                                                   'treatments_with_config_by_flag_set': 8,
                                                   'treatments_with_config_by_flag_sets': 9,
                                                   'track': 3}})

    @pytest.mark.asyncio
    async def test_http_errors(self, mocker):
        http_error = await HTTPErrorsAsync.create()
        [await http_error.add_error(ModelTelemetry.HTTPExceptionsAndLatencies.SEGMENT, str(i)) for i in [500, 501, 502]]
        [await http_error.add_error(ModelTelemetry.HTTPExceptionsAndLatencies.SPLIT, str(i)) for i in [400, 401, 402]]
        await http_error.add_error(ModelTelemetry.HTTPExceptionsAndLatencies.IMPRESSION, '502')
        [await http_error.add_error(ModelTelemetry.HTTPExceptionsAndLatencies.IMPRESSION_COUNT, str(i)) for i in [501, 502]]
        await http_error.add_error(ModelTelemetry.HTTPExceptionsAndLatencies.EVENT, '501')
        await http_error.add_error(ModelTelemetry.HTTPExceptionsAndLatencies.TELEMETRY, '505')
        [await http_error.add_error(ModelTelemetry.HTTPExceptionsAndLatencies.TOKEN, '502') for i in range(5)]
        errors = await http_error.pop_all()
        assert(errors == {'httpErrors': {'split': {'400': 1, '401': 1, '402': 1}, 'segment': {'500': 1, '501': 1, '502': 1},
                                        'impression': {'502': 1}, 'impressionCount': {'501': 1, '502': 1},
                                        'event': {'501': 1}, 'telemetry': {'505': 1}, 'token': {'502': 5}}})
        assert(http_error._split == {})
        assert(http_error._segment == {})
        assert(http_error._impression == {})
        assert(http_error._impression_count == {})
        assert(http_error._event == {})
        assert(http_error._telemetry == {})

    @pytest.mark.asyncio
    async def test_last_synchronization(self, mocker):
        last_synchronization = await LastSynchronizationAsync.create()
        await last_synchronization.add_latency(ModelTelemetry.HTTPExceptionsAndLatencies.SPLIT, 10)
        await last_synchronization.add_latency(ModelTelemetry.HTTPExceptionsAndLatencies.IMPRESSION, 20)
        await last_synchronization.add_latency(ModelTelemetry.HTTPExceptionsAndLatencies.SEGMENT, 40)
        await last_synchronization.add_latency(ModelTelemetry.HTTPExceptionsAndLatencies.IMPRESSION_COUNT, 60)
        await last_synchronization.add_latency(ModelTelemetry.HTTPExceptionsAndLatencies.EVENT, 90)
        await last_synchronization.add_latency(ModelTelemetry.HTTPExceptionsAndLatencies.TELEMETRY, 70)
        await last_synchronization.add_latency(ModelTelemetry.HTTPExceptionsAndLatencies.TOKEN, 15)
        assert(await last_synchronization.get_all() == {'lastSynchronizations': {'split': 10, 'segment': 40, 'impression': 20, 'impressionCount': 60, 'event': 90, 'telemetry': 70, 'token': 15}})

    @pytest.mark.asyncio
    async def test_telemetry_counters(self):
        telemetry_counter = await TelemetryCountersAsync.create()
        assert(telemetry_counter._impressions_queued == 0)
        assert(telemetry_counter._impressions_deduped == 0)
        assert(telemetry_counter._impressions_dropped == 0)
        assert(telemetry_counter._events_dropped == 0)
        assert(telemetry_counter._events_queued == 0)
        assert(telemetry_counter._auth_rejections == 0)
        assert(telemetry_counter._token_refreshes == 0)
        assert(telemetry_counter._update_from_sse == {})

        await telemetry_counter.record_session_length(20)
        assert(await telemetry_counter.get_session_length() == 20)

        [await telemetry_counter.record_auth_rejections() for i in range(5)]
        auth_rejections = await telemetry_counter.pop_auth_rejections()
        assert(telemetry_counter._auth_rejections == 0)
        assert(auth_rejections == 5)

        [await telemetry_counter.record_token_refreshes() for i in range(3)]
        token_refreshes = await telemetry_counter.pop_token_refreshes()
        assert(telemetry_counter._token_refreshes == 0)
        assert(token_refreshes == 3)

        await telemetry_counter.record_impressions_value(ModelTelemetry.CounterConstants.IMPRESSIONS_QUEUED, 10)
        assert(telemetry_counter._impressions_queued == 10)
        await telemetry_counter.record_impressions_value(ModelTelemetry.CounterConstants.IMPRESSIONS_DEDUPED, 14)
        assert(telemetry_counter._impressions_deduped == 14)
        await telemetry_counter.record_impressions_value(ModelTelemetry.CounterConstants.IMPRESSIONS_DROPPED, 2)
        assert(telemetry_counter._impressions_dropped == 2)
        await telemetry_counter.record_events_value(ModelTelemetry.CounterConstants.EVENTS_QUEUED, 30)
        assert(telemetry_counter._events_queued == 30)
        await telemetry_counter.record_events_value(ModelTelemetry.CounterConstants.EVENTS_DROPPED, 1)
        assert(telemetry_counter._events_dropped == 1)
        await telemetry_counter.record_update_from_sse(UpdateFromSSE.SPLIT_UPDATE)
        assert(telemetry_counter._update_from_sse[UpdateFromSSE.SPLIT_UPDATE.value] == 1)
        updates = await telemetry_counter.pop_update_from_sse(UpdateFromSSE.SPLIT_UPDATE)
        assert(telemetry_counter._update_from_sse[UpdateFromSSE.SPLIT_UPDATE.value] == 0)
        assert(updates == 1)

    @pytest.mark.asyncio
    async def test_streaming_events(self, mocker):
        streaming_events = await StreamingEventsAsync.create()
        await streaming_events.record_streaming_event((ModelTelemetry.StreamingEventTypes.CONNECTION_ESTABLISHED, 'split', 1234))
        await streaming_events.record_streaming_event((ModelTelemetry.StreamingEventTypes.STREAMING_STATUS, 'split', 1234))
        events = await streaming_events.pop_streaming_events()
        assert(streaming_events._streaming_events == [])
        assert(events == {'streamingEvents': [{'e': ModelTelemetry.StreamingEventTypes.CONNECTION_ESTABLISHED.value, 'd': 'split', 't': 1234},
                                    {'e': ModelTelemetry.StreamingEventTypes.STREAMING_STATUS.value, 'd': 'split', 't': 1234}]})

    @pytest.mark.asyncio
    async def test_telemetry_config(self):
        telemetry_config = await TelemetryConfigAsync.create()
        config = {'operationMode': 'standalone',
                  'streamingEnabled': True,
                  'impressionsQueueSize': 100,
                  'eventsQueueSize': 200,
                  'impressionsMode': 'DEBUG',''
                  'impressionListener': None,
                  'featuresRefreshRate': 30,
                  'segmentsRefreshRate': 30,
                  'impressionsRefreshRate': 60,
                  'eventsPushRate': 60,
                  'metricsRefreshRate': 10,
                  'storageType': None,
                  'flagSetsFilter': None
                }
        await telemetry_config.record_config(config, {}, 5, 2)
        assert(await telemetry_config.get_stats() == {'oM': 0,
            'sT': telemetry_config._get_storage_type(config['operationMode'], config['storageType']),
            'sE': config['streamingEnabled'],
            'rR': {'sp': 30, 'se': 30, 'im': 60, 'ev': 60, 'te': 10},
            'uO':  {'s': False, 'e': False, 'a': False, 'st': False, 't': False},
            'iQ': config['impressionsQueueSize'],
            'eQ': config['eventsQueueSize'],
            'iM': telemetry_config._get_impressions_mode(config['impressionsMode']),
            'iL': True if config['impressionListener'] is not None else False,
            'hp': telemetry_config._check_if_proxy_detected(),
            'tR': 0,
            'nR': 0,
            'bT': 0,
            'aF': 0,
            'rF': 0,
            'fsT': 5,
            'fsI': 2}
            )

        await telemetry_config.record_ready_time(10)
        assert(telemetry_config._time_until_ready == 10)

        [await telemetry_config.record_bur_time_out() for i in range(2)]
        assert(await telemetry_config.get_bur_time_outs() == 2)

        [await telemetry_config.record_not_ready_usage() for i in range(5)]
        assert(await telemetry_config.get_non_ready_usage() == 5)<|MERGE_RESOLUTION|>--- conflicted
+++ resolved
@@ -5,13 +5,9 @@
 
 from splitio.models.telemetry import StorageType, OperationMode, MethodLatencies, MethodExceptions, \
     HTTPLatencies, HTTPErrors, LastSynchronization, TelemetryCounters, TelemetryConfig, \
-<<<<<<< HEAD
     StreamingEvent, StreamingEvents, MethodExceptionsAsync, HTTPLatenciesAsync, HTTPErrorsAsync, LastSynchronizationAsync, \
     TelemetryCountersAsync, TelemetryConfigAsync, StreamingEventsAsync, MethodLatenciesAsync, UpdateFromSSE
 
-=======
-    StreamingEvent, StreamingEvents, UpdateFromSSE
->>>>>>> 14064fc0
 import splitio.models.telemetry as ModelTelemetry
 
 class TelemetryModelTests(object):
@@ -121,13 +117,7 @@
                                                  'treatments_by_flag_sets': [4] + [0] * 22,
                                                  'treatments_with_config_by_flag_set': [5] + [0] * 22,
                                                  'treatments_with_config_by_flag_sets': [6] + [0] * 22,
-<<<<<<< HEAD
                                                  'track': [1] + [0] * 22}})
-=======
-                                                 'track': [1] + [0] * 22}
-                            }
-                )
->>>>>>> 14064fc0
 
     def test_http_latencies(self, mocker):
         http_latencies = HTTPLatencies()
@@ -196,10 +186,6 @@
         [method_exception.add_exception(ModelTelemetry.MethodExceptionsAndLatencies.TREATMENTS_WITH_CONFIG_BY_FLAG_SET) for i in range(8)]
         [method_exception.add_exception(ModelTelemetry.MethodExceptionsAndLatencies.TREATMENTS_WITH_CONFIG_BY_FLAG_SETS) for i in range(9)]
         [method_exception.add_exception(ModelTelemetry.MethodExceptionsAndLatencies.TRACK) for i in range(3)]
-        [method_exception.add_exception(ModelTelemetry.MethodExceptionsAndLatencies.TREATMENTS_BY_FLAG_SET) for i in range(6)]
-        [method_exception.add_exception(ModelTelemetry.MethodExceptionsAndLatencies.TREATMENTS_BY_FLAG_SETS) for i in range(7)]
-        [method_exception.add_exception(ModelTelemetry.MethodExceptionsAndLatencies.TREATMENTS_WITH_CONFIG_BY_FLAG_SET) for i in range(8)]
-        [method_exception.add_exception(ModelTelemetry.MethodExceptionsAndLatencies.TREATMENTS_WITH_CONFIG_BY_FLAG_SETS) for i in range(9)]
         exceptions = method_exception.pop_all()
 
         assert(method_exception._treatment == 0)
@@ -219,14 +205,7 @@
                                                    'treatments_by_flag_sets': 7,
                                                    'treatments_with_config_by_flag_set': 8,
                                                    'treatments_with_config_by_flag_sets': 9,
-<<<<<<< HEAD
                                                    'track': 3}})
-=======
-                                                   'track': 3
-                                                   }
-                            }
-            )
->>>>>>> 14064fc0
 
     def test_http_errors(self, mocker):
         http_error = HTTPErrors()
@@ -303,10 +282,6 @@
         assert(telemetry_counter._events_queued == 30)
         telemetry_counter.record_events_value(ModelTelemetry.CounterConstants.EVENTS_DROPPED, 1)
         assert(telemetry_counter._events_dropped == 1)
-<<<<<<< HEAD
-=======
-        assert(telemetry_counter.pop_update_from_sse(UpdateFromSSE.SPLIT_UPDATE) == 0)
->>>>>>> 14064fc0
         telemetry_counter.record_update_from_sse(UpdateFromSSE.SPLIT_UPDATE)
         assert(telemetry_counter._update_from_sse[UpdateFromSSE.SPLIT_UPDATE.value] == 1)
         updates = telemetry_counter.pop_update_from_sse(UpdateFromSSE.SPLIT_UPDATE)
