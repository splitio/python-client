--- conflicted
+++ resolved
@@ -7,15 +7,6 @@
 TESTS_REQUIRES = [
     'flake8',
     'pytest==7.0.1',
-<<<<<<< HEAD
-    'pytest-mock==3.13.0',
-    'coverage==6.2',
-    'pytest-cov',
-    'importlib-metadata==4.2',
-    'tomli==1.2.3',
-    'iniconfig==1.1.1',
-    'attrs==22.1.0'
-=======
     'pytest-mock==3.11.1',
     'coverage',
     'pytest-cov==4.1.0',
@@ -26,20 +17,15 @@
     'pytest-asyncio==0.21.0',
     'aiohttp>=3.8.4',
     'aiofiles>=23.1.0'
->>>>>>> 718a98b6
 ]
 
 INSTALL_REQUIRES = [
     'requests',
     'pyyaml',
     'docopt>=0.6.2',
-<<<<<<< HEAD
-    'bloom-filter2>=2.0.0',
     'requests-kerberos>=0.14.0'
-=======
     'enum34;python_version<"3.4"',
     'bloom-filter2>=2.0.0'
->>>>>>> 718a98b6
 ]
 
 with open(path.join(path.abspath(path.dirname(__file__)), 'splitio', 'version.py')) as f:
